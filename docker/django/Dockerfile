--- conflicted
+++ resolved
@@ -2,7 +2,6 @@
 
 RUN apt-get update --option "Acquire::Retries=3" --quiet=2 && \
     apt-get install \
-<<<<<<< HEAD
     --no-install-recommends \
     --assume-yes \
     --quiet=2 \
@@ -14,25 +13,10 @@
     nodejs npm \
     # For installing poetry and git-based deps
     curl git \
+    # For maintenance tasks \
+    screen \
     # Other dependencies
     libffi-dev libxml2-dev libxslt-dev procps vim cmake
-=======
-        --no-install-recommends \
-        --assume-yes \
-        --quiet=2 \
-        # So we can use Python-slim
-        build-essential gcc python3-dev\
-        # So postgres can compile and users can use dbshell
-        libpq-dev postgresql-client \
-        # So we can use webpack to compile assets
-        nodejs npm \
-        # For installing poetry and git-based deps
-        curl git \
-        # For maintenance tasks \
-        screen \
-        # Other dependencies
-        libffi-dev libxml2-dev libxslt-dev procps vim cmake
->>>>>>> e64db494
 
 # Set PGSSLCERT at a dummy location ro avoid a SSL error connection.
 # https://github.com/freelawproject/courtlistener/issues/2827
