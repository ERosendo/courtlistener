[tool.poetry]
authors = ["Mike Lissner <mike@free.law>"]
classifiers = [
  "Development Status :: 5 - Production/Stable",
  "Natural Language :: English",
  "Operating System :: OS Independent",
  "License :: OSI Approved :: GNU Affero General Public License v3",
  "Programming Language :: Python :: 3",
  "Programming Language :: Python :: 3.12",
  "Intended Audience :: Developers",
  "Intended Audience :: Legal Industry",
]
description = "A free and powerful system for awareness and research of the American judicial system."
documentation = "https://github.com/freelawproject/courtlistener/wiki"
homepage = "https://www.courtlistener.com/"
include = ["manage.py"]
keywords = ["legal", "courts", "databases", "judiciary", "laws"] # Max: 5
license = "AGPL-3.0" # Should be spdx ID: https://spdx.org/licenses/
maintainers = ["Mike Lissner <mike@free.law>"]
name = "cl"
readme = "README.md"
repository = "https://github.com/freelawproject/courtlistener"
version = "0.14.24"

[tool.poetry.scripts]
cl-manage = "manage:main"

[tool.poetry.dependencies]
argparse = "*"
beautifulsoup4 = "==4.12.*"
boto3 = "^1.34.17"
celery = "^5.3.6"
certifi = "^2024.2.2"
courts-db = "*"
disposable-email-domains = "*"
Django = "^5.0.3"
django-cache-memoize = "==0.*"
django-cors-headers = "^4.3.1"
django-csp = "^3.7.0"
django-extensions = "^3.2.3"
django-filter = "^23.5"
django-localflavor = "^4.0"
django-markdown-deux = "^1.0.6"
django-mathfilters = "*"
django-pghistory = "^2.9.0"
django-ratelimit = "^4.1.0"
django-storages = "^1.14.2"
djangorestframework = {git = "https://github.com/encode/django-rest-framework.git", rev = "cc3c89a11c7ee9cf7cfd732e0a329c318ace71b2"}
djangorestframework-xml = "^2.0.0"
drf-dynamic-fields = "*"
feedparser = "^6.0.10"
httplib2 = "^0.22.0"
igraph = "^0.11.3"
internetarchive = "^3.6.0"
ipaddress = "^1.0.16"
itypes = "^1.1.0"
kombu = "^5.3.2"
lxml = "^5.1.0"
markdown2 = "==2.4.*"
natsort = "^8.4.0"
ndg-httpsclient = "^0.5.1"
networkx = "^3.2.1"
nose = "*"
pandas = "^2.1.4"
pillow = "*"
pycparser = "^2.22"
pyopenssl = "*"
pyparsing = "^3.1.1"
python = ">=3.12, <3.13"
python-dateutil = "^2.8.1"
python-magic = "^0.4.27"
pytz = "*"
pyyaml = "^6.0.1"
redis = "^5.0.1"
requests = "^2.31.0"
simplejson = "^3.19.2"
timeout-decorator = "*"
unidecode = "*"
usaddress = "^0.5.10"
scorched = {git = "https://github.com/freelawproject/scorched.git", branch="main"}
djangorestframework-filters = "1.0.0.dev2"
gunicorn = "^22.0.0"
django-hCaptcha = "^0.2.0"
reporters-db = "*"
django-waffle = "^4.1.0"
nameparser = "^1.1.3"
eyecite = "*"
scipy = "^1.11.4"
scikit-learn = "^1.4.0"
numpy = "^1.26.3"
datasketch = "^1.6.0"
PyStemmer = "^2.2.0.1"
factory-boy = "^3.3.0"
django-elasticsearch-dsl = "^8.0"
django-override-storage = "^0.3.2"
django-ses = {extras = ["events"], version = "^3.5.2"}
django-environ = "^0.11.2"
<<<<<<< HEAD
judge-pics = "^2.0.1"
django-admin-cursor-paginator = "^0.1.4"
sentry-sdk = {extras = ["celery", "django"], version = "^1.34.0"}
selenium = "^4.9.1"
ipython = "^8.15.0"
time-machine = "^2.9.0"
dateparser = "1.1.8"
types-dateparser = "^1.1.4.6"
uvicorn = {extras = ["standard"], version = "^0.23.2"}
daphne = "^4.0.0"
psycopg = {extras = ["binary"], version = "^3.1.12"}
juriscraper = { git = "https://github.com/freelawproject/juriscraper.git", branch = "add-parser-for-acms-attachment-pages" }
httpx = {extras = ["http2"], version = "^0.24.1"}
django-model-utils = "^4.3.1"
inflection = "^0.5.1"  # necessary for DRF schema generation - remove after drf-spectacular
=======
judge-pics = "^2.0.5"
django-admin-cursor-paginator = "^0.1.5"
sentry-sdk = {extras = ["celery", "django"], version = "^1.39.2"}
selenium = "^4.16.0"
ipython = "^8.20.0"
time-machine = "^2.14.1"
dateparser = "1.2.0"
types-dateparser = "^1.1.4.20240106"
uvicorn = {extras = ["standard"], version = "^0.27.1"}
daphne = "^4.1.0"
psycopg = {extras = ["binary"], version = "^3.1.17"}
httpx = {extras = ["http2"], version = "^0.26.0"}
django-model-utils = "^4.5.1"
django-permissions-policy = "^4.19.0"
juriscraper = "^2.6.0"
tiktoken = "^0.6.0"
hyperscan = "^0.7.7"
>>>>>>> fe6143d0


[tool.poetry.group.dev.dependencies]
pre-commit = "^3.7.0"
types-redis = "^4.6.0.20240106"
pylint = "^3.0.3"
pytest = "^8.0.0"
pytest-django = "^4.5.2"
flake8 = "^7.0.0"
exrex = "^0.11.0"
tblib = "^3.0.0"
flynt = "^1.0.1"
mypy = "^1.8.0"
types-python-dateutil = "^2.8.19.20240106"
types-requests = "^2.31.0.20240106"
django-stubs = "^4.2.7"
djangorestframework-stubs = "^3.14.5"
black = "^23.12.1"
types-simplejson = "^3.19.0.2"
lxml-stubs = "^0.5.1"
django-debug-toolbar = "^4.2.0"

[tool.black]
include = '''
(
    cl         # Just include a few directories for now
)*\.pyi?$
'''
exclude = '''
(
      \.eggs
    | .*\.egg-info
    | .*migrations.*
    | \.mypy_cache
    | __pycache__
    | \.venv
)
'''
line-length = 79

[tool.isort]
multi_line_output = 3
include_trailing_comma = true
force_grid_wrap = 0
use_parentheses = true
ensure_newline_before_comments = true
line_length = 79
skip_glob = "*/migrations/*.py"

[tool.pylint.messages_control]
disable = "C0330, C0326"

[tool.pylint.format]
max-line-length = "79"

[build-system]
build-backend = "poetry.masonry.api"
requires = ["poetry>=0.12"]<|MERGE_RESOLUTION|>--- conflicted
+++ resolved
@@ -95,23 +95,6 @@
 django-override-storage = "^0.3.2"
 django-ses = {extras = ["events"], version = "^3.5.2"}
 django-environ = "^0.11.2"
-<<<<<<< HEAD
-judge-pics = "^2.0.1"
-django-admin-cursor-paginator = "^0.1.4"
-sentry-sdk = {extras = ["celery", "django"], version = "^1.34.0"}
-selenium = "^4.9.1"
-ipython = "^8.15.0"
-time-machine = "^2.9.0"
-dateparser = "1.1.8"
-types-dateparser = "^1.1.4.6"
-uvicorn = {extras = ["standard"], version = "^0.23.2"}
-daphne = "^4.0.0"
-psycopg = {extras = ["binary"], version = "^3.1.12"}
-juriscraper = { git = "https://github.com/freelawproject/juriscraper.git", branch = "add-parser-for-acms-attachment-pages" }
-httpx = {extras = ["http2"], version = "^0.24.1"}
-django-model-utils = "^4.3.1"
-inflection = "^0.5.1"  # necessary for DRF schema generation - remove after drf-spectacular
-=======
 judge-pics = "^2.0.5"
 django-admin-cursor-paginator = "^0.1.5"
 sentry-sdk = {extras = ["celery", "django"], version = "^1.39.2"}
@@ -129,7 +112,6 @@
 juriscraper = "^2.6.0"
 tiktoken = "^0.6.0"
 hyperscan = "^0.7.7"
->>>>>>> fe6143d0
 
 
 [tool.poetry.group.dev.dependencies]
