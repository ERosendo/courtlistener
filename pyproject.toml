--- conflicted
+++ resolved
@@ -81,13 +81,8 @@
 reporters-db = "*"
 django-waffle = "^4.2.0"
 nameparser = "^1.1.3"
-<<<<<<< HEAD
-eyecite = {git = "https://github.com/freelawproject/eyecite.git", branch = "198-find-name-only-reference-citations"}
-scipy = "^1.14.1"
-=======
 eyecite = "*"
 scipy = "^1.15.1"
->>>>>>> 55686ba5
 scikit-learn = "^1.5.2"
 numpy = "^2.2.2"
 datasketch = "^1.6.5"
