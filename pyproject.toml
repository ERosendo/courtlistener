--- conflicted
+++ resolved
@@ -112,12 +112,8 @@
 juriscraper = "^2.6.0"
 tiktoken = "^0.6.0"
 hyperscan = "^0.7.7"
-<<<<<<< HEAD
+openai = "^1.31.1"
 seal-rookery = "^2.2.3"
-=======
-openai = "^1.31.1"
->>>>>>> 8ec601ee
-
 
 [tool.poetry.group.dev.dependencies]
 pre-commit = "^3.7.0"
