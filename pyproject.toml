[tool.poetry]
authors = ["Mike Lissner <mike@free.law>"]
classifiers = [
  "Development Status :: 5 - Production/Stable",
  "Natural Language :: English",
  "Operating System :: OS Independent",
  "License :: OSI Approved :: GNU Affero General Public License v3",
  "Programming Language :: Python :: 3",
  "Programming Language :: Python :: 3.10",
  "Intended Audience :: Developers",
  "Intended Audience :: Legal Industry",
]
description = "A free and powerful system for awareness and research of the American judicial system."
documentation = "https://github.com/freelawproject/courtlistener/wiki"
homepage = "https://www.courtlistener.com/"
include = ["manage.py"]
keywords = ["legal", "courts", "databases", "judiciary", "laws"] # Max: 5
license = "AGPL-3.0" # Should be spdx ID: https://spdx.org/licenses/
maintainers = ["Mike Lissner <mike@free.law>"]
name = "cl"
readme = "README.md"
repository = "https://github.com/freelawproject/courtlistener"
version = "0.14.24"

[tool.poetry.scripts]
cl-manage = "manage:main"

[tool.poetry.dependencies]
argparse = "*"
beautifulsoup4 = "==4.11.*"
boto3 = "^1.17.19"
celery = "^5.3.0"
certifi = "^2023.7.22"
courts-db = "^0.10.9"
disposable-email-domains = "*"
Django = "^4.2.4"
django-cache-memoize = "==0.*"
django-cors-headers = "^4.2.0"
django-csp = "^3.7.0"
django-extensions = "^3.2.3"
django-filter = "^21.1"
django-localflavor = "^4.0"
django-markdown-deux = "^1.0.6"
django-mathfilters = "*"
django-pghistory = "^2.8.0"
django-ratelimit = "^4.1.0"
django-storages = "^1.13.2"
djangorestframework = {git = "https://github.com/encode/django-rest-framework.git", rev = "cc3c89a11c7ee9cf7cfd732e0a329c318ace71b2"}
djangorestframework-xml = "^2.0.0"
drf-dynamic-fields = "*"
feedparser = "^6.0.8"
httplib2 = "^0.22.0"
igraph = "^0.10.4"
internetarchive = "^3.3.0"
ipaddress = "^1.0.16"
itypes = "^1.1.0"
kombu = "^5.3.0"
lxml = "==4.*"
markdown2 = "==2.4.*"
natsort = "^8.3.1"
ndg-httpsclient = "^0.5.1"
networkx = "^3.1"
nose = "*"
openapi-codec = "^1.3.1"
pandas = "^1.5.0"
pillow = "*"
pycparser = "^2.21"
pyopenssl = "*"
pyparsing = "^3.1.0"
python = ">=3.11, <3.12"
python-dateutil = "^2.8.1"
python-magic = "^0.4.21"
pytz = "*"
pyyaml = "^6.0"
redis = "^3.5.3"
requests = "^2.31.0"
simplejson = "^3.18.3"
stripe = "^5.2.0"
timeout-decorator = "*"
tldextract = "^3.4.0"
unidecode = "*"
usaddress = "^0.5.10"
scorched = {git = "https://github.com/freelawproject/scorched.git", branch="main"}
djangorestframework-filters = "1.0.0.dev2"
gunicorn = "^21.2.0"
django-hCaptcha = "^0.2.0"
reporters-db = "^3.2.36"
django-waffle = "^4.0.0"
nameparser = "^1.1.1"
eyecite = "^2.3.0"
scipy = "^1.10.1"
scikit-learn = "^1.2.1"
numpy = "^1.24.2"
datasketch = "^1.5.7"
PyStemmer = "^2.0.1"
factory-boy = "^3.2.1"
django-elasticsearch-dsl = "^7.3"
django-override-storage = "^0.3.2"
django-ses = {extras = ["events"], version = "^3.5.0"}
django-environ = "^0.10.0"
judge-pics = "^2.0.1"
django-admin-cursor-paginator = "^0.1.4"
sentry-sdk = "^1.14.0"
selenium = "^4.9.1"
ipython = "^8.10.0"
time-machine = "^2.9.0"
dateparser = "1.1.8"
types-dateparser = "^1.1.4.6"
uvicorn = {extras = ["standard"], version = "^0.23.2"}
daphne = "^4.0.0"
psycopg2 = "^2.9.6"
juriscraper = "^2.5.51"
httpx = {extras = ["http2"], version = "^0.24.1"}
<<<<<<< HEAD
django-ordered-model = "^3.7.4"
=======
django-model-utils = "^4.3.1"
inflection = "^0.5.1"  # necessary for DRF schema generation - remove after drf-spectacular
>>>>>>> 08b927f8


[tool.poetry.group.dev.dependencies]
pre-commit = "^3.3.3"
types-redis = "^4.6.0.5"
pylint = "^2.17.5"
pytest = "^7.4.0"
pytest-django = "^4.5.2"
flake8 = "^6.1.0"
exrex = "^0.11.0"
tblib = "^2.0.0"
flynt = "^1.0.1"
mypy = "^1.5.1"
types-python-dateutil = "^2.8.19.14"
types-requests = "^2.31.0.2"
django-stubs = "^4.2.3"
djangorestframework-stubs = "^3.14.2"
black = "^23.7.0"
types-simplejson = "^3.19.0.2"
lxml-stubs = "^0.4.0"
django-debug-toolbar = "^4.2.0"

[tool.black]
include = '''
(
    cl         # Just include a few directories for now
)*\.pyi?$
'''
exclude = '''
(
      \.eggs
    | .*\.egg-info
    | .*migrations.*
    | \.mypy_cache
    | __pycache__
    | \.venv
)
'''
line-length = 79

[tool.isort]
multi_line_output = 3
include_trailing_comma = true
force_grid_wrap = 0
use_parentheses = true
ensure_newline_before_comments = true
line_length = 79
skip_glob = "*/migrations/*.py"

[tool.pylint.messages_control]
disable = "C0330, C0326"

[tool.pylint.format]
max-line-length = "79"

[build-system]
build-backend = "poetry.masonry.api"
requires = ["poetry>=0.12"]<|MERGE_RESOLUTION|>--- conflicted
+++ resolved
@@ -111,12 +111,8 @@
 psycopg2 = "^2.9.6"
 juriscraper = "^2.5.51"
 httpx = {extras = ["http2"], version = "^0.24.1"}
-<<<<<<< HEAD
-django-ordered-model = "^3.7.4"
-=======
 django-model-utils = "^4.3.1"
 inflection = "^0.5.1"  # necessary for DRF schema generation - remove after drf-spectacular
->>>>>>> 08b927f8
 
 
 [tool.poetry.group.dev.dependencies]
