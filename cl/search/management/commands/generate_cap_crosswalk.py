--- conflicted
+++ resolved
@@ -7,12 +7,7 @@
 from botocore.exceptions import ClientError
 from django.conf import settings
 from django.core.management.base import BaseCommand
-<<<<<<< HEAD
-from tqdm import tqdm
-
-=======
-from django.db.models import QuerySet
->>>>>>> 81d8b223
+
 from eyecite.find import get_citations
 from eyecite.models import FullCaseCitation
 from tqdm import tqdm
