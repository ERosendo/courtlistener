--- conflicted
+++ resolved
@@ -242,15 +242,11 @@
         if search_form.is_valid():
             cd = search_form.cleaned_data
             search_type = cd["type"]
-<<<<<<< HEAD
             search_query = self.document_search_classes[search_type].search()
-=======
             paginator = ESCursorPagination()
             cd["request_date"] = paginator.initialize_context_from_request(
                 request, search_type
             )
-            search_query = DocketDocument.search()
->>>>>>> e0150e4b
             highlighting_fields = {}
             main_query, child_docs_query = do_es_api_query(
                 search_query,
