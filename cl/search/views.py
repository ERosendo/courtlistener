--- conflicted
+++ resolved
@@ -35,11 +35,8 @@
     es_index_exists,
     fetch_es_results,
     merge_courts_from_db,
-<<<<<<< HEAD
     merge_unavailable_fields_on_parent_document,
-=======
     sanitize_unbalanced_parenthesis,
->>>>>>> eef500a2
     set_results_highlights,
 )
 from cl.lib.paginators import ESPaginator
@@ -56,16 +53,12 @@
     regroup_snippets,
 )
 from cl.search.constants import RELATED_PATTERN
-<<<<<<< HEAD
 from cl.search.documents import (
     AudioDocument,
     ParentheticalGroupDocument,
     PersonDocument,
 )
-=======
-from cl.search.documents import AudioDocument, ParentheticalGroupDocument
 from cl.search.exception import UnbalancedQuery
->>>>>>> eef500a2
 from cl.search.forms import SearchForm, _clean_form
 from cl.search.models import SEARCH_TYPES, Court, Opinion, OpinionCluster
 from cl.stats.models import Stat
@@ -488,29 +481,17 @@
                     initial={"query": get_string, "rate": "dly"},
                     user=request.user,
                 )
-<<<<<<< HEAD
                 search_type = request.GET.get("type")
                 if search_type == SEARCH_TYPES.PARENTHETICAL:
                     search_results = do_es_search(request.GET.copy())
                     render_dict.update(search_results)
                 elif search_type == SEARCH_TYPES.ORAL_ARGUMENT:
-=======
-
-                if request.GET.get("type") == SEARCH_TYPES.PARENTHETICAL:
-                    render_dict.update(do_es_search(request.GET.copy()))
-                else:
->>>>>>> eef500a2
                     # Check if waffle flag is active.
-                    if request.GET.get(
-                        "type"
-                    ) == SEARCH_TYPES.ORAL_ARGUMENT and waffle.flag_is_active(
-                        request, "oa-es-active"
-                    ):
-                        render_dict.update(do_es_search(request.GET.copy()))
+                    if waffle.flag_is_active(request, "oa-es-active"):
+                        search_results = do_es_search(request.GET.copy())
                     else:
-                        render_dict.update(do_search(request.GET.copy()))
-
-<<<<<<< HEAD
+                        search_results = do_search(request.GET.copy())
+
                     render_dict.update(search_results)
                     # Set the value to the query as a convenience
                     alert_form.fields["name"].widget.attrs[
@@ -519,15 +500,15 @@
                     render_dict.update({"alert_form": alert_form})
                 elif search_type == SEARCH_TYPES.PEOPLE:
                     # Check if waffle flag is active.
-                    if waffle.flag_is_active(request, "p-es-deactivate"):
+                    if waffle.flag_is_active(request, "p-es-active"):
+                        search_results = do_es_search(request.GET.copy())
+                    else:
                         search_results = do_search(request.GET.copy())
-                    else:
-                        search_results = do_es_search(request.GET.copy())
                     render_dict.update(search_results)
                 else:
+                    # Check if waffle flag is active.
                     render_dict.update(do_search(request.GET.copy()))
-=======
->>>>>>> eef500a2
+
                     # Set the value to the query as a convenience
                     alert_form.fields["name"].widget.attrs[
                         "value"
@@ -644,12 +625,13 @@
     suggested_query = ""
 
     search_form = SearchForm(get_params)
-    if get_params.get("type") == SEARCH_TYPES.PARENTHETICAL:
-        document_type = ParentheticalGroupDocument
-    elif get_params.get("type") == SEARCH_TYPES.ORAL_ARGUMENT:
-        document_type = AudioDocument
-    elif get_params.get("type") == SEARCH_TYPES.PEOPLE:
-        document_type = PersonDocument
+    match get_params.get("type"):
+        case SEARCH_TYPES.PARENTHETICAL:
+            document_type = ParentheticalGroupDocument
+        case SEARCH_TYPES.ORAL_ARGUMENT:
+            document_type = AudioDocument
+        case SEARCH_TYPES.PEOPLE:
+            document_type = PersonDocument
 
     if search_form.is_valid() and es_index_exists(
         index_name=document_type._index._name
