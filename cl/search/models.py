import re
from datetime import datetime
from typing import Any, Dict, List, Tuple, TypeVar

import pghistory
import pytz
from asgiref.sync import sync_to_async
from celery.canvas import chain
from django.contrib.contenttypes.fields import GenericRelation
from django.core.exceptions import ValidationError
from django.db import models
from django.db.models import Prefetch, Q, QuerySet
from django.template import loader
from django.urls import NoReverseMatch, reverse
from django.utils.encoding import force_str
from django.utils.text import slugify
from eyecite import get_citations
<<<<<<< HEAD
from ordered_model.models import OrderedModel
=======
from model_utils import FieldTracker
>>>>>>> 08b927f8

from cl.citations.utils import get_citation_depth_between_clusters
from cl.custom_filters.templatetags.text_filters import best_case_name
from cl.lib import fields
from cl.lib.date_time import midnight_pt
from cl.lib.model_helpers import (
    make_docket_number_core,
    make_recap_path,
    make_upload_path,
)
from cl.lib.models import AbstractDateTimeModel, AbstractPDF, s3_warning_note
from cl.lib.pghistory import AfterUpdateOrDeleteSnapshot
from cl.lib.search_index_utils import (
    InvalidDocumentError,
    normalize_search_dicts,
    null_map,
)
from cl.lib.storage import IncrementingAWSMediaStorage
from cl.lib.string_utils import trunc
from cl.lib.utils import deepgetattr


class PRECEDENTIAL_STATUS:
    PUBLISHED = "Published"
    UNPUBLISHED = "Unpublished"
    ERRATA = "Errata"
    SEPARATE = "Separate"
    IN_CHAMBERS = "In-chambers"
    RELATING_TO = "Relating-to"
    UNKNOWN = "Unknown"

    NAMES = (
        (PUBLISHED, "Precedential"),
        (UNPUBLISHED, "Non-Precedential"),
        (ERRATA, "Errata"),
        (SEPARATE, "Separate Opinion"),
        (IN_CHAMBERS, "In-chambers"),
        (RELATING_TO, "Relating-to orders"),
        (UNKNOWN, "Unknown Status"),
    )


class SOURCES:
    COURT_WEBSITE = "C"
    PUBLIC_RESOURCE = "R"
    COURT_M_RESOURCE = "CR"
    LAWBOX = "L"
    LAWBOX_M_COURT = "LC"
    LAWBOX_M_RESOURCE = "LR"
    LAWBOX_M_COURT_RESOURCE = "LCR"
    MANUAL_INPUT = "M"
    INTERNET_ARCHIVE = "A"
    BRAD_HEATH_ARCHIVE = "H"
    COLUMBIA_ARCHIVE = "Z"
    COLUMBIA_M_COURT = "ZC"
    COLUMBIA_M_LAWBOX_COURT = "ZLC"
    COLUMBIA_M_LAWBOX_RESOURCE = "ZLR"
    COLUMBIA_M_LAWBOX_COURT_RESOURCE = "ZLCR"
    COLUMBIA_M_RESOURCE = "ZR"
    COLUMBIA_M_COURT_RESOURCE = "ZCR"
    COLUMBIA_M_LAWBOX = "ZL"
    HARVARD_CASELAW = "U"
    COURT_M_HARVARD = "CU"
    DIRECT_COURT_INPUT = "D"
    ANON_2020 = "Q"
    ANON_2020_M_HARVARD = "QU"
    COURT_M_RESOURCE_M_HARVARD = "CRU"
    DIRECT_COURT_INPUT_M_HARVARD = "DU"
    LAWBOX_M_HARVARD = "LU"
    LAWBOX_M_COURT_M_HARVARD = "LCU"
    LAWBOX_M_RESOURCE_M_HARVARD = "LRU"
    LAWBOX_M_COURT_RESOURCE_M_HARVARD = "LCRU"
    MANUAL_INPUT_M_HARVARD = "MU"
    PUBLIC_RESOURCE_M_HARVARD = "RU"
    COLUMBIA_ARCHIVE_M_HARVARD = "ZU"
    NAMES = (
        (COURT_WEBSITE, "court website"),
        (PUBLIC_RESOURCE, "public.resource.org"),
        (COURT_M_RESOURCE, "court website merged with resource.org"),
        (LAWBOX, "lawbox"),
        (LAWBOX_M_COURT, "lawbox merged with court"),
        (LAWBOX_M_RESOURCE, "lawbox merged with resource.org"),
        (LAWBOX_M_COURT_RESOURCE, "lawbox merged with court and resource.org"),
        (MANUAL_INPUT, "manual input"),
        (INTERNET_ARCHIVE, "internet archive"),
        (BRAD_HEATH_ARCHIVE, "brad heath archive"),
        (COLUMBIA_ARCHIVE, "columbia archive"),
        (COLUMBIA_M_COURT, "columbia merged with court"),
        (COLUMBIA_M_LAWBOX_COURT, "columbia merged with lawbox and court"),
        (
            COLUMBIA_M_LAWBOX_RESOURCE,
            "columbia merged with lawbox and resource.org",
        ),
        (
            COLUMBIA_M_LAWBOX_COURT_RESOURCE,
            "columbia merged with lawbox, court, and resource.org",
        ),
        (COLUMBIA_M_RESOURCE, "columbia merged with resource.org"),
        (
            COLUMBIA_M_COURT_RESOURCE,
            "columbia merged with court and resource.org",
        ),
        (COLUMBIA_M_LAWBOX, "columbia merged with lawbox"),
        (
            HARVARD_CASELAW,
            "Harvard, Library Innovation Lab Case Law Access Project",
        ),
        (COURT_M_HARVARD, "court website merged with Harvard"),
        (DIRECT_COURT_INPUT, "direct court input"),
        (ANON_2020, "2020 anonymous database"),
        (ANON_2020_M_HARVARD, "2020 anonymous database merged with Harvard"),
        (COURT_M_HARVARD, "court website merged with Harvard"),
        (
            COURT_M_RESOURCE_M_HARVARD,
            "court website merged with public.resource.org and Harvard",
        ),
        (
            DIRECT_COURT_INPUT_M_HARVARD,
            "direct court input merged with Harvard",
        ),
        (LAWBOX_M_HARVARD, "lawbox merged with Harvard"),
        (
            LAWBOX_M_COURT_M_HARVARD,
            "Lawbox merged with court website and Harvard",
        ),
        (
            LAWBOX_M_RESOURCE_M_HARVARD,
            "Lawbox merged with public.resource.org and with Harvard",
        ),
        (MANUAL_INPUT_M_HARVARD, "Manual input merged with Harvard"),
        (PUBLIC_RESOURCE_M_HARVARD, "public.resource.org merged with Harvard"),
        (COLUMBIA_ARCHIVE_M_HARVARD, "columbia archive merged with Harvard"),
    )


@pghistory.track(AfterUpdateOrDeleteSnapshot())
class OriginatingCourtInformation(AbstractDateTimeModel):
    """Lower court metadata to associate with appellate cases.

    For example, if you appeal from a district court to a circuit court, the
    district court information would be in here. You may wonder, "Why do we
    duplicate this information?" Well:

        1. We don't want to update the lower court case based on information
           we learn in the upper court. Say they have a conflict? Which do we
           trust?

        2. We may have the docket from the upper court without ever getting
           docket information for the lower court. If that happens, would we
           create a docket for the lower court using only the info in the
           upper court. That seems bad.

    The other thought you might have is, "Why not just associate this directly
    with the docket object —-- why do we have a 1to1 join between them?" This
    was a difficult data modelling decision. There are a few answers:

        1. Most cases in the RECAP Archive are not appellate cases. For those
           cases, the extra fields for this information would just pollute the
           Docket namespace.

        2. In general, we prefer to have Docket.originating_court_data.field
           than, Docket.ogc_field.
    """

    docket_number = models.TextField(
        help_text="The docket number in the lower court.", blank=True
    )
    assigned_to = models.ForeignKey(
        "people_db.Person",
        help_text="The judge the case was assigned to.",
        related_name="original_court_info",
        on_delete=models.RESTRICT,
        null=True,
        blank=True,
    )
    assigned_to_str = models.TextField(
        help_text="The judge that the case was assigned to, as a string.",
        blank=True,
    )
    ordering_judge = models.ForeignKey(
        "people_db.Person",
        related_name="+",
        help_text="The judge that issued the final order in the case.",
        on_delete=models.RESTRICT,
        null=True,
        blank=True,
    )
    ordering_judge_str = models.TextField(
        help_text=(
            "The judge that issued the final order in the case, as a "
            "string."
        ),
        blank=True,
    )
    court_reporter = models.TextField(
        help_text="The court reporter responsible for the case.", blank=True
    )
    date_disposed = models.DateField(
        help_text="The date the case was disposed at the lower court.",
        blank=True,
        null=True,
    )
    date_filed = models.DateField(
        help_text="The date the case was filed in the lower court.",
        blank=True,
        null=True,
    )
    date_judgment = models.DateField(
        help_text="The date of the order or judgment in the lower court.",
        blank=True,
        null=True,
    )
    date_judgment_eod = models.DateField(
        help_text=(
            "The date the judgment was Entered On the Docket at the "
            "lower court."
        ),
        blank=True,
        null=True,
    )
    date_filed_noa = models.DateField(
        help_text="The date the notice of appeal was filed for the case.",
        blank=True,
        null=True,
    )
    date_received_coa = models.DateField(
        help_text="The date the case was received at the court of appeals.",
        blank=True,
        null=True,
    )

    def get_absolute_url(self) -> str:
        return self.docket.get_absolute_url()

    class Meta:
        verbose_name_plural = "Originating Court Information"


@pghistory.track(AfterUpdateOrDeleteSnapshot(), exclude=["view_count"])
class Docket(AbstractDateTimeModel):
    """A class to sit above OpinionClusters, Audio files, and Docket Entries,
    and link them together.
    """

    # The source values are additive. That is, if you get content from a new
    # source, you can add it to the previous one, and have a combined value.
    # For example, if you start with a RECAP docket (1), then add scraped
    # content (2), you can arrive at a combined docket (3) because 1 + 2 = 3.
    # Put another way, this is a bitmask. We should eventually re-do it as a
    # bitfield using, e.g. https://github.com/disqus/django-bitfield
    DEFAULT = 0
    RECAP = 1
    SCRAPER = 2
    RECAP_AND_SCRAPER = 3
    COLUMBIA = 4
    COLUMBIA_AND_RECAP = 5
    COLUMBIA_AND_SCRAPER = 6
    COLUMBIA_AND_RECAP_AND_SCRAPER = 7
    IDB = 8
    RECAP_AND_IDB = 9
    SCRAPER_AND_IDB = 10
    RECAP_AND_SCRAPER_AND_IDB = 11
    COLUMBIA_AND_IDB = 12
    COLUMBIA_AND_RECAP_AND_IDB = 13
    COLUMBIA_AND_SCRAPER_AND_IDB = 14
    COLUMBIA_AND_RECAP_AND_SCRAPER_AND_IDB = 15
    HARVARD = 16
    HARVARD_AND_RECAP = 17
    SCRAPER_AND_HARVARD = 18
    RECAP_AND_SCRAPER_AND_HARVARD = 19
    HARVARD_AND_COLUMBIA = 20
    DIRECT_INPUT = 32
    DIRECT_INPUT_AND_HARVARD = 48
    ANON_2020 = 64
    ANON_2020_AND_SCRAPER = 66
    ANON_2020_AND_HARVARD = 80
    ANON_2020_AND_SCRAPER_AND_HARVARD = 82
    SOURCE_CHOICES = (
        (DEFAULT, "Default"),
        (RECAP, "RECAP"),
        (SCRAPER, "Scraper"),
        (RECAP_AND_SCRAPER, "RECAP and Scraper"),
        (COLUMBIA, "Columbia"),
        (COLUMBIA_AND_SCRAPER, "Columbia and Scraper"),
        (COLUMBIA_AND_RECAP, "Columbia and RECAP"),
        (COLUMBIA_AND_RECAP_AND_SCRAPER, "Columbia, RECAP, and Scraper"),
        (IDB, "Integrated Database"),
        (RECAP_AND_IDB, "RECAP and IDB"),
        (SCRAPER_AND_IDB, "Scraper and IDB"),
        (RECAP_AND_SCRAPER_AND_IDB, "RECAP, Scraper, and IDB"),
        (COLUMBIA_AND_IDB, "Columbia and IDB"),
        (COLUMBIA_AND_RECAP_AND_IDB, "Columbia, RECAP, and IDB"),
        (COLUMBIA_AND_SCRAPER_AND_IDB, "Columbia, Scraper, and IDB"),
        (
            COLUMBIA_AND_RECAP_AND_SCRAPER_AND_IDB,
            "Columbia, RECAP, Scraper, and IDB",
        ),
        (HARVARD, "Harvard"),
        (HARVARD_AND_RECAP, "Harvard and RECAP"),
        (SCRAPER_AND_HARVARD, "Scraper and Harvard"),
        (RECAP_AND_SCRAPER_AND_HARVARD, "RECAP, Scraper and Harvard"),
        (HARVARD_AND_COLUMBIA, "Harvard and Columbia"),
        (DIRECT_INPUT, "Direct court input"),
        (DIRECT_INPUT_AND_HARVARD, "Direct court input and Harvard"),
        (ANON_2020, "2020 anonymous database"),
        (ANON_2020_AND_SCRAPER, "2020 anonymous database and Scraper"),
        (ANON_2020_AND_HARVARD, "2020 anonymous database and Harvard"),
        (
            ANON_2020_AND_SCRAPER_AND_HARVARD,
            "2020 anonymous database, Scraper, and Harvard",
        ),
    )
    RECAP_SOURCES = [
        RECAP,
        RECAP_AND_SCRAPER,
        COLUMBIA_AND_RECAP,
        COLUMBIA_AND_RECAP_AND_SCRAPER,
        RECAP_AND_IDB,
        RECAP_AND_SCRAPER_AND_IDB,
        COLUMBIA_AND_RECAP_AND_IDB,
        COLUMBIA_AND_RECAP_AND_SCRAPER_AND_IDB,
    ]
    IDB_SOURCES = [
        IDB,
        RECAP_AND_IDB,
        SCRAPER_AND_IDB,
        RECAP_AND_SCRAPER_AND_IDB,
        COLUMBIA_AND_IDB,
        COLUMBIA_AND_RECAP_AND_IDB,
        COLUMBIA_AND_SCRAPER_AND_IDB,
        COLUMBIA_AND_RECAP_AND_SCRAPER_AND_IDB,
    ]

    source = models.SmallIntegerField(
        help_text="contains the source of the Docket.", choices=SOURCE_CHOICES
    )
    court = models.ForeignKey(
        "Court",
        help_text="The court where the docket was filed",
        on_delete=models.RESTRICT,
        db_index=True,
        related_name="dockets",
    )
    appeal_from = models.ForeignKey(
        "Court",
        help_text=(
            "In appellate cases, this is the lower court or "
            "administrative body where this case was originally heard. "
            "This field is frequently blank due to it not being "
            "populated historically or due to our inability to "
            "normalize the value in appeal_from_str."
        ),
        related_name="+",
        on_delete=models.RESTRICT,
        blank=True,
        null=True,
    )
    appeal_from_str = models.TextField(
        help_text=(
            "In appellate cases, this is the lower court or "
            "administrative body where this case was originally heard. "
            "This field is frequently blank due to it not being "
            "populated historically. This field may have values when "
            "the appeal_from field does not. That can happen if we are "
            "unable to normalize the value in this field."
        ),
        blank=True,
    )
    originating_court_information = models.OneToOneField(
        OriginatingCourtInformation,
        help_text="Lower court information for appellate dockets",
        related_name="docket",
        on_delete=models.SET_NULL,
        blank=True,
        null=True,
    )
    idb_data = models.OneToOneField(
        "recap.FjcIntegratedDatabase",
        help_text=(
            "Data from the FJC Integrated Database associated with this "
            "case."
        ),
        related_name="docket",
        on_delete=models.SET_NULL,
        blank=True,
        null=True,
    )
    tags = models.ManyToManyField(
        "search.Tag",
        help_text="The tags associated with the docket.",
        related_name="dockets",
        blank=True,
    )
    html_documents = GenericRelation(
        "recap.PacerHtmlFiles",
        help_text="Original HTML files collected from PACER.",
        related_query_name="dockets",
        null=True,
        blank=True,
    )
    assigned_to = models.ForeignKey(
        "people_db.Person",
        related_name="assigning",
        help_text="The judge the case was assigned to.",
        on_delete=models.RESTRICT,
        null=True,
        blank=True,
    )
    assigned_to_str = models.TextField(
        help_text="The judge that the case was assigned to, as a string.",
        blank=True,
    )
    referred_to = models.ForeignKey(
        "people_db.Person",
        related_name="referring",
        help_text="The judge to whom the 'assigned_to' judge is delegated.",
        on_delete=models.RESTRICT,
        null=True,
        blank=True,
    )
    referred_to_str = models.TextField(
        help_text="The judge that the case was referred to, as a string.",
        blank=True,
    )
    panel = models.ManyToManyField(
        "people_db.Person",
        help_text=(
            "The empaneled judges for the case. Currently an unused "
            "field but planned to be used in conjunction with the "
            "panel_str field."
        ),
        related_name="empanelled_dockets",
        blank=True,
    )
    panel_str = models.TextField(
        help_text=(
            "The initials of the judges on the panel that heard this "
            "case. This field is similar to the 'judges' field on "
            "the cluster, but contains initials instead of full judge "
            "names, and applies to the case on the whole instead of "
            "only to a specific decision."
        ),
        blank=True,
    )
    parties = models.ManyToManyField(
        "people_db.Party",
        help_text="The parties involved in the docket",
        related_name="dockets",
        through="people_db.PartyType",
        blank=True,
    )
    date_last_index = models.DateTimeField(
        help_text="The last moment that the item was indexed in Solr.",
        null=True,
        blank=True,
    )
    date_cert_granted = models.DateField(
        help_text="date cert was granted for this case, if applicable",
        blank=True,
        null=True,
    )
    date_cert_denied = models.DateField(
        help_text="the date cert was denied for this case, if applicable",
        blank=True,
        null=True,
    )
    date_argued = models.DateField(
        help_text="the date the case was argued",
        blank=True,
        null=True,
    )
    date_reargued = models.DateField(
        help_text="the date the case was reargued",
        blank=True,
        null=True,
    )
    date_reargument_denied = models.DateField(
        help_text="the date the reargument was denied",
        blank=True,
        null=True,
    )
    date_filed = models.DateField(
        help_text="The date the case was filed.", blank=True, null=True
    )
    date_terminated = models.DateField(
        help_text="The date the case was terminated.", blank=True, null=True
    )
    date_last_filing = models.DateField(
        help_text=(
            "The date the case was last updated in the docket, as shown "
            "in PACER's Docket History report or iquery page."
        ),
        blank=True,
        null=True,
    )
    case_name_short = models.TextField(
        help_text="The abridged name of the case, often a single word, e.g. "
        "'Marsh'",
        blank=True,
    )
    case_name = models.TextField(
        help_text="The standard name of the case", blank=True
    )
    case_name_full = models.TextField(
        help_text="The full name of the case", blank=True
    )
    slug = models.SlugField(
        help_text="URL that the document should map to (the slug)",
        max_length=75,
        db_index=False,
        blank=True,
    )
    docket_number = models.TextField(  # nosemgrep
        help_text="The docket numbers of a case, can be consolidated and "
        "quite long. In some instances they are too long to be "
        "indexed by postgres and we store the full docket in "
        "the correction field on the Opinion Cluster.",
        blank=True,
        null=True,
        db_index=True,
    )
    docket_number_core = models.CharField(
        help_text=(
            "For federal district court dockets, this is the most "
            "distilled docket number available. In this field, the "
            "docket number is stripped down to only the year and serial "
            "digits, eliminating the office at the beginning, letters "
            "in the middle, and the judge at the end. Thus, a docket "
            "number like 2:07-cv-34911-MJL becomes simply 0734911. This "
            "is the format that is provided by the IDB and is useful "
            "for de-duplication types of activities which otherwise get "
            "messy. We use a char field here to preserve leading zeros."
        ),
        # PACER doesn't do consolidated case numbers, so this can be small.
        max_length=20,
        blank=True,
        db_index=True,
    )
    # Nullable for unique constraint requirements.
    pacer_case_id = fields.CharNullField(
        help_text="The cased ID provided by PACER.",
        max_length=100,
        blank=True,
        null=True,
        db_index=True,
    )
    cause = models.CharField(
        help_text="The cause for the case.",
        max_length=2000,  # Was 200, 500, 1000
        blank=True,
    )
    nature_of_suit = models.CharField(
        help_text="The nature of suit code from PACER.",
        max_length=1000,  # Was 100, 500
        blank=True,
    )
    jury_demand = models.CharField(
        help_text="The compensation demand.", max_length=500, blank=True
    )
    jurisdiction_type = models.CharField(
        help_text=(
            "Stands for jurisdiction in RECAP XML docket. For example, "
            "'Diversity', 'U.S. Government Defendant'."
        ),
        max_length=100,
        blank=True,
    )
    appellate_fee_status = models.TextField(
        help_text=(
            "The status of the fee in the appellate court. Can be used "
            "as a hint as to whether the government is the appellant "
            "(in which case the fee is waived)."
        ),
        blank=True,
    )
    appellate_case_type_information = models.TextField(
        help_text=(
            "Information about a case from the appellate docket in "
            "PACER. For example, 'civil, private, bankruptcy'."
        ),
        blank=True,
    )
    mdl_status = models.CharField(
        help_text="The MDL status of a case before the Judicial Panel for "
        "Multidistrict Litigation",
        max_length=100,
        blank=True,
    )
    filepath_local = models.FileField(
        help_text=f"Path to RECAP's Docket XML page as provided by the "
        f"original RECAP architecture. These fields are for backup purposes "
        f"only. {s3_warning_note}",
        upload_to=make_recap_path,
        storage=IncrementingAWSMediaStorage(),
        max_length=1000,
        blank=True,
    )
    filepath_ia = models.CharField(
        help_text="Path to the Docket XML page in The Internet Archive",
        max_length=1000,
        blank=True,
    )
    filepath_ia_json = models.CharField(
        help_text="Path to the docket JSON page in the Internet Archive",
        max_length=1000,
        blank=True,
    )
    ia_upload_failure_count = models.SmallIntegerField(
        help_text="Number of times the upload to the Internet Archive failed.",
        null=True,
        blank=True,
    )
    ia_needs_upload = models.BooleanField(
        help_text=(
            "Does this item need to be uploaded to the Internet "
            "Archive? I.e., has it changed? This field is important "
            "because it keeps track of the status of all the related "
            "objects to the docket. For example, if a related docket "
            "entry changes, we need to upload the item to IA, but we "
            "can't easily check that."
        ),
        blank=True,
        null=True,
    )
    ia_date_first_change = models.DateTimeField(
        help_text=(
            "The moment when this item first changed and was marked as "
            "needing an upload. Used for determining when to upload an "
            "item."
        ),
        null=True,
        blank=True,
    )
    view_count = models.IntegerField(
        help_text="The number of times the docket has been seen.", default=0
    )
    date_blocked = models.DateField(
        help_text=(
            "The date that this opinion was blocked from indexing by "
            "search engines"
        ),
        blank=True,
        null=True,
        db_index=True,
    )
    blocked = models.BooleanField(
        help_text=(
            "Whether a document should be blocked from indexing by "
            "search engines"
        ),
        default=False,
    )
    es_pa_field_tracker = FieldTracker(fields=["docket_number", "court_id"])

    class Meta:
        unique_together = ("docket_number", "pacer_case_id", "court")
        indexes = [
            models.Index(fields=["court_id", "id"]),
            models.Index(
                fields=["court_id", "docket_number_core", "pacer_case_id"],
                name="district_court_docket_lookup_idx",
            ),
        ]

    def __str__(self) -> str:
        if self.case_name:
            return force_str(f"{self.pk}: {self.case_name}")
        else:
            return f"{self.pk}"

    def save(self, update_fields=None, *args, **kwargs):
        self.slug = slugify(trunc(best_case_name(self), 75))
        if self.docket_number and not self.docket_number_core:
            self.docket_number_core = make_docket_number_core(
                self.docket_number
            )

        if self.source in self.RECAP_SOURCES:
            for field in ["pacer_case_id", "docket_number"]:
                if (
                    field == "pacer_case_id"
                    and getattr(self, "court", None)
                    and self.court.jurisdiction == Court.FEDERAL_APPELLATE
                ):
                    continue
                if not getattr(self, field, None):
                    raise ValidationError(
                        f"'{field}' cannot be Null or empty in RECAP dockets."
                    )

        if update_fields is not None:
            update_fields = {"slug", "docket_number_core"}.union(update_fields)

        super(Docket, self).save(update_fields=update_fields, *args, **kwargs)

    def get_absolute_url(self) -> str:
        return reverse("view_docket", args=[self.pk, self.slug])

    def add_recap_source(self):
        if self.source == self.DEFAULT:
            self.source = self.RECAP_AND_SCRAPER
        elif self.source in [
            self.SCRAPER,
            self.COLUMBIA,
            self.COLUMBIA_AND_SCRAPER,
            self.IDB,
            self.SCRAPER_AND_IDB,
            self.COLUMBIA_AND_IDB,
            self.COLUMBIA_AND_SCRAPER_AND_IDB,
            self.HARVARD,
        ]:
            # Simply add the RECAP value to the other value.
            self.source = self.source + self.RECAP

    def add_idb_source(self):
        if self.source == self.DEFAULT:
            self.source = self.IDB
        elif self.source in [
            self.RECAP,
            self.SCRAPER,
            self.RECAP_AND_SCRAPER,
            self.COLUMBIA,
            self.COLUMBIA_AND_RECAP,
            self.COLUMBIA_AND_SCRAPER,
            self.COLUMBIA_AND_RECAP_AND_SCRAPER,
        ]:
            self.source = self.source + self.IDB

    def add_anon_2020_source(self) -> None:
        if self.source not in [
            self.ANON_2020,
            self.ANON_2020_AND_HARVARD,
            self.ANON_2020_AND_SCRAPER,
            self.ANON_2020_AND_SCRAPER_AND_HARVARD,
        ]:
            self.source = self.source + self.ANON_2020

    @property
    def pacer_court_id(self):
        if hasattr(self, "_pacer_court_id"):
            return self._pacer_court_id

        from cl.lib.pacer import map_cl_to_pacer_id

        pacer_court_id = map_cl_to_pacer_id(self.court.pk)
        self._pacer_court_id = pacer_court_id
        return pacer_court_id

    def pacer_district_url(self, path):
        if not self.pacer_case_id or (
            self.court.jurisdiction == Court.FEDERAL_APPELLATE
        ):
            return None
        return "https://ecf.%s.uscourts.gov/cgi-bin/%s?%s" % (
            self.pacer_court_id,
            path,
            self.pacer_case_id,
        )

    def pacer_appellate_url_with_caseId(self, path):
        return (
            f"https://ecf.{self.pacer_court_id}.uscourts.gov"
            f"{path}"
            f"servlet=CaseSummary.jsp&"
            f"caseId={self.pacer_case_id}&"
            f"incOrigDkt=Y&"
            f"incDktEntries=Y"
        )

    def pacer_appellate_url_with_caseNum(self, path):
        return (
            f"https://ecf.{self.pacer_court_id}.uscourts.gov"
            f"{path}"
            f"servlet=CaseSummary.jsp&"
            f"caseNum={self.docket_number}&"
            f"incOrigDkt=Y&"
            f"incDktEntries=Y"
        )

    @property
    def pacer_docket_url(self):
        if self.court.jurisdiction == Court.FEDERAL_APPELLATE:
            if self.court.pk in ["ca5", "ca7", "ca11"]:
                path = "/cmecf/servlet/TransportRoom?"
            else:
                path = "/n/beam/servlet/TransportRoom?"

            if not self.pacer_case_id:
                return self.pacer_appellate_url_with_caseNum(path)
            else:
                return self.pacer_appellate_url_with_caseId(path)
        else:
            return self.pacer_district_url("DktRpt.pl")

    @property
    def pacer_alias_url(self):
        return self.pacer_district_url("qryAlias.pl")

    @property
    def pacer_associated_cases_url(self):
        return self.pacer_district_url("qryAscCases.pl")

    @property
    def pacer_attorney_url(self):
        return self.pacer_district_url("qryAttorneys.pl")

    @property
    def pacer_case_file_location_url(self):
        return self.pacer_district_url("QryRMSLocation.pl")

    @property
    def pacer_summary_url(self):
        return self.pacer_district_url("qrySummary.pl")

    @property
    def pacer_deadlines_and_hearings_url(self):
        return self.pacer_district_url("SchedQry.pl")

    @property
    def pacer_filers_url(self):
        return self.pacer_district_url("FilerQry.pl")

    @property
    def pacer_history_and_documents_url(self):
        return self.pacer_district_url("HistDocQry.pl")

    @property
    def pacer_party_url(self):
        return self.pacer_district_url("qryParties.pl")

    @property
    def pacer_related_transactions_url(self):
        return self.pacer_district_url("RelTransactQry.pl")

    @property
    def pacer_status_url(self):
        return self.pacer_district_url("StatusQry.pl")

    @property
    def pacer_view_doc_url(self):
        return self.pacer_district_url("qryDocument.pl")

    @property
    def prefetched_parties(self):
        """Prefetch the attorneys and firms associated with a docket and put
        those values into the `attys_in_docket` and `firms_in_docket`
        attributes.

        :return: A parties queryset with the correct values prefetched.
        """
        from cl.people_db.models import Attorney, AttorneyOrganization

        return self.parties.prefetch_related(
            Prefetch(
                "attorneys",
                queryset=Attorney.objects.filter(roles__docket=self)
                .distinct()
                .only("pk", "name"),
                to_attr="attys_in_docket",
            ),
            Prefetch(
                "attys_in_docket__organizations",
                queryset=AttorneyOrganization.objects.filter(
                    attorney_organization_associations__docket=self
                )
                .distinct()
                .only("pk", "name"),
                to_attr="firms_in_docket",
            ),
        )

    def as_search_list(self):
        """Create list of search dicts from a single docket. This should be
        faster than creating a search dict per document on the docket.
        """
        search_list = []

        # Docket
        out = {
            "docketNumber": self.docket_number,
            "caseName": best_case_name(self),
            "suitNature": self.nature_of_suit,
            "cause": self.cause,
            "juryDemand": self.jury_demand,
            "jurisdictionType": self.jurisdiction_type,
        }
        if self.date_argued is not None:
            out["dateArgued"] = midnight_pt(self.date_argued)
        if self.date_filed is not None:
            out["dateFiled"] = midnight_pt(self.date_filed)
        if self.date_terminated is not None:
            out["dateTerminated"] = midnight_pt(self.date_terminated)
        try:
            out["docket_absolute_url"] = self.get_absolute_url()
        except NoReverseMatch:
            raise InvalidDocumentError(
                f"Unable to save to index due to missing absolute_url: {self.pk}"
            )

        # Judges
        if self.assigned_to is not None:
            out["assignedTo"] = self.assigned_to.name_full
        elif self.assigned_to_str:
            out["assignedTo"] = self.assigned_to_str
        if self.referred_to is not None:
            out["referredTo"] = self.referred_to.name_full
        elif self.referred_to_str:
            out["referredTo"] = self.referred_to_str

        # Court
        out.update(
            {
                "court": self.court.full_name,
                "court_exact": self.court_id,  # For faceting
                "court_citation_string": self.court.citation_string,
            }
        )

        # Parties, attorneys, firms
        if self.pk != 6245245:
            # Don't do parties for the J&J talcum powder case. It's too big.
            out.update(
                {
                    "party_id": set(),
                    "party": set(),
                    "attorney_id": set(),
                    "attorney": set(),
                    "firm_id": set(),
                    "firm": set(),
                }
            )
            for p in self.prefetched_parties:
                out["party_id"].add(p.pk)
                out["party"].add(p.name)
                for a in p.attys_in_docket:
                    out["attorney_id"].add(a.pk)
                    out["attorney"].add(a.name)
                    for f in a.firms_in_docket:
                        out["firm_id"].add(f.pk)
                        out["firm"].add(f.name)

        # Do RECAPDocument and Docket Entries in a nested loop
        for de in self.docket_entries.all().iterator():
            # Docket Entry
            de_out = {
                "description": de.description,
            }
            if de.entry_number is not None:
                de_out["entry_number"] = de.entry_number
            if de.date_filed is not None:
                de_out["entry_date_filed"] = midnight_pt(de.date_filed)
            rds = de.recap_documents.all()

            if len(rds) == 0:
                # Minute entry or other entry that lacks docs.
                # For now, we punt.
                # https://github.com/freelawproject/courtlistener/issues/784
                continue

            for rd in rds:
                # IDs
                rd_out = {
                    "id": rd.pk,
                    "docket_entry_id": de.pk,
                    "docket_id": self.pk,
                    "court_id": self.court.pk,
                    "assigned_to_id": getattr(self.assigned_to, "pk", None),
                    "referred_to_id": getattr(self.referred_to, "pk", None),
                }

                # RECAPDocument
                rd_out.update(
                    {
                        "short_description": rd.description,
                        "document_type": rd.get_document_type_display(),
                        "document_number": rd.document_number or None,
                        "attachment_number": rd.attachment_number,
                        "is_available": rd.is_available,
                        "page_count": rd.page_count,
                    }
                )
                if rd.filepath_local:
                    rd_out["filepath_local"] = rd.filepath_local.name
                try:
                    rd_out["absolute_url"] = rd.get_absolute_url()
                except NoReverseMatch:
                    raise InvalidDocumentError(
                        "Unable to save to index due to missing absolute_url: "
                        "%s" % self.pk
                    )

                text_template = loader.get_template("indexes/dockets_text.txt")
                rd_out["text"] = text_template.render({"item": rd}).translate(
                    null_map
                )

                # Ensure that loops to bleed into each other
                out_copy = out.copy()
                out_copy.update(rd_out)
                out_copy.update(de_out)

                search_list.append(normalize_search_dicts(out_copy))

        return search_list

    def reprocess_recap_content(self, do_original_xml: bool = False) -> None:
        """Go over any associated RECAP files and reprocess them.

        Start with the XML, then do them in the order they were received since
        that should correspond to the history of the docket itself.

        :param do_original_xml: Whether to do the original XML file as received
        from Internet Archive.
        """
        if self.source not in self.RECAP_SOURCES:
            return

        from cl.lib.pacer import process_docket_data

        # Start with the XML if we've got it.
        if do_original_xml and self.filepath_local:
            from cl.recap.models import UPLOAD_TYPE

            process_docket_data(self, UPLOAD_TYPE.IA_XML_FILE)

        # Then layer the uploads on top of that.
        for html in self.html_documents.order_by("date_created"):
            process_docket_data(
                self, html.upload_type, filepath=html.filepath.path
            )


@pghistory.track(AfterUpdateOrDeleteSnapshot(), obj_field=None)
class DocketTags(Docket.tags.through):
    """A model class to track docket tags m2m relation"""

    class Meta:
        proxy = True


@pghistory.track(AfterUpdateOrDeleteSnapshot(), obj_field=None)
class DocketPanel(Docket.panel.through):
    """A model class to track docket panel m2m relation"""

    class Meta:
        proxy = True


@pghistory.track(AfterUpdateOrDeleteSnapshot())
class DocketEntry(AbstractDateTimeModel):
    docket = models.ForeignKey(
        Docket,
        help_text=(
            "Foreign key as a relation to the corresponding Docket "
            "object. Specifies which docket the docket entry "
            "belongs to."
        ),
        related_name="docket_entries",
        on_delete=models.CASCADE,
    )
    tags = models.ManyToManyField(
        "search.Tag",
        help_text="The tags associated with the docket entry.",
        related_name="docket_entries",
        blank=True,
    )
    html_documents = GenericRelation(
        "recap.PacerHtmlFiles",
        help_text="HTML attachment files collected from PACER.",
        related_query_name="docket_entries",
        null=True,
        blank=True,
    )
    date_filed = models.DateField(
        help_text=(
            "The created date of the Docket Entry according to the "
            "court timezone."
        ),
        null=True,
        blank=True,
    )
    time_filed = models.TimeField(
        help_text=(
            "The created time of the Docket Entry according to the court "
            "timezone, null if no time data is available."
        ),
        null=True,
        blank=True,
    )
    entry_number = models.BigIntegerField(
        help_text=(
            "# on the PACER docket page. For appellate cases, this may "
            "be the internal PACER ID for the document, when an entry "
            "ID is otherwise unavailable."
        ),
        null=True,
        blank=True,
    )
    recap_sequence_number = models.CharField(
        help_text=(
            "A field used for ordering the docket entries on a docket. "
            'You might wonder, "Why not use the docket entry '
            "numbers?\" That's a reasonable question, and prior to late "
            "2018, this was the method we used. However, dockets often "
            'have "unnumbered" docket entries, and so knowing where '
            "to put those was only possible if you had another "
            "sequencing field, since they lacked an entry number. This "
            "field is populated by a combination of the date for the "
            "entry and a sequence number indicating the order that the "
            "unnumbered entries occur."
        ),
        max_length=50,
        blank=True,
    )
    pacer_sequence_number = models.IntegerField(
        help_text=(
            "The de_seqno value pulled out of dockets, RSS feeds, and "
            "sundry other pages in PACER. The place to find this is "
            "currently in the onclick attribute of the links in PACER. "
            "Because we do not have this value for all items in the DB, "
            "we do not use this value for anything. Still, we collect "
            "it for good measure."
        ),
        null=True,
        blank=True,
    )
    description = models.TextField(
        help_text=(
            "The text content of the docket entry that appears in the "
            "PACER docket page."
        ),
        blank=True,
    )

    class Meta:
        verbose_name_plural = "Docket Entries"
        indexes = [
            models.Index(fields=["recap_sequence_number", "entry_number"])
        ]
        ordering = ("recap_sequence_number", "entry_number")
        permissions = (("has_recap_api_access", "Can work with RECAP API"),)

    def __str__(self) -> str:
        return f"{self.pk} ---> {trunc(self.description, 50, ellipsis='...')}"

    @property
    def datetime_filed(self) -> datetime | None:
        if self.time_filed:
            from cl.recap.constants import COURT_TIMEZONES

            local_timezone = pytz.timezone(
                COURT_TIMEZONES.get(self.docket.court.id, "US/Eastern")
            )
            return local_timezone.localize(
                datetime.combine(self.date_filed, self.time_filed)
            )
        return None


@pghistory.track(AfterUpdateOrDeleteSnapshot(), obj_field=None)
class DocketEntryTags(DocketEntry.tags.through):
    """A model class to track docket entry tags m2m relation"""

    class Meta:
        proxy = True


class AbstractPacerDocument(models.Model):
    date_upload = models.DateTimeField(
        help_text=(
            "upload_date in RECAP. The date the file was uploaded to "
            "RECAP. This information is provided by RECAP."
        ),
        blank=True,
        null=True,
    )
    document_number = models.CharField(
        help_text=(
            "If the file is a document, the number is the "
            "document_number in RECAP docket."
        ),
        max_length=32,
        db_index=True,
        blank=True,  # To support unnumbered minute entries
    )
    attachment_number = models.SmallIntegerField(
        help_text=(
            "If the file is an attachment, the number is the attachment "
            "number in RECAP docket."
        ),
        blank=True,
        null=True,
    )
    pacer_doc_id = models.CharField(
        help_text=(
            "The ID of the document in PACER. This information is "
            "provided by RECAP."
        ),
        max_length=32,  # Same as in RECAP
        blank=True,
    )
    is_available = models.BooleanField(
        help_text="True if the item is available in RECAP",
        blank=True,
        null=True,
        default=False,
    )
    is_free_on_pacer = models.BooleanField(
        help_text="Is this item freely available as an opinion on PACER?",
        db_index=True,
        null=True,
    )
    is_sealed = models.BooleanField(
        help_text="Is this item sealed or otherwise unavailable on PACER?",
        null=True,
    )

    class Meta:
        abstract = True


@pghistory.track(AfterUpdateOrDeleteSnapshot())
class RECAPDocument(AbstractPacerDocument, AbstractPDF, AbstractDateTimeModel):
    """The model for Docket Documents and Attachments."""

    PACER_DOCUMENT = 1
    ATTACHMENT = 2
    DOCUMENT_TYPES = (
        (PACER_DOCUMENT, "PACER Document"),
        (ATTACHMENT, "Attachment"),
    )
    docket_entry = models.ForeignKey(
        DocketEntry,
        help_text=(
            "Foreign Key to the DocketEntry object to which it belongs. "
            "Multiple documents can belong to a DocketEntry. "
            "(Attachments and Documents together)"
        ),
        related_name="recap_documents",
        on_delete=models.CASCADE,
    )
    tags = models.ManyToManyField(
        "search.Tag",
        help_text="The tags associated with the document.",
        related_name="recap_documents",
        blank=True,
    )
    document_type = models.IntegerField(
        help_text="Whether this is a regular document or an attachment.",
        choices=DOCUMENT_TYPES,
    )
    description = models.TextField(
        help_text=(
            "The short description of the docket entry that appears on "
            "the attachments page."
        ),
        blank=True,
    )

    class Meta:
        unique_together = (
            "docket_entry",
            "document_number",
            "attachment_number",
        )
        ordering = ("document_type", "document_number", "attachment_number")
        indexes = [
            models.Index(
                fields=[
                    "document_type",
                    "document_number",
                    "attachment_number",
                ]
            ),
            models.Index(
                fields=["filepath_local"],
                name="search_recapdocument_filepath_local_7dc6b0e53ccf753_uniq",
            ),
        ]
        permissions = (("has_recap_api_access", "Can work with RECAP API"),)

    def __str__(self) -> str:
        return "%s: Docket_%s , document_number_%s , attachment_number_%s" % (
            self.pk,
            self.docket_entry.docket.docket_number,
            self.document_number,
            self.attachment_number,
        )

    def get_absolute_url(self) -> str:
        if not self.document_number:
            # Numberless entries don't get URLs
            return ""
        if self.document_type == self.PACER_DOCUMENT:
            return reverse(
                "view_recap_document",
                kwargs={
                    "docket_id": self.docket_entry.docket.pk,
                    "doc_num": self.document_number,
                    "slug": self.docket_entry.docket.slug,
                },
            )
        elif self.document_type == self.ATTACHMENT:
            return reverse(
                "view_recap_attachment",
                kwargs={
                    "docket_id": self.docket_entry.docket.pk,
                    "doc_num": self.document_number,
                    "att_num": self.attachment_number,
                    "slug": self.docket_entry.docket.slug,
                },
            )

    @property
    def pacer_url(self) -> str | None:
        """Construct a doc1 URL for any item, if we can. Else, return None."""
        from cl.lib.pacer import map_cl_to_pacer_id

        court = self.docket_entry.docket.court
        court_id = map_cl_to_pacer_id(court.pk)
        if self.pacer_doc_id:
            if court.jurisdiction == Court.FEDERAL_APPELLATE:
                template = "https://ecf.%s.uscourts.gov/docs1/%s?caseId=%s"
            else:
                template = "https://ecf.%s.uscourts.gov/doc1/%s?caseid=%s"
            return template % (
                court_id,
                self.pacer_doc_id,
                self.docket_entry.docket.pacer_case_id,
            )
        else:
            if court.jurisdiction == Court.FEDERAL_APPELLATE:
                return ""
            else:
                attachment_number = self.attachment_number or ""
                return (
                    "https://ecf.{court_id}.uscourts.gov/cgi-bin/"
                    "show_case_doc?"
                    "{document_number},"
                    "{pacer_case_id},"
                    "{attachment_number},"
                    "{magic_number},".format(
                        court_id=court_id,
                        document_number=self.document_number,
                        pacer_case_id=self.docket_entry.docket.pacer_case_id,
                        attachment_number=attachment_number,
                        magic_number="",  # For future use.
                    )
                )

    @property
    def has_valid_pdf(self) -> bool:
        return self.is_available and self.filepath_local

    @property
    def needs_extraction(self):
        """Does the item need extraction and does it have all the right
        fields? Items needing OCR still need extraction.
        """
        return all(
            [
                self.ocr_status is None or self.ocr_status == self.OCR_NEEDED,
                self.has_valid_pdf,
            ]
        )

    def save(
        self,
        update_fields=None,
        do_extraction=False,
        index=False,
        *args,
        **kwargs,
    ):
        if self.document_type == self.ATTACHMENT:
            if self.attachment_number is None:
                raise ValidationError(
                    "attachment_number cannot be null for an attachment."
                )

        if self.pacer_doc_id is None:
            # Juriscraper returns these as null values. Instead we want blanks.
            self.pacer_doc_id = ""

        if self.attachment_number is None:
            # Validate that we don't already have such an entry. This is needed
            # because None values in SQL are all considered different.
            others = RECAPDocument.objects.exclude(pk=self.pk).filter(
                document_number=self.document_number,
                attachment_number=self.attachment_number,
                docket_entry=self.docket_entry,
            )
            if others.exists():
                # Keep only the better item. This situation occurs during race
                # conditions since the check we do here doesn't have the kinds
                # of database guarantees we would like. Items are duplicates if
                # they have the same pacer_doc_id. The worse one is the one
                # that is *not* being updated here.
                if others.count() > 1:
                    raise ValidationError(
                        "Multiple duplicate values violate save constraint "
                        "and we are unable to fix it automatically for "
                        "rd: %s" % self.pk
                    )
                else:
                    # Only one duplicate. Attempt auto-resolution.
                    other = others[0]
                if other.pacer_doc_id == self.pacer_doc_id:
                    # Delete "other"; the new one probably has better data.
                    # Lots of code could be written here to merge "other" into
                    # self, but it's nasty stuff because it happens when saving
                    # new data and requires merging a lot of fields. This
                    # situation only occurs rarely, so just delete "other" and
                    # hope that "self" has the best, latest data.
                    other.delete()
                else:
                    raise ValidationError(
                        "Duplicate values violate save constraint and we are "
                        "unable to fix it because the items have different "
                        "pacer_doc_id values. The rds are %s and %s "
                        % (self.pk, other.pk)
                    )

        if update_fields is not None:
            update_fields = {"pacer_doc_id"}.union(update_fields)

        super(RECAPDocument, self).save(
            update_fields=update_fields, *args, **kwargs
        )
        tasks = []
        if do_extraction and self.needs_extraction:
            # Context extraction not done and is requested.
            from cl.scrapers.tasks import extract_recap_pdf

            tasks.append(extract_recap_pdf.si(self.pk))
        if index:
            from cl.search.tasks import add_items_to_solr

            tasks.append(
                add_items_to_solr.si([self.pk], "search.RECAPDocument")
            )
        if len(tasks) > 0:
            chain(*tasks)()

    async def asave(
        self,
        update_fields=None,
        do_extraction=False,
        index=False,
        *args,
        **kwargs,
    ):
        return await sync_to_async(self.save)(
            update_fields=update_fields,
            do_extraction=do_extraction,
            index=index,
            *args,
            **kwargs,
        )

    def delete(self, *args, **kwargs):
        """
        Note that this doesn't get called when an entire queryset
        is deleted, but that should be OK.
        """
        id_cache = self.pk
        super(RECAPDocument, self).delete(*args, **kwargs)
        from cl.search.tasks import delete_items

        delete_items.delay([id_cache], "search.RECAPDocument")

    def get_docket_metadata(self):
        """The metadata for the item that comes from the Docket."""
        docket = self.docket_entry.docket
        # IDs
        out = {
            "docket_id": docket.pk,
            "court_id": docket.court.pk,
            "assigned_to_id": getattr(docket.assigned_to, "pk", None),
            "referred_to_id": getattr(docket.referred_to, "pk", None),
        }

        # Docket
        out.update(
            {
                "docketNumber": docket.docket_number,
                "caseName": best_case_name(docket),
                "suitNature": docket.nature_of_suit,
                "cause": docket.cause,
                "juryDemand": docket.jury_demand,
                "jurisdictionType": docket.jurisdiction_type,
            }
        )
        if docket.date_argued is not None:
            out["dateArgued"] = midnight_pt(docket.date_argued)
        if docket.date_filed is not None:
            out["dateFiled"] = midnight_pt(docket.date_filed)
        if docket.date_terminated is not None:
            out["dateTerminated"] = midnight_pt(docket.date_terminated)
        try:
            out["docket_absolute_url"] = docket.get_absolute_url()
        except NoReverseMatch:
            raise InvalidDocumentError(
                f"Unable to save to index due to missing absolute_url: {self.pk}"
            )

        # Judges
        if docket.assigned_to is not None:
            out["assignedTo"] = docket.assigned_to.name_full
        elif docket.assigned_to_str:
            out["assignedTo"] = docket.assigned_to_str
        if docket.referred_to is not None:
            out["referredTo"] = docket.referred_to.name_full
        elif docket.referred_to_str:
            out["referredTo"] = docket.referred_to_str

        # Court
        out.update(
            {
                "court": docket.court.full_name,
                "court_exact": docket.court_id,  # For faceting
                "court_citation_string": docket.court.citation_string,
            }
        )

        # Parties, Attorneys, Firms
        out.update(
            {
                "party_id": set(),
                "party": set(),
                "attorney_id": set(),
                "attorney": set(),
                "firm_id": set(),
                "firm": set(),
            }
        )

        if docket.pk == 6245245:
            # Skip the parties for the J&J talcum powder case, it's just too
            # big to pull from the DB. Sorry folks.
            return out

        for p in docket.prefetched_parties:
            out["party_id"].add(p.pk)
            out["party"].add(p.name)
            for a in p.attys_in_docket:
                out["attorney_id"].add(a.pk)
                out["attorney"].add(a.name)
                for f in a.firms_in_docket:
                    out["firm_id"].add(f.pk)
                    out["firm"].add(f.name)

        return out

    def as_search_dict(self, docket_metadata=None):
        """Create a dict that can be ingested by Solr.

        Search results are presented as Dockets, but they're indexed as
        RECAPDocument's, which are then grouped back together in search results
        to form Dockets.

        Since it's common to update an entire docket, there's a shortcut,
        get_docket_metadata that lets you query that information first and then
        pass it in as an argument so that it doesn't have to be queried for
        every RECAPDocument on the docket. This can provide big performance
        boosts.
        """
        out = docket_metadata or self.get_docket_metadata()

        # IDs
        out.update({"id": self.pk, "docket_entry_id": self.docket_entry.pk})

        # RECAPDocument
        out.update(
            {
                "short_description": self.description,
                "document_type": self.get_document_type_display(),
                "document_number": self.document_number or None,
                "attachment_number": self.attachment_number,
                "is_available": self.is_available,
                "page_count": self.page_count,
            }
        )
        if self.filepath_local:
            out["filepath_local"] = self.filepath_local.name

        try:
            out["absolute_url"] = self.get_absolute_url()
        except NoReverseMatch:
            raise InvalidDocumentError(
                f"Unable to save to index due to missing absolute_url: {self.pk}"
            )

        # Docket Entry
        out["description"] = self.docket_entry.description
        if self.docket_entry.entry_number is not None:
            out["entry_number"] = self.docket_entry.entry_number
        if self.docket_entry.date_filed is not None:
            out["entry_date_filed"] = midnight_pt(self.docket_entry.date_filed)

        text_template = loader.get_template("indexes/dockets_text.txt")
        out["text"] = text_template.render({"item": self}).translate(null_map)

        return normalize_search_dicts(out)


@pghistory.track(AfterUpdateOrDeleteSnapshot(), obj_field=None)
class RECAPDocumentTags(RECAPDocument.tags.through):
    """A model class to track recap document tags m2m relation"""

    class Meta:
        proxy = True


@pghistory.track(AfterUpdateOrDeleteSnapshot())
class BankruptcyInformation(AbstractDateTimeModel):
    docket = models.OneToOneField(
        Docket,
        help_text="The docket that the bankruptcy info is associated with.",
        on_delete=models.CASCADE,
        related_name="bankruptcy_information",
    )
    date_converted = models.DateTimeField(
        help_text=(
            "The date when the bankruptcy was converted from one "
            "chapter to another."
        ),
        blank=True,
        null=True,
    )
    date_last_to_file_claims = models.DateTimeField(
        help_text="The last date for filing claims.", blank=True, null=True
    )
    date_last_to_file_govt = models.DateTimeField(
        help_text="The last date for the government to file claims.",
        blank=True,
        null=True,
    )
    date_debtor_dismissed = models.DateTimeField(
        help_text="The date the debtor was dismissed.", blank=True, null=True
    )
    chapter = models.CharField(
        help_text="The chapter the bankruptcy is currently filed under.",
        max_length=10,
        blank=True,
    )
    trustee_str = models.TextField(
        help_text="The name of the trustee handling the case.", blank=True
    )

    class Meta:
        verbose_name_plural = "Bankruptcy Information"

    def __str__(self) -> str:
        return f"Bankruptcy Info for docket {self.docket_id}"


@pghistory.track(AfterUpdateOrDeleteSnapshot())
class Claim(AbstractDateTimeModel):
    docket = models.ForeignKey(
        Docket,
        help_text="The docket that the claim is associated with.",
        related_name="claims",
        on_delete=models.CASCADE,
    )
    tags = models.ManyToManyField(
        "search.Tag",
        help_text="The tags associated with the document.",
        related_name="claims",
        blank=True,
    )
    date_claim_modified = models.DateTimeField(
        help_text="Date the claim was last modified to our knowledge.",
        blank=True,
        null=True,
    )
    date_original_entered = models.DateTimeField(
        help_text="Date the claim was originally entered.",
        blank=True,
        null=True,
    )
    date_original_filed = models.DateTimeField(
        help_text="Date the claim was originally filed.",
        blank=True,
        null=True,
    )
    date_last_amendment_entered = models.DateTimeField(
        help_text="Date the last amendment was entered.",
        blank=True,
        null=True,
    )
    date_last_amendment_filed = models.DateTimeField(
        help_text="Date the last amendment was filed.", blank=True, null=True
    )
    claim_number = models.CharField(
        help_text="The number of the claim.",
        max_length=10,
        blank=True,
        db_index=True,
    )
    creditor_details = models.TextField(
        help_text=(
            "The details of the creditor from the claims register; "
            "typically their address."
        ),
        blank=True,
    )
    creditor_id = models.CharField(
        help_text=(
            "The ID of the creditor from the claims register; "
            "typically a seven digit number"
        ),
        max_length=50,
        blank=True,
    )
    status = models.CharField(
        help_text="The status of the claim.", max_length=1000, blank=True
    )
    entered_by = models.CharField(
        help_text="The person that entered the claim.",
        max_length=1000,
        blank=True,
    )
    filed_by = models.CharField(
        help_text="The person that filed the claim.",
        max_length=1000,
        blank=True,
    )
    # An additional field, admin_claimed, should be added here eventually too.
    # It's ready in Juriscraper, but rarely used and skipped for the moment.
    amount_claimed = models.CharField(
        help_text="The amount claimed, usually in dollars.",
        max_length=100,
        blank=True,
    )
    unsecured_claimed = models.CharField(
        help_text="The unsecured claimed, usually in dollars.",
        max_length=100,
        blank=True,
    )
    secured_claimed = models.CharField(
        help_text="The secured claimed, usually in dollars.",
        max_length=100,
        blank=True,
    )
    priority_claimed = models.CharField(
        help_text="The priority claimed, usually in dollars.",
        max_length=100,
        blank=True,
    )
    description = models.TextField(
        help_text=(
            "The description of the claim that appears on the claim "
            "register."
        ),
        blank=True,
    )
    remarks = models.TextField(
        help_text=(
            "The remarks of the claim that appear on the claim " "register."
        ),
        blank=True,
    )

    def __str__(self) -> str:
        return "Claim #%s on docket %s with pk %s" % (
            self.claim_number,
            self.docket_id,
            self.pk,
        )


@pghistory.track(AfterUpdateOrDeleteSnapshot(), obj_field=None)
class ClaimTags(Claim.tags.through):
    """A model class to track claim tags m2m relation"""

    class Meta:
        proxy = True


@pghistory.track(AfterUpdateOrDeleteSnapshot())
class ClaimHistory(AbstractPacerDocument, AbstractPDF, AbstractDateTimeModel):
    DOCKET_ENTRY = 1
    CLAIM_ENTRY = 2
    CLAIM_TYPES = (
        (DOCKET_ENTRY, "A docket entry referenced from the claim register."),
        (CLAIM_ENTRY, "A document only referenced from the claim register"),
    )
    claim = models.ForeignKey(
        Claim,
        help_text="The claim that the history row is associated with.",
        related_name="claim_history_entries",
        on_delete=models.CASCADE,
    )
    date_filed = models.DateField(
        help_text="The created date of the claim.", null=True, blank=True
    )
    claim_document_type = models.IntegerField(
        help_text=(
            "The type of document that is used in the history row for "
            "the claim. One of: %s"
        )
        % ", ".join([f"{t[0]} ({t[1]})" for t in CLAIM_TYPES]),
        choices=CLAIM_TYPES,
    )
    description = models.TextField(
        help_text=(
            "The text content of the docket entry that appears in the "
            "docket or claims registry page."
        ),
        blank=True,
    )
    # Items should either have a claim_doc_id or a pacer_doc_id, depending on
    # their claim_document_type value.
    claim_doc_id = models.CharField(
        help_text="The ID of a claims registry document.",
        max_length=32,  # Same as in RECAP
        blank=True,
    )
    pacer_dm_id = models.IntegerField(
        help_text=(
            "The dm_id value pulled out of links and possibly other "
            "pages in PACER. Collected but not currently used."
        ),
        null=True,
        blank=True,
    )
    pacer_case_id = models.CharField(
        help_text=(
            "The cased ID provided by PACER. Noted in this case on a "
            "per-document-level, since we've learned that some "
            "documents from other cases can appear in curious places."
        ),
        max_length=100,
        blank=True,
    )

    class Meta:
        verbose_name_plural = "Claim History Entries"


class FederalCourtsQuerySet(models.QuerySet):
    def all(self) -> models.QuerySet:
        return self.filter(jurisdiction__in=Court.FEDERAL_JURISDICTIONS)

    def all_pacer_courts(self) -> models.QuerySet:
        return self.filter(
            Q(
                jurisdiction__in=[
                    Court.FEDERAL_DISTRICT,
                    Court.FEDERAL_BANKRUPTCY,
                    Court.FEDERAL_APPELLATE,
                ]
            )
            | Q(pk__in=["cit", "jpml", "uscfc", "cavc"]),
            end_date__isnull=True,
        ).exclude(pk="scotus")

    def district_pacer_courts(self) -> models.QuerySet:
        return self.filter(
            Q(
                jurisdiction__in=[
                    Court.FEDERAL_DISTRICT,
                    Court.FEDERAL_BANKRUPTCY,
                ]
            )
            | Q(pk__in=["cit", "jpml", "uscfc"]),
            end_date__isnull=True,
        )

    def appellate_pacer_courts(self) -> models.QuerySet:
        return self.filter(
            Q(jurisdiction=Court.FEDERAL_APPELLATE) |
            # Court of Appeals for Veterans Claims uses appellate PACER
            Q(pk__in=["cavc"]),
            end_date__isnull=True,
        ).exclude(pk="scotus")

    def bankruptcy_pacer_courts(self) -> models.QuerySet:
        return self.filter(
            jurisdiction=Court.FEDERAL_BANKRUPTCY, end_date__isnull=True
        )

    def district_courts(self) -> models.QuerySet:
        return self.filter(jurisdiction=Court.FEDERAL_DISTRICT)

    def bankruptcy_courts(self) -> models.QuerySet:
        return self.filter(jurisdictions__in=Court.BANKRUPTCY_JURISDICTIONS)

    def appellate_courts(self) -> models.QuerySet:
        return self.filter(jurisdiction=Court.FEDERAL_APPELLATE)

    def tribal_courts(self) -> models.QuerySet:
        return self.filter(jurisdictions__in=Court.TRIBAL_JURISDICTIONS)

    def territorial_courts(self) -> models.QuerySet:
        return self.filter(jurisdictions__in=Court.TERRITORY_JURISDICTIONS)


@pghistory.track(AfterUpdateOrDeleteSnapshot())
class Court(models.Model):
    """A class to represent some information about each court, can be extended
    as needed."""

    # Note that spaces cannot be used in the keys, or else the SearchForm won't
    # work
    FEDERAL_APPELLATE = "F"
    FEDERAL_DISTRICT = "FD"
    FEDERAL_BANKRUPTCY = "FB"
    FEDERAL_BANKRUPTCY_PANEL = "FBP"
    FEDERAL_SPECIAL = "FS"
    STATE_SUPREME = "S"
    STATE_APPELLATE = "SA"
    STATE_TRIAL = "ST"
    STATE_SPECIAL = "SS"
    STATE_ATTORNEY_GENERAL = "SAG"
    TRIBAL_SUPREME = "TRS"
    TRIBAL_APPELLATE = "TRA"
    TRIBAL_TRIAL = "TRT"
    TRIBAL_SPECIAL = "TRX"
    TERRITORY_SUPREME = "TS"
    TERRITORY_APPELLATE = "TA"
    TERRITORY_TRIAL = "TT"
    TERRITORY_SPECIAL = "TSP"
    COMMITTEE = "C"
    INTERNATIONAL = "I"
    TESTING_COURT = "T"
    JURISDICTIONS = (
        (FEDERAL_APPELLATE, "Federal Appellate"),
        (FEDERAL_DISTRICT, "Federal District"),
        (FEDERAL_BANKRUPTCY, "Federal Bankruptcy"),
        (FEDERAL_BANKRUPTCY_PANEL, "Federal Bankruptcy Panel"),
        (FEDERAL_SPECIAL, "Federal Special"),
        (STATE_SUPREME, "State Supreme"),
        (STATE_APPELLATE, "State Appellate"),
        (STATE_TRIAL, "State Trial"),
        (STATE_SPECIAL, "State Special"),
        (TRIBAL_SUPREME, "Tribal Supreme"),
        (TRIBAL_APPELLATE, "Tribal Appellate"),
        (TRIBAL_TRIAL, "Tribal Trial"),
        (TRIBAL_SPECIAL, "Tribal Special"),
        (TERRITORY_SUPREME, "Territory Supreme"),
        (TERRITORY_APPELLATE, "Territory Appellate"),
        (TERRITORY_TRIAL, "Territory Trial"),
        (TERRITORY_SPECIAL, "Territory Special"),
        (STATE_ATTORNEY_GENERAL, "State Attorney General"),
        (COMMITTEE, "Committee"),
        (INTERNATIONAL, "International"),
        (TESTING_COURT, "Testing"),
    )
    FEDERAL_JURISDICTIONS = [
        FEDERAL_APPELLATE,
        FEDERAL_DISTRICT,
        FEDERAL_SPECIAL,
        FEDERAL_BANKRUPTCY,
        FEDERAL_BANKRUPTCY_PANEL,
    ]
    STATE_JURISDICTIONS = [
        STATE_SUPREME,
        STATE_APPELLATE,
        STATE_TRIAL,
        STATE_SPECIAL,
        STATE_ATTORNEY_GENERAL,
    ]
    BANKRUPTCY_JURISDICTIONS = [
        FEDERAL_BANKRUPTCY,
        FEDERAL_BANKRUPTCY_PANEL,
    ]
    TRIBAL_JURISDICTIONS = [
        TRIBAL_SUPREME,
        TRIBAL_APPELLATE,
        TRIBAL_TRIAL,
        TRIBAL_SPECIAL,
    ]
    TERRITORY_JURISDICTIONS = [
        TERRITORY_SUPREME,
        TERRITORY_APPELLATE,
        TERRITORY_TRIAL,
        TERRITORY_SPECIAL,
    ]

    id = models.CharField(
        help_text="a unique ID for each court as used in URLs",
        max_length=15,  # Changes here will require updates in urls.py
        primary_key=True,
    )

    # Pacer fields
    pacer_court_id = models.PositiveSmallIntegerField(
        help_text=(
            "The numeric ID for the court in PACER. "
            "This can be found by looking at the first three "
            "digits of any doc1 URL in PACER."
        ),
        null=True,
        blank=True,
    )
    pacer_has_rss_feed = models.BooleanField(
        help_text=(
            "Whether the court has a PACER RSS feed. If null, this "
            "doesn't apply to the given court."
        ),
        blank=True,
        null=True,
    )
    pacer_rss_entry_types = models.TextField(
        help_text="The types of entries provided by the court's RSS feed.",
        blank=True,
    )
    date_last_pacer_contact = models.DateTimeField(
        help_text="The last time the PACER website for the court was "
        "successfully contacted",
        blank=True,
        null=True,
    )

    # Other stuff
    fjc_court_id = models.CharField(
        help_text="The ID used by FJC in the Integrated Database",
        max_length=3,
        blank=True,
    )
    date_modified = models.DateTimeField(
        help_text="The last moment when the item was modified",
        auto_now=True,
        db_index=True,
    )
    in_use = models.BooleanField(
        help_text=(
            "Whether this jurisdiction is in use in CourtListener -- "
            "increasingly True"
        ),
        default=False,
    )
    has_opinion_scraper = models.BooleanField(
        help_text=(
            "Whether the jurisdiction has a scraper that obtains "
            "opinions automatically."
        ),
        default=False,
    )
    has_oral_argument_scraper = models.BooleanField(
        help_text=(
            "Whether the jurisdiction has a scraper that obtains oral "
            "arguments automatically."
        ),
        default=False,
    )
    position = models.FloatField(
        help_text=(
            "A dewey-decimal-style numeral indicating a hierarchical "
            "ordering of jurisdictions"
        ),
        db_index=True,
        unique=True,
    )
    citation_string = models.CharField(
        help_text="the citation abbreviation for the court "
        "as dictated by Blue Book",
        max_length=100,
        blank=True,
    )
    short_name = models.CharField(
        help_text="a short name of the court", max_length=100, blank=False
    )
    full_name = models.CharField(
        help_text="the full name of the court", max_length=200, blank=False
    )
    url = models.URLField(
        help_text="the homepage for each court or the closest thing thereto",
        max_length=500,
        blank=True,
    )
    start_date = models.DateField(
        help_text="the date the court was established, if known",
        blank=True,
        null=True,
    )
    end_date = models.DateField(
        help_text="the date the court was abolished, if known",
        blank=True,
        null=True,
    )
    jurisdiction = models.CharField(
        help_text="the jurisdiction of the court, one of: %s"
        % ", ".join(["%s (%s)" % (t[0], t[1]) for t in JURISDICTIONS]),
        max_length=3,
        choices=JURISDICTIONS,
    )
    notes = models.TextField(
        help_text="any notes about coverage or anything else (currently very "
        "raw)",
        blank=True,
    )

    objects = models.Manager()
    federal_courts = FederalCourtsQuerySet.as_manager()

    def __str__(self) -> str:
        return f"{self.full_name}"

    @property
    def is_terminated(self):
        if self.end_date:
            return True
        return False

    class Meta:
        ordering = ["position"]


class ClusterCitationQuerySet(models.query.QuerySet):
    """Add filtering on citation strings.

    Historically we had citations in the db as strings like, "22 U.S. 44". The
    nice thing about that was that it was fairly easy to look them up. The new
    way breaks citations into volume-reporter-page tuples. That's great for
    granularity, but it makes it harder to look things up.

    This class attempts to fix that by overriding the usual filter, adding an
    additional kwarg that can be provided:

        Citation.object.filter(citation='22 U.S. 44')

    That makes it a lot easier to do the kinds of filtering we're used to.
    """

    def filter(self, *args, **kwargs):
        clone = self._clone()
        citation_str = kwargs.pop("citation", None)
        if citation_str:
            try:
                c = get_citations(
                    citation_str,
                    remove_ambiguous=False,
                )[0]
            except IndexError:
                raise ValueError(f"Unable to parse citation '{citation_str}'")
            else:
                clone.query.add_q(
                    Q(
                        citations__volume=c.groups["volume"],
                        citations__reporter=c.corrected_reporter(),
                        citations__page=c.groups["page"],
                    )
                )

        # Add the rest of the args & kwargs
        clone.query.add_q(Q(*args, **kwargs))
        return clone


@pghistory.track(AfterUpdateOrDeleteSnapshot())
class OpinionCluster(AbstractDateTimeModel):
    """A class representing a cluster of court opinions."""

    SCDB_DECISION_DIRECTIONS = (
        (1, "Conservative"),
        (2, "Liberal"),
        (3, "Unspecifiable"),
    )
    docket = models.ForeignKey(
        Docket,
        help_text="The docket that the opinion cluster is a part of",
        related_name="clusters",
        on_delete=models.CASCADE,
    )
    panel = models.ManyToManyField(
        "people_db.Person",
        help_text="The judges that participated in the opinion",
        related_name="opinion_clusters_participating_judges",
        blank=True,
    )
    non_participating_judges = models.ManyToManyField(
        "people_db.Person",
        help_text="The judges that heard the case, but did not participate in "
        "the opinion",
        related_name="opinion_clusters_non_participating_judges",
        blank=True,
    )
    judges = models.TextField(
        help_text=(
            "The judges that participated in the opinion as a simple "
            "text string. This field is used when normalized judges "
            "cannot be placed into the panel field."
        ),
        blank=True,
    )
    date_filed = models.DateField(
        help_text="The date the cluster of opinions was filed by the court",
        db_index=True,
    )
    date_filed_is_approximate = models.BooleanField(
        help_text=(
            "For a variety of opinions getting the correct date filed is"
            "very difficult. For these, we have used heuristics to "
            "approximate the date."
        ),
        default=False,
    )
    slug = models.SlugField(
        help_text="URL that the document should map to (the slug)",
        max_length=75,
        db_index=False,
        null=True,
    )
    case_name_short = models.TextField(
        help_text="The abridged name of the case, often a single word, e.g. "
        "'Marsh'",
        blank=True,
    )
    case_name = models.TextField(
        help_text="The shortened name of the case", blank=True
    )
    case_name_full = models.TextField(
        help_text="The full name of the case", blank=True
    )
    scdb_id = models.CharField(
        help_text="The ID of the item in the Supreme Court Database",
        max_length=10,
        db_index=True,
        blank=True,
    )
    scdb_decision_direction = models.IntegerField(
        help_text=(
            'the ideological "direction" of a decision in the Supreme '
            "Court database. More details at: http://scdb.wustl.edu/"
            "documentation.php?var=decisionDirection"
        ),
        choices=SCDB_DECISION_DIRECTIONS,
        blank=True,
        null=True,
    )
    scdb_votes_majority = models.IntegerField(
        help_text=(
            "the number of justices voting in the majority in a Supreme "
            "Court decision. More details at: http://scdb.wustl.edu/"
            "documentation.php?var=majVotes"
        ),
        blank=True,
        null=True,
    )
    scdb_votes_minority = models.IntegerField(
        help_text=(
            "the number of justices voting in the minority in a Supreme "
            "Court decision. More details at: http://scdb.wustl.edu/"
            "documentation.php?var=minVotes"
        ),
        blank=True,
        null=True,
    )
    source = models.CharField(
        help_text="the source of the cluster, one of: %s"
        % ", ".join(["%s (%s)" % (t[0], t[1]) for t in SOURCES.NAMES]),
        max_length=10,
        choices=SOURCES.NAMES,
        blank=True,
    )
    procedural_history = models.TextField(
        help_text="The history of the case as it jumped from court to court",
        blank=True,
    )
    attorneys = models.TextField(
        help_text="The attorneys that argued the case, as free text",
        blank=True,
    )
    nature_of_suit = models.TextField(
        help_text=(
            "The nature of the suit. For the moment can be codes or "
            "laws or whatever"
        ),
        blank=True,
    )
    posture = models.TextField(
        help_text="The procedural posture of the case.", blank=True
    )
    syllabus = models.TextField(
        help_text=(
            "A summary of the issues presented in the case and the " "outcome."
        ),
        blank=True,
    )
    headnotes = models.TextField(
        help_text=(
            "Headnotes are summary descriptions of the legal "
            "issues discussed by the court in the particular case. "
            "They appear at the beginning of each case just after "
            "the summary and disposition. "
            "They are short paragraphs with a heading in bold face type."
            " From Wikipedia - A headnote is a brief summary of a "
            "particular point of law that is added to the text of a court"
            "decision to aid readers in locating discussion of a legal"
            "issue in an opinion. As the term implies, headnotes appear"
            "at the beginning of the published opinion. Frequently, "
            "headnotes are value-added components appended to "
            "decisions by the publisher who compiles the "
            "decisions of a court for resale. As handed down by "
            "the court, a decision or written opinion does not contain "
            "headnotes. These are added later by an editor not "
            "connected to the court, but who instead works for a "
            "legal publishing house."
        ),
        blank=True,
    )
    summary = models.TextField(
        help_text=(
            "A summary of what happened in the case. "
            "Appears at the beginning of the case just "
            "after the title of the case and court "
            "information."
        ),
        blank=True,
    )
    disposition = models.TextField(
        help_text=(
            "Description of the procedural outcome of the case, "
            "e.g. Reversed, dismissed etc. "
            "Generally a short paragraph that appears "
            "just after the summary or synopsis"
        ),
        blank=True,
    )
    history = models.TextField(
        help_text=(
            "History of the case (similar to the summary, "
            "but focused on past events related to this case). "
            "Appears at the beginning of the case just after "
            "the title of the case and court information"
        ),
        blank=True,
    )
    other_dates = models.TextField(
        help_text=(
            "Other date(s) as specified in the text "
            "(case header). This may include follow-up dates."
        ),
        blank=True,
    )
    cross_reference = models.TextField(
        help_text=(
            "Cross-reference citation "
            "(often to a past or future similar case). "
            "It does NOT identify this case."
        ),
        blank=True,
    )
    correction = models.TextField(
        help_text=(
            "Publisher's correction to the case text. "
            "Example: Replace last paragraph on page 476 "
            "with this text: blah blah blah. This is basically an"
            " unstructured text that can be used to manually "
            "correct case content according to publisher's "
            "instructions. No footnotes is expected within it."
        ),
        blank=True,
    )
    citation_count = models.IntegerField(
        help_text=(
            "The number of times this document is cited by other " "opinion"
        ),
        default=0,
        db_index=True,
    )
    precedential_status = models.CharField(
        help_text="The precedential status of document, one of: "
        "%s" % ", ".join([t[0] for t in PRECEDENTIAL_STATUS.NAMES]),
        max_length=50,
        blank=True,
        choices=PRECEDENTIAL_STATUS.NAMES,
        db_index=True,
    )
    date_blocked = models.DateField(
        help_text=(
            "The date that this opinion was blocked from indexing by "
            "search engines"
        ),
        blank=True,
        null=True,
        db_index=True,
    )
    blocked = models.BooleanField(
        help_text=(
            "Whether a document should be blocked from indexing by "
            "search engines"
        ),
        db_index=True,
        default=False,
    )
    filepath_json_harvard = models.FileField(
        help_text=(
            "Path to local storage of JSON collected from Harvard Case "
            "Law project containing available metadata, opinion "
            "and opinion cluster."
        ),
        max_length=1000,
        blank=True,
        db_index=True,
    )
    arguments = models.TextField(
        help_text="The attorney(s) and legal arguments presented as HTML text. "
        "This is primarily seen in older opinions and can contain "
        "case law cited and arguments presented to the judges.",
        blank=True,
    )
    headmatter = models.TextField(
        help_text="Headmatter is the content before an opinion in the Harvard "
        "CaseLaw import. This consists of summaries, headnotes, "
        "attorneys etc for the opinion.",
        blank=True,
    )

    objects = ClusterCitationQuerySet.as_manager()
    es_pa_field_tracker = FieldTracker(
        fields=[
            "case_name",
            "citation_count",
            "date_filed",
            "slug",
            "docket_id",
            "judges",
            "nature_of_suit",
            "precedential_status",
        ]
    )

    @property
    def caption(self):
        """Make a proper caption

        This selects the best case name, then combines it with the best one or
        two citations we have in our system. Finally, if it's not a SCOTUS
        opinion, it adds the court abbreviation to the end. The result is
        something like:

            Plessy v. Ferguson, 410 U.S. 113

        or

            Lenore Foman v. Elvira A. Davis (1st Cir. 1961)

        Note that nbsp; are used liberally to prevent the end from getting
        broken up across lines.
        """
        caption = best_case_name(self)
        citations = sorted(self.citations.all(), key=sort_cites)
        if not citations:
            if self.docket.docket_number:
                caption += f", {self.docket.docket_number}"
        else:
            if citations[0].type == Citation.NEUTRAL:
                caption += f", {citations[0]}"
                # neutral cites lack the parentheses, so we're done here.
                return caption
            elif (
                len(citations) >= 2
                and citations[0].type == Citation.WEST
                and citations[1].type == Citation.LEXIS
            ):
                caption += f", {citations[0]}, {citations[1]}"
            else:
                caption += f", {citations[0]}"

        if self.docket.court_id != "scotus":
            court = re.sub(" ", "&nbsp;", self.docket.court.citation_string)
            # Strftime fails before 1900. Do it this way instead.
            year = self.date_filed.isoformat().split("-")[0]
            caption += f"&nbsp;({court}&nbsp;{year})"
        return caption

    @property
    def citation_string(self):
        """Make a citation string, joined by commas"""
        citations = sorted(self.citations.all(), key=sort_cites)
        return ", ".join(str(c) for c in citations)

    @property
    def authorities(self):
        """Returns a queryset that can be used for querying and caching
        authorities.
        """
        # All clusters that have sub_opinions cited by the sub_opinions of
        # the current cluster, ordered by citation count, descending.
        # Note that:
        #  - sum()'ing an empty list with a nested one, flattens the nested
        #    list.
        #  - QuerySets are lazy by default, so we need to call list() on the
        #    queryset object to evaluate it here and now.
        return OpinionCluster.objects.filter(
            sub_opinions__in=sum(
                [
                    list(sub_opinion.opinions_cited.all().only("pk"))
                    for sub_opinion in self.sub_opinions.all()
                ],
                [],
            )
        ).order_by("-citation_count", "-date_filed")

    @property
    def parentheticals(self):
        return Parenthetical.objects.filter(
            described_opinion_id__in=self.sub_opinions.values_list(
                "pk", flat=True
            )
        ).order_by("-score")

    @property
    def parenthetical_groups(self):
        return ParentheticalGroup.objects.filter(
            opinion__in=self.sub_opinions.values_list("pk", flat=True)
        ).order_by("-score")

    @property
    def authority_count(self):
        return self.authorities.count()

    @property
    def has_private_authority(self):
        if not hasattr(self, "_has_private_authority"):
            # Calculate it, then cache it.
            private = False
            for authority in self.authorities:
                if authority.blocked:
                    private = True
                    break
            self._has_private_authority = private
        return self._has_private_authority

    @property
    def authorities_with_data(self):
        """Returns a list of this cluster's authorities with an extra field
        appended related to citation counts, for eventual injection into a
        view template.
        The returned list is sorted by that citation count field.
        """
        authorities_with_data = list(self.authorities)
        for authority in authorities_with_data:
            authority.citation_depth = get_citation_depth_between_clusters(
                citing_cluster_pk=self.pk, cited_cluster_pk=authority.pk
            )

        authorities_with_data.sort(
            key=lambda x: x.citation_depth, reverse=True
        )
        return authorities_with_data

    def top_visualizations(self):
        return self.visualizations.filter(
            published=True, deleted=False
        ).order_by("-view_count")

    def __str__(self) -> str:
        if self.case_name:
            return f"{self.pk}: {self.case_name}"
        else:
            return f"{self.pk}"

    def get_absolute_url(self) -> str:
        return reverse("view_case", args=[self.pk, self.slug])

    def save(
        self,
        update_fields=None,
        index=True,
        force_commit=False,
        *args,
        **kwargs,
    ):
        self.slug = slugify(trunc(best_case_name(self), 75))
        if update_fields is not None:
            update_fields = {"slug"}.union(update_fields)
        super(OpinionCluster, self).save(
            update_fields=update_fields, *args, **kwargs
        )
        if index:
            from cl.search.tasks import add_items_to_solr

            add_items_to_solr.delay(
                [self.pk], "search.OpinionCluster", force_commit
            )

    def delete(self, *args, **kwargs):
        """
        Note that this doesn't get called when an entire queryset
        is deleted, but that should be OK.
        """
        id_cache = self.pk
        super(OpinionCluster, self).delete(*args, **kwargs)
        from cl.search.tasks import delete_items

        delete_items.delay([id_cache], "search.Opinion")

    def as_search_list(self):
        # IDs
        out = {}

        # Court
        court = {
            "court_id": self.docket.court.pk,
            "court": self.docket.court.full_name,
            "court_citation_string": self.docket.court.citation_string,
            "court_exact": self.docket.court_id,
        }
        out.update(court)

        # Docket
        docket = {
            "docket_id": self.docket_id,
            "docketNumber": self.docket.docket_number,
        }
        if self.docket.date_argued is not None:
            docket["dateArgued"] = midnight_pt(self.docket.date_argued)
        if self.docket.date_reargued is not None:
            docket["dateReargued"] = midnight_pt(self.docket.date_reargued)
        if self.docket.date_reargument_denied is not None:
            docket["dateReargumentDenied"] = midnight_pt(
                self.docket.date_reargument_denied
            )
        out.update(docket)

        # Cluster
        out.update(
            {
                "cluster_id": self.pk,
                "caseName": best_case_name(self),
                "caseNameShort": self.case_name_short,
                "panel_ids": [judge.pk for judge in self.panel.all()],
                "non_participating_judge_ids": [
                    judge.pk for judge in self.non_participating_judges.all()
                ],
                "judge": self.judges,
                "citation": [str(cite) for cite in self.citations.all()],
                "scdb_id": self.scdb_id,
                "source": self.source,
                "attorney": self.attorneys,
                "suitNature": self.nature_of_suit,
                "citeCount": self.citation_count,
                "status": self.get_precedential_status_display(),
                "status_exact": self.get_precedential_status_display(),
                "sibling_ids": [
                    sibling.pk for sibling in self.sub_opinions.all()
                ],
            }
        )
        try:
            out["lexisCite"] = str(
                self.citations.filter(type=Citation.LEXIS)[0]
            )
        except IndexError:
            pass
        try:
            out["neutralCite"] = str(
                self.citations.filter(type=Citation.NEUTRAL)[0]
            )
        except IndexError:
            pass

        if self.date_filed is not None:
            out["dateFiled"] = midnight_pt(self.date_filed)
        try:
            out["absolute_url"] = self.get_absolute_url()
        except NoReverseMatch:
            raise InvalidDocumentError(
                "Unable to save to index due to missing absolute_url "
                "(court_id: %s, item.pk: %s). Might the court have in_use set "
                "to False?" % (self.docket.court_id, self.pk)
            )

        # Opinion
        search_list = []
        text_template = loader.get_template("indexes/opinion_text.txt")
        for opinion in self.sub_opinions.all():
            # Always make a copy to get a fresh version above metadata. Failure
            # to do this pushes metadata from previous iterations to objects
            # where it doesn't belong.
            out_copy = out.copy()
            out_copy.update(
                {
                    "id": opinion.pk,
                    "cites": [o.pk for o in opinion.opinions_cited.all()],
                    "author_id": getattr(opinion.author, "pk", None),
                    "joined_by_ids": [j.pk for j in opinion.joined_by.all()],
                    "type": opinion.type,
                    "download_url": opinion.download_url or None,
                    "local_path": deepgetattr(self, "local_path.name", None),
                    "text": text_template.render(
                        {
                            "item": opinion,
                            "citation_string": self.citation_string,
                        }
                    ).translate(null_map),
                }
            )

            search_list.append(normalize_search_dicts(out_copy))

        return search_list


@pghistory.track(AfterUpdateOrDeleteSnapshot(), obj_field=None)
class OpinionClusterPanel(OpinionCluster.panel.through):
    """A model class to track opinion cluster panel m2m relation"""

    class Meta:
        proxy = True


@pghistory.track(AfterUpdateOrDeleteSnapshot(), obj_field=None)
class OpinionClusterNonParticipatingJudges(
    OpinionCluster.non_participating_judges.through
):
    """A model class to track opinion cluster non_participating_judges m2m
    relation"""

    class Meta:
        proxy = True


@pghistory.track(AfterUpdateOrDeleteSnapshot())
class Citation(models.Model):
    """A simple class to hold citations."""

    FEDERAL = 1
    STATE = 2
    STATE_REGIONAL = 3
    SPECIALTY = 4
    SCOTUS_EARLY = 5
    LEXIS = 6
    WEST = 7
    NEUTRAL = 8
    CITATION_TYPES = (
        (FEDERAL, "A federal reporter citation (e.g. 5 F. 55)"),
        (
            STATE,
            "A citation in a state-based reporter (e.g. Alabama Reports)",
        ),
        (
            STATE_REGIONAL,
            "A citation in a regional reporter (e.g. Atlantic Reporter)",
        ),
        (
            SPECIALTY,
            "A citation in a specialty reporter (e.g. Lawyers' Edition)",
        ),
        (
            SCOTUS_EARLY,
            "A citation in an early SCOTUS reporter (e.g. 5 Black. 55)",
        ),
        (LEXIS, "A citation in the Lexis system (e.g. 5 LEXIS 55)"),
        (WEST, "A citation in the WestLaw system (e.g. 5 WL 55)"),
        (NEUTRAL, "A vendor neutral citation (e.g. 2013 FL 1)"),
    )
    cluster = models.ForeignKey(
        OpinionCluster,
        help_text="The cluster that the citation applies to",
        related_name="citations",
        on_delete=models.CASCADE,
    )
    volume = models.SmallIntegerField(help_text="The volume of the reporter")
    reporter = models.TextField(
        help_text="The abbreviation for the reporter",
        # To generate lists of volumes for a reporter we need everything in a
        # reporter. This answers, "Which volumes do we have for F. 2d?"
        db_index=True,
    )
    page = models.TextField(
        help_text=(
            "The 'page' of the citation in the reporter. Unfortunately, "
            "this is not an integer, but is a string-type because "
            "several jurisdictions do funny things with the so-called "
            "'page'. For example, we have seen Roman numerals in "
            "Nebraska, 13301-M in Connecticut, and 144M in Montana."
        ),
    )
    type = models.SmallIntegerField(
        help_text="The type of citation that this is.", choices=CITATION_TYPES
    )

    def __str__(self) -> str:
        # Note this representation is used in the front end.
        return "{volume} {reporter} {page}".format(**self.__dict__)

    def get_absolute_url(self) -> str:
        return self.cluster.get_absolute_url()

    class Meta:
        indexes = [
            # To look up individual citations
            models.Index(fields=["volume", "reporter", "page"]),
            # To generate reporter volume lists
            models.Index(fields=["volume", "reporter"]),
        ]
        unique_together = (("cluster", "volume", "reporter", "page"),)


def sort_cites(c):
    """Sort a list or QuerySet of citations according to BlueBook ordering.

    This is intended as a parameter to the 'key' argument of a sorting method
    like `sort` or `sorted`. It intends to take a single citation and give it a
    numeric score as to where it should occur in a list of other citations.

    For example:

        cs = Citation.objects.filter(cluser_id=222)
        cs = sorted(cs, key=sort_cites)

    That'd give you the list of the Citation items sorted by their priority.

    :param c: A Citation object to score.
    :return: A score for the Citation passed in.
    """
    if c.type == Citation.NEUTRAL:
        return 0
    if c.type == Citation.FEDERAL:
        if c.reporter == "U.S.":
            return 1.1
        elif c.reporter == "S. Ct.":
            return 1.2
        elif "L. Ed." in c.reporter:
            return 1.3
        else:
            return 1.4
    elif c.type == Citation.SCOTUS_EARLY:
        return 2
    elif c.type == Citation.SPECIALTY:
        return 3
    elif c.type == Citation.STATE_REGIONAL:
        return 4
    elif c.type == Citation.STATE:
        return 5
    elif c.type == Citation.WEST:
        return 6
    elif c.type == Citation.LEXIS:
        return 7
    else:
        return 8


@pghistory.track(AfterUpdateOrDeleteSnapshot())
class Opinion(OrderedModel, AbstractDateTimeModel):
    COMBINED = "010combined"
    UNANIMOUS = "015unamimous"
    LEAD = "020lead"
    PLURALITY = "025plurality"
    CONCURRENCE = "030concurrence"
    CONCUR_IN_PART = "035concurrenceinpart"
    DISSENT = "040dissent"
    ADDENDUM = "050addendum"
    REMITTUR = "060remittitur"
    REHEARING = "070rehearing"
    ON_THE_MERITS = "080onthemerits"
    ON_MOTION_TO_STRIKE = "090onmotiontostrike"
    OPINION_TYPES = (
        (COMBINED, "Combined Opinion"),
        (UNANIMOUS, "Unanimous Opinion"),
        (LEAD, "Lead Opinion"),
        (PLURALITY, "Plurality Opinion"),
        (CONCURRENCE, "Concurrence Opinion"),
        (CONCUR_IN_PART, "In Part Opinion"),
        (DISSENT, "Dissent"),
        (ADDENDUM, "Addendum"),
        (REMITTUR, "Remittitur"),
        (REHEARING, "Rehearing"),
        (ON_THE_MERITS, "On the Merits"),
        (ON_MOTION_TO_STRIKE, "On Motion to Strike Cost Bill"),
    )
    cluster = models.ForeignKey(
        OpinionCluster,
        help_text="The cluster that the opinion is a part of",
        related_name="sub_opinions",
        on_delete=models.CASCADE,
    )
    opinions_cited = models.ManyToManyField(
        "self",
        help_text="Opinions cited by this opinion",
        through="OpinionsCited",
        through_fields=("citing_opinion", "cited_opinion"),
        symmetrical=False,
        related_name="opinions_citing",
        blank=True,
    )
    author = models.ForeignKey(
        "people_db.Person",
        help_text="The primary author of this opinion as a normalized field",
        related_name="opinions_written",
        on_delete=models.RESTRICT,
        blank=True,
        null=True,
    )
    author_str = models.TextField(
        help_text=(
            "The primary author of this opinion, as a simple text "
            "string. This field is used when normalized judges cannot "
            "be placed into the author field."
        ),
        blank=True,
    )
    per_curiam = models.BooleanField(
        help_text="Is this opinion per curiam, without a single author?",
        default=False,
    )
    joined_by = models.ManyToManyField(
        "people_db.Person",
        related_name="opinions_joined",
        help_text=(
            "Other judges that joined the primary author " "in this opinion"
        ),
        blank=True,
    )
    joined_by_str = models.TextField(
        help_text=(
            "Other judges that joined the primary author "
            "in this opinion str"
        ),
        blank=True,
    )
    type = models.CharField(max_length=20, choices=OPINION_TYPES)
    sha1 = models.CharField(
        help_text=(
            "unique ID for the document, as generated via SHA1 of the "
            "binary file or text data"
        ),
        max_length=40,
        db_index=True,
        blank=True,
    )
    page_count = models.IntegerField(
        help_text="The number of pages in the document, if known",
        blank=True,
        null=True,
    )
    download_url = models.URLField(
        help_text=(
            "The URL where the item was originally scraped. Note that "
            "these URLs may often be dead due to the court or the bulk "
            "provider changing their website. We keep the original link "
            "here given that it often contains valuable metadata."
        ),
        max_length=500,
        db_index=True,
        null=True,
        blank=True,
    )
    local_path = models.FileField(
        help_text=(
            f"The location in AWS S3 where the original opinion file is "
            f"stored. {s3_warning_note}"
        ),
        upload_to=make_upload_path,
        storage=IncrementingAWSMediaStorage(),
        blank=True,
        db_index=True,
    )
    plain_text = models.TextField(
        help_text=(
            "Plain text of the document after extraction using "
            "pdftotext, wpd2txt, etc."
        ),
        blank=True,
    )
    html = models.TextField(
        help_text="HTML of the document, if available in the original",
        blank=True,
    )
    html_lawbox = models.TextField(
        help_text="HTML of Lawbox documents", blank=True
    )
    html_columbia = models.TextField(
        help_text="HTML of Columbia archive", blank=True
    )
    html_anon_2020 = models.TextField(
        help_text="HTML of 2020 anonymous archive",
        blank=True,
    )
    xml_harvard = models.TextField(
        help_text="XML of Harvard CaseLaw Access Project opinion", blank=True
    )
    html_with_citations = models.TextField(
        help_text=(
            "HTML of the document with citation links and other "
            "post-processed markup added"
        ),
        blank=True,
    )
    extracted_by_ocr = models.BooleanField(
        help_text="Whether OCR was used to get this document content",
        default=False,
        db_index=True,
    )
<<<<<<< HEAD
    order_with_respect_to = "cluster"

    class Meta:
        ordering = ("order",)
=======
    es_pa_field_tracker = FieldTracker(
        fields=["extracted_by_ocr", "cluster_id", "author_id"]
    )
>>>>>>> 08b927f8

    @property
    def siblings(self) -> QuerySet:
        # These are other sub-opinions of the current cluster.
        return self.cluster.sub_opinions

    def __str__(self) -> str:
        try:
            return f"{getattr(self, 'pk', None)} - {self.cluster.case_name}"
        except AttributeError:
            return f"Orphan opinion with ID: {self.pk}"

    def get_absolute_url(self) -> str:
        return reverse("view_case", args=[self.cluster.pk, self.cluster.slug])

    def clean(self) -> None:
        if self.type == "":
            raise ValidationError("'type' is a required field.")

    def save(
        self,
        index: bool = True,
        force_commit: bool = False,
        *args: List,
        **kwargs: Dict,
    ) -> None:
        super(Opinion, self).save(*args, **kwargs)
        if index:
            from cl.search.tasks import add_items_to_solr

            add_items_to_solr.delay([self.pk], "search.Opinion", force_commit)

    def as_search_dict(self) -> Dict[str, Any]:
        """Create a dict that can be ingested by Solr."""
        # IDs
        out = {
            "id": self.pk,
            "docket_id": self.cluster.docket.pk,
            "cluster_id": self.cluster.pk,
            "court_id": self.cluster.docket.court.pk,
        }

        # Opinion
        out.update(
            {
                "cites": [opinion.pk for opinion in self.opinions_cited.all()],
                "author_id": getattr(self.author, "pk", None),
                # 'per_curiam': self.per_curiam,
                "joined_by_ids": [judge.pk for judge in self.joined_by.all()],
                "type": self.type,
                "download_url": self.download_url or None,
                "local_path": deepgetattr(self, "local_path.name", None),
            }
        )

        # Cluster
        out.update(
            {
                "caseName": best_case_name(self.cluster),
                "caseNameShort": self.cluster.case_name_short,
                "sibling_ids": [sibling.pk for sibling in self.siblings.all()],
                "panel_ids": [judge.pk for judge in self.cluster.panel.all()],
                "non_participating_judge_ids": [
                    judge.pk
                    for judge in self.cluster.non_participating_judges.all()
                ],
                "judge": self.cluster.judges,
                "citation": [
                    str(cite) for cite in self.cluster.citations.all()
                ],
                "scdb_id": self.cluster.scdb_id,
                "source": self.cluster.source,
                "attorney": self.cluster.attorneys,
                "suitNature": self.cluster.nature_of_suit,
                "citeCount": self.cluster.citation_count,
                "status": self.cluster.get_precedential_status_display(),
                "status_exact": self.cluster.get_precedential_status_display(),
            }
        )
        try:
            out["lexisCite"] = str(
                self.cluster.citations.filter(type=Citation.LEXIS)[0]
            )
        except IndexError:
            pass

        try:
            out["neutralCite"] = str(
                self.cluster.citations.filter(type=Citation.NEUTRAL)[0]
            )
        except IndexError:
            pass

        if self.cluster.date_filed is not None:
            out["dateFiled"] = midnight_pt(self.cluster.date_filed)
        try:
            out["absolute_url"] = self.cluster.get_absolute_url()
        except NoReverseMatch:
            raise InvalidDocumentError(
                "Unable to save to index due to missing absolute_url "
                "(court_id: %s, item.pk: %s). Might the court have in_use set "
                "to False?" % (self.cluster.docket.court_id, self.pk)
            )

        # Docket
        docket = {"docketNumber": self.cluster.docket.docket_number}
        if self.cluster.docket.date_argued is not None:
            docket["dateArgued"] = midnight_pt(self.cluster.docket.date_argued)
        if self.cluster.docket.date_reargued is not None:
            docket["dateReargued"] = midnight_pt(
                self.cluster.docket.date_reargued
            )
        if self.cluster.docket.date_reargument_denied is not None:
            docket["dateReargumentDenied"] = midnight_pt(
                self.cluster.docket.date_reargument_denied
            )
        out.update(docket)

        court = {
            "court": self.cluster.docket.court.full_name,
            "court_citation_string": self.cluster.docket.court.citation_string,
            "court_exact": self.cluster.docket.court_id,  # For faceting
        }
        out.update(court)

        # Load the document text using a template for cleanup and concatenation
        text_template = loader.get_template("indexes/opinion_text.txt")
        out["text"] = text_template.render(
            {"item": self, "citation_string": self.cluster.citation_string}
        ).translate(null_map)

        return normalize_search_dicts(out)


@pghistory.track(AfterUpdateOrDeleteSnapshot(), obj_field=None)
class OpinionJoinedBy(Opinion.joined_by.through):
    """A model class to track opinion joined_by m2m relation"""

    class Meta:
        proxy = True


class OpinionsCited(models.Model):
    citing_opinion = models.ForeignKey(
        Opinion, related_name="cited_opinions", on_delete=models.CASCADE
    )
    cited_opinion = models.ForeignKey(
        Opinion, related_name="citing_opinions", on_delete=models.CASCADE
    )
    depth = models.IntegerField(
        help_text="The number of times the cited opinion was cited "
        "in the citing opinion",
        default=1,
        db_index=True,
    )

    #  quoted = models.BooleanField(
    #      help_text='Equals true if previous case was quoted directly',
    #      default=False,
    #      db_index=True,
    #  )
    # treatment: positive, negative, etc.
    #

    def __str__(self) -> str:
        return f"{self.citing_opinion.id} ⤜--cites⟶  {self.cited_opinion.id}"

    class Meta:
        verbose_name_plural = "Opinions cited"
        unique_together = ("citing_opinion", "cited_opinion")


class OpinionsCitedByRECAPDocument(models.Model):
    citing_document = models.ForeignKey(
        RECAPDocument, related_name="cited_opinions", on_delete=models.CASCADE
    )
    cited_opinion = models.ForeignKey(
        Opinion, related_name="citing_documents", on_delete=models.CASCADE
    )
    depth = models.IntegerField(
        help_text="The number of times the cited opinion was cited "
        "in the citing document",
        default=1,
    )

    def __str__(self) -> str:
        return f"{self.citing_document.id} ⤜--cites⟶  {self.cited_opinion.id}"

    class Meta:
        verbose_name_plural = "Opinions cited by RECAP document"
        unique_together = ("citing_document", "cited_opinion")
        indexes = [models.Index(fields=["depth"])]


class Parenthetical(models.Model):
    describing_opinion = models.ForeignKey(
        Opinion,
        related_name="authored_parentheticals",
        on_delete=models.CASCADE,
    )
    described_opinion = models.ForeignKey(
        Opinion, related_name="parentheticals", on_delete=models.CASCADE
    )
    group = models.ForeignKey(
        "ParentheticalGroup",
        related_name="parentheticals",
        on_delete=models.SET_NULL,
        blank=True,
        null=True,
    )
    text = models.TextField(
        help_text="The text of the description as written in the describing "
        "opinion",
    )
    score = models.FloatField(
        db_index=True,
        default=0.0,
        help_text="A score between 0 and 1 representing how descriptive the "
        "parenthetical is",
    )
    es_pa_field_tracker = FieldTracker(fields=["score", "text"])

    def __str__(self) -> str:
        return (
            f"{self.describing_opinion.id} description of "
            f"{self.described_opinion.id} (score {self.score}): {self.text}"
        )

    def get_absolute_url(self) -> str:
        cluster = self.described_opinion.cluster
        return reverse("view_summaries", args=[cluster.pk, cluster.slug])

    class Meta:
        verbose_name_plural = "Opinion parentheticals"


class ParentheticalGroup(models.Model):
    opinion = models.ForeignKey(
        Opinion,
        related_name="parenthetical_groups",
        on_delete=models.CASCADE,
        help_text="The opinion that the parentheticals in the group describe",
    )
    representative = models.ForeignKey(
        Parenthetical,
        related_name="represented_group",
        on_delete=models.CASCADE,
        help_text="The representative (i.e. high-ranked and similar to the "
        "cluster as a whole) parenthetical for the group",
    )
    score = models.FloatField(
        default=0.0,
        help_text="A score between 0 and 1 representing the quality of the "
        "parenthetical group",
    )
    size = models.IntegerField(
        help_text="The number of parentheticals that belong to the group"
    )

    def __str__(self) -> str:
        return (
            f"Parenthetical group for opinion {self.opinion_id} "
            f"(score {self.score})"
        )

    def get_absolute_url(self) -> str:
        return self.representative.get_absolute_url()

    class Meta:
        verbose_name_plural = "Parenthetical groups"
        indexes = [models.Index(fields=["score"])]


TaggableType = TypeVar("TaggableType", Docket, DocketEntry, RECAPDocument)


@pghistory.track(AfterUpdateOrDeleteSnapshot())
class Tag(AbstractDateTimeModel):
    name = models.CharField(
        help_text="The name of the tag.",
        max_length=50,
        db_index=True,
        unique=True,
    )

    def __str__(self) -> str:
        return f"{self.pk}: {self.name}"

    def tag_object(self, thing: TaggableType) -> Tuple["Tag", bool]:
        """Atomically add a tag to an item.

        Django has a system for adding to a m2m relationship like the ones
        between tags and other objects. Normally, you can just use:

            some_thing.add(tag)

        Alas, that's not atomic and if you have multiple processes or threads
        running — as you would in a Celery queue — you will get
        IntegrityErrors. So...this function does the same thing by using the
        tag through tables, as described here:

            https://stackoverflow.com/a/37968648/64911

        By using get_or_create calls, we make it atomic, fixing the problem.

        :param thing: Either a Docket, DocketEntry, or RECAPDocument that you
        wish to tag.
        :return: A tuple with the tag and whether a new item was created
        """
        if type(thing) == Docket:
            return self.dockets.through.objects.get_or_create(
                docket_id=thing.pk, tag_id=self.pk
            )
        elif type(thing) == DocketEntry:
            return self.docket_entries.through.objects.get_or_create(
                docketentry_id=thing.pk, tag_id=self.pk
            )
        elif type(thing) == RECAPDocument:
            return self.recap_documents.through.objects.get_or_create(
                recapdocument_id=thing.pk, tag_id=self.pk
            )
        elif type(thing) == Claim:
            return self.claims.through.objects.get_or_create(
                claim_id=thing.pk, tag_id=self.pk
            )
        else:
            raise NotImplementedError("Object type not supported for tagging.")


# class AppellateReview(models.Model):
#     REVIEW_STANDARDS = (
#         ('d', 'Discretionary'),
#         ('m', 'Mandatory'),
#         ('s', 'Special or Mixed'),
#     )
#     upper_court = models.ForeignKey(
#         Court,
#         related_name='lower_courts_reviewed',
#         on_delete=models.RESTRICT,
#     )
#     lower_court = models.ForeignKey(
#         Court,
#         related_name='reviewed_by',
#         on_delete=models.RESTRICT,
#     )
#     date_start = models.DateTimeField(
#         help_text="The date this appellate review relationship began",
#         db_index=True,
#         null=True
#     )
#     date_end = models.DateTimeField(
#         help_text="The date this appellate review relationship ended",
#         db_index=True,
#         null=True
#     )
#     review_standard =  models.CharField(
#         max_length=1,
#         choices=REVIEW_STANDARDS,
#     )
#     def __str__(self) -> str:
#         return u'%s ⤜--reviewed by⟶  %s' % (self.lower_court.id,
#                                         self.upper_court.id)
#
#     class Meta:
#         unique_together = ("upper_court", "lower_court")
class SEARCH_TYPES:
    OPINION = "o"
    RECAP = "r"
    DOCKETS = "d"
    ORAL_ARGUMENT = "oa"
    PEOPLE = "p"
    PARENTHETICAL = "pa"
    NAMES = (
        (OPINION, "Opinions"),
        (RECAP, "RECAP"),
        (DOCKETS, "RECAP Dockets"),
        (ORAL_ARGUMENT, "Oral Arguments"),
        (PEOPLE, "People"),
        (PARENTHETICAL, "Parenthetical"),
    )
    ALL_TYPES = [OPINION, RECAP, ORAL_ARGUMENT, PEOPLE]<|MERGE_RESOLUTION|>--- conflicted
+++ resolved
@@ -15,11 +15,8 @@
 from django.utils.encoding import force_str
 from django.utils.text import slugify
 from eyecite import get_citations
-<<<<<<< HEAD
+from model_utils import FieldTracker
 from ordered_model.models import OrderedModel
-=======
-from model_utils import FieldTracker
->>>>>>> 08b927f8
 
 from cl.citations.utils import get_citation_depth_between_clusters
 from cl.custom_filters.templatetags.text_filters import best_case_name
@@ -3010,16 +3007,13 @@
         default=False,
         db_index=True,
     )
-<<<<<<< HEAD
+    es_pa_field_tracker = FieldTracker(
+        fields=["extracted_by_ocr", "cluster_id", "author_id"]
+    )
     order_with_respect_to = "cluster"
 
     class Meta:
         ordering = ("order",)
-=======
-    es_pa_field_tracker = FieldTracker(
-        fields=["extracted_by_ocr", "cluster_id", "author_id"]
-    )
->>>>>>> 08b927f8
 
     @property
     def siblings(self) -> QuerySet:
