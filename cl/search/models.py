--- conflicted
+++ resolved
@@ -11,11 +11,8 @@
 from django.core.exceptions import ValidationError
 from django.db import models
 from django.db.models import Prefetch, Q, QuerySet
-<<<<<<< HEAD
 from django.db.models.functions import MD5
 from django.dispatch import Signal
-=======
->>>>>>> 39aba9d0
 from django.template import loader
 from django.urls import NoReverseMatch, reverse
 from django.utils.encoding import force_str
