import datetime
import re
import unittest
from unittest import mock

from asgiref.sync import async_to_sync, sync_to_async
from django.core.files.uploadedfile import SimpleUploadedFile
from django.core.management import call_command
from django.test import AsyncClient, override_settings
from django.urls import reverse
from elasticsearch_dsl import Q
from lxml import etree, html
from rest_framework.status import HTTP_200_OK

from cl.lib.elasticsearch_utils import build_es_main_query, fetch_es_results
from cl.lib.redis_utils import make_redis_interface
from cl.lib.test_helpers import IndexedSolrTestCase, RECAPSearchTestCase
from cl.lib.view_utils import increment_view_count
from cl.people_db.factories import (
    AttorneyFactory,
    AttorneyOrganizationFactory,
    PartyFactory,
    PartyTypeFactory,
    PersonFactory,
)
from cl.search.documents import ES_CHILD_ID, DocketDocument, ESRECAPDocument
from cl.search.factories import (
    BankruptcyInformationFactory,
    CourtFactory,
    DocketEntryWithParentsFactory,
    DocketFactory,
    OpinionWithParentsFactory,
    RECAPDocumentFactory,
)
from cl.search.management.commands.cl_index_parent_and_child_docs import (
    compose_redis_key,
    get_last_parent_document_id_processed,
    log_last_document_indexed,
)
from cl.search.models import (
    SEARCH_TYPES,
    OpinionsCitedByRECAPDocument,
    RECAPDocument,
)
from cl.search.tasks import (
    add_docket_to_solr_by_rds,
    es_save_document,
    index_docket_parties_in_es,
    update_es_document,
)
from cl.tests.cases import (
    CountESTasksTestCase,
    ESIndexTestCase,
    TestCase,
    TransactionTestCase,
)


class RECAPSearchTest(RECAPSearchTestCase, ESIndexTestCase, TestCase):
    """
    RECAP Search Tests
    """

    @classmethod
    def setUpTestData(cls):
        cls.rebuild_index("people_db.Person")
        cls.rebuild_index("search.Docket")
        super().setUpTestData()
        call_command(
            "cl_index_parent_and_child_docs",
            search_type=SEARCH_TYPES.RECAP,
            queue="celery",
            pk_offset=0,
            testing_mode=True,
        )
        # Index parties in ES.
        index_docket_parties_in_es.delay(cls.de.docket.pk)

    async def _test_article_count(self, params, expected_count, field_name):
        r = await self.async_client.get("/", params)
        tree = html.fromstring(r.content.decode())
        got = len(tree.xpath("//article"))
        self.assertEqual(
            got,
            expected_count,
            msg="Did not get the right number of search results in Frontend with %s "
            "filter applied.\n"
            "Expected: %s\n"
            "     Got: %s\n\n"
            "Params were: %s" % (field_name, expected_count, got, params),
        )
        return r

    async def _test_api_results_count(
        self, params, expected_count, field_name
    ):
        r = await self.async_client.get(
            reverse("search-list", kwargs={"version": "v3"}), params
        )
        got = len(r.data["results"])
        self.assertEqual(
            got,
            expected_count,
            msg="Did not get the right number of search results in API with %s "
            "filter applied.\n"
            "Expected: %s\n"
            "     Got: %s\n\n"
            "Params were: %s" % (field_name, expected_count, got, params),
        )
        return r

    def _count_child_documents(
        self, article, html_content, expected_count, field_name
    ):
        tree = html.fromstring(html_content)
        article = tree.xpath("//article")[article]
        got = len(article.xpath(".//h4"))
        self.assertEqual(
            got,
            expected_count,
            msg="Did not get the right number of child documents %s\n"
            "Expected: %s\n"
            "     Got: %s\n\n" % (field_name, expected_count, got),
        )

    def _assert_results_header_content(self, html_content, expected_text):
        h2_element = html.fromstring(html_content).xpath(
            '//h2[@id="result-count"]'
        )
        h2_content = html.tostring(
            h2_element[0], method="text", encoding="unicode"
        ).replace("\xa0", " ")
        self.assertIn(
            expected_text,
            h2_content.strip(),
            msg=f"'{expected_text}' was not found within the results header.",
        )

    def _test_main_es_query(self, cd, parent_expected, field_name):
        search_query = DocketDocument.search()
        (s, child_docs_count_query, *_) = build_es_main_query(search_query, cd)
        hits, _, _, total_query_results, child_total = fetch_es_results(
            cd,
            s,
            child_docs_count_query,
            1,
        )
        self.assertEqual(
            total_query_results,
            parent_expected,
            msg="Did not get the right number of parent documents %s\n"
            "Expected: %s\n"
            "     Got: %s\n\n"
            % (field_name, parent_expected, total_query_results),
        )
        return hits.to_dict()

    def _compare_response_child_value(
        self,
        response,
        parent_index,
        child_index,
        expected_value,
        field_name,
    ):
        self.assertEqual(
            expected_value,
            response["hits"]["hits"][parent_index]["inner_hits"][
                "filter_query_inner_recap_document"
            ]["hits"]["hits"][child_index]["_source"][field_name],
            msg=f"Did not get the right {field_name} value.",
        )

    def _count_child_documents_dict(
        self, hit, response, expected_count, field_name
    ):
        got = len(
            response["hits"]["hits"][hit]["inner_hits"][
                "filter_query_inner_recap_document"
            ]["hits"]["hits"]
        )
        self.assertEqual(
            expected_count,
            got,
            msg="Did not get the right number of child documents %s\n"
            "Expected: %s\n"
            "     Got: %s\n\n" % (field_name, expected_count, got),
        )

    def test_has_child_text_queries(self) -> None:
        """Test has_child text queries."""
        cd = {
            "type": SEARCH_TYPES.RECAP,
            "q": "Discharging Debtor",
        }
        response = self._test_main_es_query(cd, 1, "q")
        self.assertEqual(
            1,
            len(
                response["hits"]["hits"][0]["inner_hits"][
                    "filter_query_inner_recap_document"
                ]["hits"]["hits"]
            ),
        )

        cd = {
            "type": SEARCH_TYPES.RECAP,
            "q": "Document attachment",
        }
        response = self._test_main_es_query(cd, 1, "q")
        self.assertEqual(
            1,
            len(
                response["hits"]["hits"][0]["inner_hits"][
                    "filter_query_inner_recap_document"
                ]["hits"]["hits"]
            ),
        )
        self.assertEqual(
            "Document attachment",
            response["hits"]["hits"][0]["inner_hits"][
                "filter_query_inner_recap_document"
            ]["hits"]["hits"][0]["_source"]["short_description"],
        )

        cd = {
            "type": SEARCH_TYPES.RECAP,
            "q": "Maecenas nunc justo",
        }
        response = self._test_main_es_query(cd, 1, "q")
        self.assertEqual(
            1,
            len(
                response["hits"]["hits"][0]["inner_hits"][
                    "filter_query_inner_recap_document"
                ]["hits"]["hits"]
            ),
        )

    def test_child_and_parent_filter_queries(self) -> None:
        """Test has_child filters method."""

        # Filter by parent field, court.
        cd = {
            "type": SEARCH_TYPES.RECAP,
            "court": "ca1",
        }
        r = self._test_main_es_query(cd, 1, "court")
        self._count_child_documents_dict(0, r, 1, "court filter")

        # Filter by parent field, caseName
        cd = {"type": SEARCH_TYPES.RECAP, "case_name": "SUBPOENAS SERVED ON"}

        r = self._test_main_es_query(cd, 1, "caseName")
        self._count_child_documents_dict(0, r, 2, "caseName filter")

        # Filter by child field, description
        cd = {
            "type": SEARCH_TYPES.RECAP,
            "description": "Amicus Curiae Lorem",
        }
        r = self._test_main_es_query(cd, 1, "description")
        self._count_child_documents_dict(0, r, 2, "description filter")

        # Filter by child field, description
        cd = {
            "type": SEARCH_TYPES.RECAP,
            "document_number": 3,
        }
        r = self._test_main_es_query(cd, 1, "document_number")
        self._count_child_documents_dict(0, r, 1, "document_number filter")

        # Combine child filters
        cd = {
            "type": SEARCH_TYPES.RECAP,
            "description": "Amicus Curiae Lorem",
            "available_only": True,
        }
        r = self._test_main_es_query(cd, 1, "description +  available_only")
        self._count_child_documents_dict(
            0, r, 1, "description +  available_only"
        )

        # Combine parent-child filters
        cd = {
            "type": SEARCH_TYPES.RECAP,
            "docket_number": "1:21-bk-1234",
            "attachment_number": 2,
        }
        r = self._test_main_es_query(
            cd, 1, "docket_number + attachment_number"
        )
        self._count_child_documents_dict(
            0, r, 1, "docket_number + attachment_number"
        )

        # Combine parent filter and query.
        cd = {
            "type": SEARCH_TYPES.RECAP,
            "docket_number": "1:21-bk-1234",
            "q": "Document attachment",
        }
        r = self._test_main_es_query(cd, 1, "q")
        self._count_child_documents_dict(
            0, r, 1, "docket_number + Document attachment"
        )

    async def test_recap_dockets_search_type(self) -> None:
        """Confirm dockets search type works properly"""

        # Perform a RECAP search type.
        params = {"type": SEARCH_TYPES.RECAP, "q": "Amicus Curiae Lorem"}
        # Frontend
        r = await self._test_article_count(params, 1, "text query description")
        # Two child documents are shown.
        self._count_child_documents(
            0, r.content.decode(), 2, "text query description"
        )
        # No View Additional Results button is shown.
        self.assertNotIn("View Additional Results for", r.content.decode())

        # Perform the same query with DOCKETS search type.
        params["type"] = SEARCH_TYPES.DOCKETS
        # Frontend
        r = await self._test_article_count(params, 1, "text query description")
        # Only 1 child document is shown.
        self._count_child_documents(
            0, r.content.decode(), 1, "text query description"
        )
        # The View Additional Results button is shown.
        self.assertIn("View Additional Results for", r.content.decode())

    def test_match_all_query_and_docket_entries_count(self) -> None:
        """Confirm a RECAP search with no params return a match all query.
        The case and docket entries count is available.
        """

        # Perform a RECAP match all search.
        params = {"type": SEARCH_TYPES.RECAP}
        # Frontend
        r = async_to_sync(self._test_article_count)(
            params, 2, "match all query"
        )
        # Two cases are returned.
        self.assertIn("2 Cases", r.content.decode())
        # 3 Docket entries in count.
        self.assertIn("3 Docket", r.content.decode())

        with self.captureOnCommitCallbacks(execute=True):
            # Confirm an empty docket is shown in a match_all query.
            empty_docket = DocketFactory(
                court=self.court,
                case_name="America vs Ipsum",
                date_filed=datetime.date(2015, 8, 16),
                date_argued=datetime.date(2013, 5, 20),
                docket_number="1:21-bk-1235",
            )

        r = async_to_sync(self._test_article_count)(
            params, 3, "match all query"
        )
        # 3 cases are returned.
        self.assertIn("3 Cases", r.content.decode())
        # 3 Docket entries in count.
        self.assertIn("3 Docket", r.content.decode())
        with self.captureOnCommitCallbacks(execute=True):
            empty_docket.delete()

    def test_sorting(self) -> None:
        """Can we do sorting on various fields?"""
        sort_fields = [
            "score desc",
            "dateFiled desc",
            "dateFiled asc",
            "random_123 desc",
        ]
        for sort_field in sort_fields:
            r = self.client.get(
                "/", {"type": SEARCH_TYPES.RECAP, "order_by": sort_field}
            )
            self.assertNotIn(
                "an error",
                r.content.decode().lower(),
                msg=f"Got an error when doing a judge search ordered by {sort_field}",
            )

    async def test_phrase_plus_conjunction_search(self) -> None:
        """Confirm phrase + conjunction search works properly"""

        params = {
            "q": "",
            "description": '"leave to file" AND amicus',
            "type": SEARCH_TYPES.RECAP,
        }
        r = await self.async_client.get(
            reverse("show_results"),
            params,
        )
        self.assertIn("2 Cases", r.content.decode())
        self.assertIn("SUBPOENAS SERVED ON", r.content.decode())

        params["description"] = '"leave to file" amicus'
        r = await self.async_client.get(
            reverse("show_results"),
            params,
        )
        self.assertIn("2 Cases", r.content.decode())
        self.assertIn("SUBPOENAS SERVED ON", r.content.decode())

        params["description"] = '"leave to file" AND "amicus"'
        r = await self.async_client.get(
            reverse("show_results"),
            params,
        )
        self.assertIn("2 Cases", r.content.decode())
        self.assertIn("SUBPOENAS SERVED ON", r.content.decode())

        params[
            "description"
        ] = '"leave to file" AND "amicus" "Discharging Debtor"'
        r = await self.async_client.get(
            reverse("show_results"),
            params,
        )
        self.assertIn("1 Case", r.content.decode())
        self.assertIn("SUBPOENAS SERVED OFF", r.content.decode())

    async def test_issue_727_doc_att_numbers(self) -> None:
        """Can we send integers to the document number and attachment number
        fields?
        """
        r = await self.async_client.get(
            reverse("show_results"),
            {"type": SEARCH_TYPES.RECAP, "document_number": "1"},
        )
        self.assertEqual(r.status_code, HTTP_200_OK)
        r = await self.async_client.get(
            reverse("show_results"),
            {"type": SEARCH_TYPES.RECAP, "attachment_number": "1"},
        )
        self.assertEqual(r.status_code, HTTP_200_OK)

    async def test_case_name_filter(self) -> None:
        """Confirm case_name filter works properly"""

        params = {
            "type": SEARCH_TYPES.RECAP,
            "case_name": "SUBPOENAS SERVED OFF",
        }

        # Frontend, 1 result expected since RECAPDocuments are grouped by case
        await self._test_article_count(params, 1, "case_name")

    async def test_court_filter(self) -> None:
        """Confirm court filter works properly"""
        params = {"type": SEARCH_TYPES.RECAP, "court": "canb"}

        # Frontend, 1 result expected since RECAPDocuments are grouped by case
        await self._test_article_count(params, 1, "court")

    async def test_document_description_filter(self) -> None:
        """Confirm description filter works properly"""
        params = {
            "type": SEARCH_TYPES.RECAP,
            "description": "MOTION for Leave to File Amicus Curiae Lorem",
        }

        # Frontend, 1 result expected since RECAPDocuments are grouped by case
        await self._test_article_count(params, 1, "description")

    async def test_docket_number_filter(self) -> None:
        """Confirm docket_number filter works properly"""
        params = {"type": SEARCH_TYPES.RECAP, "docket_number": "1:21-bk-1234"}

        # Frontend, 1 result expected since RECAPDocuments are grouped by case
        await self._test_article_count(params, 1, "docket_number")

    async def test_attachment_number_filter(self) -> None:
        """Confirm attachment number filter works properly"""
        params = {"type": SEARCH_TYPES.RECAP, "attachment_number": 2}

        # Frontend
        await self._test_article_count(params, 1, "attachment_number")

    async def test_assigned_to_judge_filter(self) -> None:
        """Confirm assigned_to filter works properly"""
        params = {"type": SEARCH_TYPES.RECAP, "assigned_to": "Thalassa Miller"}

        # Frontend, 1 result expected since RECAPDocuments are grouped by case
        await self._test_article_count(params, 1, "assigned_to")

    async def test_referred_to_judge_filter(self) -> None:
        """Confirm referred_to_judge filter works properly"""
        params = {
            "type": SEARCH_TYPES.RECAP,
            "referred_to": "Persephone Sinclair",
        }

        # Frontend, 1 result expected since RECAPDocuments are grouped by case
        await self._test_article_count(params, 1, "referred_to")

    async def test_nature_of_suit_filter(self) -> None:
        """Confirm nature_of_suit filter works properly"""
        params = {"type": SEARCH_TYPES.RECAP, "nature_of_suit": "440"}

        # Frontend, 1 result expected since RECAPDocuments are grouped by case
        await self._test_article_count(params, 1, "nature_of_suit")

    async def test_filed_after_filter(self) -> None:
        """Confirm filed_after filter works properly"""
        params = {"type": SEARCH_TYPES.RECAP, "filed_after": "2016-08-16"}

        # Frontend
        await self._test_article_count(params, 1, "filed_after")

    async def test_filed_before_filter(self) -> None:
        """Confirm filed_before filter works properly"""
        params = {"type": SEARCH_TYPES.RECAP, "filed_before": "2015-08-17"}

        # Frontend, 1 result expected since RECAPDocuments are grouped by case
        await self._test_article_count(params, 1, "filed_before")

    async def test_document_number_filter(self) -> None:
        """Confirm document number filter works properly"""
        params = {"type": SEARCH_TYPES.RECAP, "document_number": "3"}

        # Frontend
        await self._test_article_count(params, 1, "document_number")

    def test_available_only_field(self) -> None:
        """Confirm available only filter works properly"""
        params = {"type": SEARCH_TYPES.RECAP, "available_only": True}

        # Frontend
        async_to_sync(self._test_article_count)(params, 1, "available_only")

        # Add docket with no document
        with self.captureOnCommitCallbacks(execute=True):
            docket = DocketFactory(
                court=self.court,
                case_name="Reese Exploration v. Williams Natural Gas ",
                date_filed=datetime.date(2015, 8, 16),
                date_argued=datetime.date(2013, 5, 20),
                docket_number="5:90-cv-04007",
                nature_of_suit="440",
            )

        # perform the previous query and check we still get one result
        async_to_sync(self._test_article_count)(params, 1, "available_only")

        # perform a text query using the name of the new docket and the available_only filter
        params = {
            "type": SEARCH_TYPES.RECAP,
            "q": "Reese",
            "available_only": True,
        }
        async_to_sync(self._test_article_count)(params, 0, "available_only")

        # add a document that is not available to the new docket
        with self.captureOnCommitCallbacks(execute=True):
            entry = DocketEntryWithParentsFactory(
                docket=docket,
                entry_number=1,
                date_filed=datetime.date(2015, 8, 19),
                description="MOTION for Leave to File Amicus Curiae Lorem",
            )
            recap_document = RECAPDocumentFactory(
                docket_entry=entry,
                description="New File",
                document_number="1",
                is_available=False,
                page_count=5,
            )

        # Query all documents but only show results with PDFs
        params = {"type": SEARCH_TYPES.RECAP, "available_only": True}
        async_to_sync(self._test_article_count)(params, 1, "available_only")

        # Repeat the text query using the name of the new docket
        params = {
            "type": SEARCH_TYPES.RECAP,
            "q": "Reese",
            "available_only": True,
        }
        async_to_sync(self._test_article_count)(params, 0, "available_only")

        # Update the status of the document to reflect it's available
        with self.captureOnCommitCallbacks(execute=True):
            recap_document.is_available = True
            recap_document.save()

        # Query all documents but only show results with PDFs
        params = {"type": SEARCH_TYPES.RECAP, "available_only": True}
        async_to_sync(self._test_article_count)(params, 2, "available_only")

        # Repeat text search, 1 result expected since the doc is available now
        params = {
            "type": SEARCH_TYPES.RECAP,
            "q": "Reese",
            "available_only": True,
        }
        async_to_sync(self._test_article_count)(params, 1, "available_only")

        with self.captureOnCommitCallbacks(execute=True):
            docket.delete()

    def test_show_documents_when_combining_the_is_available_filter(self):
        """Confirm documents are being shown properly when using the is_available filter"""
        # Add docket with available documents
        with self.captureOnCommitCallbacks(execute=True):
            docket = DocketFactory(
                court=self.court,
                case_name="NYU Hospitals Center v. League of Voluntary Hospitals",
                date_filed=datetime.date(2015, 8, 16),
                date_argued=datetime.date(2013, 5, 20),
                docket_number="1:17-cv-04465",
                nature_of_suit="440",
            )
            e_1_d_1 = DocketEntryWithParentsFactory(
                docket=docket,
                entry_number=1,
                date_filed=datetime.date(2015, 8, 19),
                description="United Healthcare Workers East, League of Voluntary Hospitals and Homes of New York",
            )
            RECAPDocumentFactory(
                docket_entry=e_1_d_1,
                document_number="1",
                is_available=True,
                page_count=5,
            )
            e_2_d_1 = DocketEntryWithParentsFactory(
                docket=docket,
                entry_number=2,
                date_filed=datetime.date(2015, 8, 19),
                description="Not available document for the League of Voluntary Hospitals and Homes of New York",
            )
            RECAPDocumentFactory(
                docket_entry=e_2_d_1,
                document_number="2",
                is_available=False,
                page_count=5,
            )

            docket_2 = DocketFactory(
                court=self.court,
                case_name="Eaton Vance AZ Muni v. National Voluntary",
                docket_number="1:17-cv-04465",
            )
            e_28_d_2 = DocketEntryWithParentsFactory(
                docket=docket_2,
                entry_number=28,
                description="ORDER granting 27 Motion to Continue",
            )
            RECAPDocumentFactory(
                docket_entry=e_28_d_2,
                document_number="28",
                is_available=False,
                page_count=5,
            )
            e_29_d_2 = DocketEntryWithParentsFactory(
                docket=docket_2,
                entry_number=29,
                description="ORDER granting 23 Motion for More Definite Statement. Signed by Judge Mary H Murguia",
            )
            RECAPDocumentFactory(
                docket_entry=e_29_d_2,
                document_number="29",
                is_available=True,
            )

            docket_3 = DocketFactory(
                court=self.court,
                case_name="Kathleen B. Thomas",
                docket_number="1:17-cv-04465",
            )
            e_14_d_3 = DocketEntryWithParentsFactory(
                docket=docket_3,
                entry_number=14,
                description="Petition Completed March 29, 2019 Filed by Debtor Kathleen B. Thomas",
            )
            RECAPDocumentFactory(
                docket_entry=e_14_d_3,
                document_number="14",
                is_available=False,
            )
            e_27_d_3 = DocketEntryWithParentsFactory(
                docket=docket_3,
                entry_number=27,
                description="Financial Management Course Certificate Filed by Debtor Kathleen B. Thomas",
            )
            RECAPDocumentFactory(
                docket_entry=e_27_d_3,
                document_number="27",
                is_available=True,
            )

        # Query all documents with the word "Voluntary" in the case name and only show results with PDFs
        params = {
            "type": SEARCH_TYPES.RECAP,
            "case_name": "Voluntary",
            "available_only": True,
        }
        r = async_to_sync(self._test_article_count)(
            params, 2, "case_name + available_only"
        )
        self.assertIn("Document #1", r.content.decode())
        self.assertNotIn("Document #28", r.content.decode())
        self.assertIn("Document #29", r.content.decode())

        # Query all documents with the word "Kathleen" in the description and only show results with PDFs
        params = {
            "type": SEARCH_TYPES.RECAP,
            "description": "Kathleen",
            "available_only": True,
        }
        r = async_to_sync(self._test_article_count)(
            params, 1, "description + available_only"
        )
        self.assertIn("Document #27", r.content.decode())
        self.assertNotIn("Document #14", r.content.decode())

        # Query all documents with the word "Voluntary" in the description and case name
        params = {
            "type": SEARCH_TYPES.RECAP,
            "case_name": "Voluntary",
            "description": "Voluntary",
        }
        r = async_to_sync(self._test_article_count)(
            params, 1, "case_name + description + available_only"
        )
        self.assertIn("Document #1", r.content.decode())
        self.assertIn("Document #2", r.content.decode())

        # Query all documents with the word "Voluntary" in the description and case name and only show results with PDFs
        params = {
            "type": SEARCH_TYPES.RECAP,
            "case_name": "Voluntary",
            "description": "Voluntary",
            "available_only": True,
        }
        r = async_to_sync(self._test_article_count)(
            params, 1, "case_name + description + available_only"
        )
        self.assertIn("Document #1", r.content.decode())

        # test the combination of the text query and the available_only filter
        params = {
            "type": SEARCH_TYPES.RECAP,
            "q": '"Voluntary Hospitals"',
            "available_only": True,
        }
        r = async_to_sync(self._test_article_count)(
            params, 1, "case_name + available_only"
        )
        self.assertIn("Document #1", r.content.decode())

        with self.captureOnCommitCallbacks(execute=True):
            docket.delete()
            docket_2.delete()
            docket_3.delete()

    def test_filter_docket_with_no_documents(self) -> None:
        """Confirm we can filter dockets with no documents"""

        # Add dockets with no documents
        with self.captureOnCommitCallbacks(execute=True):
            docket = DocketFactory(
                court=self.court,
                case_name="Ready Mix Hampton",
                date_filed=datetime.date(2021, 8, 16),
            )
            BankruptcyInformationFactory(docket=docket, chapter="7")

            docket_2 = DocketFactory(
                court=self.court,
                case_name="Ready Mix Hampton",
                date_filed=datetime.date(2021, 8, 16),
            )
            BankruptcyInformationFactory(docket=docket_2, chapter="8")

        cd = {
            "type": SEARCH_TYPES.RECAP,
            "q": "chapter:7",
            "court": f"{self.court.pk} innb",
            "case_name": "ready mix",
            "filed_after": datetime.date(2020, 1, 1),
        }
        async_to_sync(self._test_article_count)(
            cd, 1, "court + case_name + filed_after + query_string"
        )
        with self.captureOnCommitCallbacks(execute=True):
            docket.delete()
            docket_2.delete()

    async def test_party_name_filter(self) -> None:
        """Confirm party_name filter works properly"""

        params = {
            "type": SEARCH_TYPES.RECAP,
            "party_name": "Defendant Jane Roe",
        }

        # Frontend, 1 result expected since RECAPDocuments are grouped by case
        await self._test_article_count(params, 1, "party_name")

    def test_party_name_and_children_filter(self) -> None:
        """Confirm dockets with children are shown when using the party filter"""
        with self.captureOnCommitCallbacks(execute=True):
            docket = DocketFactory(
                court=self.court,
                case_name="America v. Lorem",
                date_filed=datetime.date(2015, 8, 16),
                date_argued=datetime.date(2013, 5, 20),
                docket_number="1:17-cv-04465",
                nature_of_suit="440",
            )
            e_1_d_1 = DocketEntryWithParentsFactory(
                docket=docket,
                entry_number=1,
                date_filed=datetime.date(2015, 8, 19),
                description="COMPLAINT against NYU Hospitals Center, Tisch Hospital",
            )
            firm = AttorneyOrganizationFactory(
                name="Lawyers LLP", lookup_key="6201in816"
            )
            attorney = AttorneyFactory(
                name="Harris Martin",
                organizations=[firm],
                docket=docket,
            )
            PartyTypeFactory.create(
                party=PartyFactory(
                    name="Bill Lorem",
                    docket=docket,
                    attorneys=[attorney],
                ),
                docket=docket,
            )

            RECAPDocumentFactory(
                docket_entry=e_1_d_1,
                document_number="1",
                is_available=True,
                page_count=5,
            )
            e_2_d_1 = DocketEntryWithParentsFactory(
                docket=docket,
                entry_number=2,
                date_filed=datetime.date(2015, 8, 19),
                description="Not available document for Mott v. NYU Hospitals Center",
            )
            RECAPDocumentFactory(
                docket_entry=e_2_d_1,
                document_number="2",
                is_available=False,
                page_count=5,
            )

            # Filter document withing docket and parties

            # Filter two dockets with party and attorney

            docket_2 = DocketFactory(
                case_name="America v. Lorem",
                court=self.court,
            )
            firm_2 = AttorneyOrganizationFactory(
                name="America LLP", lookup_key="4421in816"
            )
            attorney_2 = AttorneyFactory(
                name="Harris Martin",
                organizations=[firm_2],
                docket=docket_2,
            )
            PartyTypeFactory.create(
                party=PartyFactory(
                    name="Bill Lorem",
                    docket=docket_2,
                    attorneys=[attorney_2],
                ),
                docket=docket_2,
            )
            d3 = DocketEntryWithParentsFactory(
                docket=docket_2,
                entry_number=3,
                date_filed=datetime.date(2015, 8, 19),
                description="COMPLAINT against NYU Hospitals Center, Tisch Hospital",
            )
            RECAPDocumentFactory(
                docket_entry=d3,
                document_number="3",
                is_available=True,
                page_count=5,
                description="Ut lobortis urna at condimentum lacinia",
            )
            docket_3 = DocketFactory(
                case_name="America v. Lorem",
                court=self.court,
            )
            firm_3 = AttorneyOrganizationFactory(
                name="America LLP", lookup_key="4421in818"
            )
            attorney_3 = AttorneyFactory(
                name="Harris Martin",
                organizations=[firm_3],
                docket=docket_3,
            )
            PartyTypeFactory.create(
                party=PartyFactory(
                    name="Other Party",
                    docket=docket_3,
                    attorneys=[attorney_3],
                ),
                docket=docket_3,
            )
            d4 = DocketEntryWithParentsFactory(
                docket=docket_3,
                entry_number=4,
                date_filed=datetime.date(2015, 8, 19),
                description="COMPLAINT against Lorem",
            )
            RECAPDocumentFactory(
                docket_entry=d4,
                document_number="4",
                is_available=True,
                page_count=5,
                description="Ut lobortis urna at condimentum lacinia",
            )
            RECAPDocumentFactory(
                docket_entry=d4,
                document_number="5",
                is_available=False,
                page_count=5,
                description="Suspendisse bibendum eu",
            )

        ## The party filter does not match any documents for the given search criteria
        params = {
            "type": SEARCH_TYPES.RECAP,
            "q": "hospital",
            "description": "center",
            "party_name": "Frank Paul Sabatini",
        }
        # 0 result expected. The party_name doesn't match any case.
        async_to_sync(self._test_article_count)(
            params, 0, "text query + description + party_name"
        )

        ## The party filter can constrain the results returned, along with a parent filter.
        params = {
            "type": SEARCH_TYPES.RECAP,
            "court": "canb ca1",
            "party_name": "Defendant Jane Roe",
        }
        # 1 result expected. The party_name field match one case with two RDs.
        r = async_to_sync(self._test_article_count)(
            params, 1, "court + party_name"
        )
        self._count_child_documents(
            0, r.content.decode(), 2, "court + party_name"
        )
        self._assert_results_header_content(r.content.decode(), "1 Case")
        self._assert_results_header_content(
            r.content.decode(), "2 Docket Entries"
        )

        ## The party filter can constrain the results returned, along with
        # case_name filter.
        params = {
            "type": SEARCH_TYPES.RECAP,
            "case_name": '"America v. Lorem"',
            "party_name": "Bill Lorem",
        }
        # 2 results expected. It matches 2 cases: one with 2 RDs and one with 1.
        r = async_to_sync(self._test_article_count)(
            params, 2, "case_name + party_name"
        )
        self._count_child_documents(
            0, r.content.decode(), 2, "case_name + party_name"
        )
        self._count_child_documents(
            1, r.content.decode(), 1, "case_name + party_name"
        )
        self.assertIn("Document #1", r.content.decode())
        self.assertIn("Document #2", r.content.decode())
        self.assertIn("Document #3", r.content.decode())
        self._assert_results_header_content(r.content.decode(), "2 Cases")
        self._assert_results_header_content(
            r.content.decode(), "3 Docket Entries"
        )

        ## The party filter can constrain the results returned, along with
        # query string and child filters.
        params = {
            "type": SEARCH_TYPES.RECAP,
            "q": "against",
            "description": "COMPLAINT",
            "available_only": True,
            "party_name": "Other Party",
        }
        # 1 result expected. It matches 1 case with one RD.
        r = async_to_sync(self._test_article_count)(
            params, 1, "text query + description + party_name"
        )
        self._count_child_documents(
            0, r.content.decode(), 1, "text query + description + party_name"
        )
        self.assertIn("Document #4", r.content.decode())
        self._assert_results_header_content(r.content.decode(), "1 Case")
        self._assert_results_header_content(
            r.content.decode(), "1 Docket Entry"
        )

        ## The attorney filter can constrain the results returned, along with
        # child filters.
        params = {
            "type": SEARCH_TYPES.RECAP,
            "party_name": "Bill Lorem",
            "document_number": 3,
        }
        # 1 result expected. It matches only one RD.
        r = async_to_sync(self._test_article_count)(
            params, 1, "case_name + description + atty_name + document_number"
        )
        self._count_child_documents(
            0,
            r.content.decode(),
            1,
            "case_name + description + atty_name + document_number",
        )
        self.assertIn("Document #3", r.content.decode())
        self._assert_results_header_content(r.content.decode(), "1 Case")
        self._assert_results_header_content(
            r.content.decode(), "1 Docket Entry"
        )

        ## The party_name and attorney filter can constrain the results
        # returned, along with parent and child filters.
        params = {
            "type": SEARCH_TYPES.RECAP,
            "case_name": '"America v. Lorem"',
            "description": "COMPLAINT against",
            "party_name": "Bill Lorem",
            "atty_name": "Harris Martin",
        }
        # 2 results expected. Each of them with one RD.
        r = async_to_sync(self._test_article_count)(
            params, 2, "case_name + description + party_name + atty_name"
        )
        self._count_child_documents(
            0,
            r.content.decode(),
            1,
            "case_name + description + party_name + atty_name",
        )
        self._count_child_documents(
            1,
            r.content.decode(),
            1,
            "case_name + description + party_name + atty_name",
        )
        self.assertIn("Document #1", r.content.decode())
        self.assertIn("Document #3", r.content.decode())
        self._assert_results_header_content(r.content.decode(), "2 Cases")
        self._assert_results_header_content(
            r.content.decode(), "2 Docket Entries"
        )

        ## The party_name and attorney filter can constrain the results
        # returned, along with string query, parent and child filters.
        params = {
            "type": SEARCH_TYPES.RECAP,
            "q": "America v. Lorem",
            "party_name": "Bill Lorem",
            "atty_name": "Harris Martin",
        }
        # It matches 2 cases: one with 2 RDs and one with 1.
        r = async_to_sync(self._test_article_count)(
            params, 2, "text query + party_name + attorney"
        )
        self._count_child_documents(
            0, r.content.decode(), 2, "text query + party_name + attorney"
        )
        self._count_child_documents(
            1, r.content.decode(), 1, "text query + party_name + attorney"
        )
        self.assertIn("Document #1", r.content.decode())
        self.assertIn("Document #2", r.content.decode())
        self.assertIn("Document #3", r.content.decode())
        self._assert_results_header_content(r.content.decode(), "2 Cases")
        self._assert_results_header_content(
            r.content.decode(), "3 Docket Entries"
        )

        ## The attorney filter can constrain the results returned at document
        # level, along with string query, parent and child filters.
        params = {
            "type": SEARCH_TYPES.RECAP,
            "q": "Ut lobortis urna",
            "case_name": '"America v. Lorem"',
            "description": "COMPLAINT against",
            "party_name": "Other Party",
        }
        # It matches 1 cases with one RD.
        r = async_to_sync(self._test_article_count)(
            params, 1, "text query + case_name + description + party_name"
        )
        self._count_child_documents(
            0,
            r.content.decode(),
            1,
            "text query + case_name + description + party_name",
        )
        self.assertIn("Document #4", r.content.decode())
        self._assert_results_header_content(r.content.decode(), "1 Case")
        self._assert_results_header_content(
            r.content.decode(), "1 Docket Entry"
        )

        ## Only filter by party and attorney. It returns the cases that match
        # the filters and all their RDs (max 5 per case).
        params = {
            "type": SEARCH_TYPES.RECAP,
            "party_name": "Bill Lorem",
            "atty_name": "Harris Martin",
        }
        # It matches 2 cases: one with 2 RDs and one with 1.
        r = async_to_sync(self._test_article_count)(
            params, 2, "party_name + attorney"
        )
        self._count_child_documents(
            0, r.content.decode(), 2, "party_name + attorney"
        )
        self._count_child_documents(
            1, r.content.decode(), 1, "party_name + attorney"
        )
        self.assertIn("Document #1", r.content.decode())
        self.assertIn("Document #2", r.content.decode())
        self.assertIn("Document #3", r.content.decode())
        self._assert_results_header_content(r.content.decode(), "2 Cases")
        self._assert_results_header_content(
            r.content.decode(), "3 Docket Entries"
        )

        with self.captureOnCommitCallbacks(execute=True):
            e_2_d_1.delete()
            e_1_d_1.delete()
            docket.delete()
            docket_2.delete()

    async def test_atty_name_filter(self) -> None:
        """Confirm atty_name filter works properly"""
        params = {"type": SEARCH_TYPES.RECAP, "atty_name": "Debbie Russell"}

        # Frontend, 1 result expected since RECAPDocuments are grouped by case
        await self._test_article_count(params, 1, "atty_name")

    async def test_combine_filters(self) -> None:
        """Confirm that combining filters works properly"""
        # Get results for a broad filter
        params = {"type": SEARCH_TYPES.RECAP, "case_name": "SUBPOENAS SERVED"}

        # Frontend, 2 result expected since RECAPDocuments are grouped by case
        await self._test_article_count(params, 2, "case_name")

        # Constraint results by adding document number filter.
        params["docket_number"] = "12-1235"
        # Frontend, 1 result expected since RECAPDocuments are grouped by case
        await self._test_article_count(params, 1, "case_name + docket_number")

        # Filter at document level.
        params = {
            "type": SEARCH_TYPES.RECAP,
            "docket_number": "1:21-bk-1234",
            "available_only": True,
        }
        # Frontend
        await self._test_article_count(
            params, 1, "docket_number + available_only"
        )

        # Combine query and filter.
        params = {
            "type": SEARCH_TYPES.RECAP,
            "available_only": True,
            "q": "Amicus Curiae Lorem",
        }
        # Frontend
        r = await self._test_article_count(params, 1, "filter + text query")
        # Count child documents under docket.
        self._count_child_documents(
            0, r.content.decode(), 1, "child filter + text query"
        )

    @override_settings(VIEW_MORE_CHILD_HITS=6)
    def test_docket_child_documents(self) -> None:
        """Confirm results contain the right number of child documents"""
        # Get results for a broad filter
        with self.captureOnCommitCallbacks(execute=True):
            rd_1 = RECAPDocumentFactory(
                docket_entry=self.de,
                document_number="2",
                is_available=True,
            )
            rd_2 = RECAPDocumentFactory(
                docket_entry=self.de,
                document_number="3",
                is_available=True,
            )
            rd_3 = RECAPDocumentFactory(
                docket_entry=self.de,
                document_number="4",
                is_available=True,
            )
            rd_4 = RECAPDocumentFactory(
                docket_entry=self.de,
                document_number="5",
                is_available=False,
            )
            rd_5 = RECAPDocumentFactory(
                docket_entry=self.de,
                document_number="6",
                is_available=False,
            )

        params = {"type": SEARCH_TYPES.RECAP, "docket_number": "1:21-bk-1234"}
        # Frontend
        r = async_to_sync(self._test_article_count)(params, 1, "docket_number")
        # Count child documents under docket.
        self._count_child_documents(0, r.content.decode(), 5, "docket_number")

        # Confirm view additional results button is shown.
        self.assertIn("View Additional Results for", r.content.decode())

        # View additional results:
        params = {
            "type": SEARCH_TYPES.RECAP,
            "q": f"docket_id:{self.de.docket.id}",
        }
        # Frontend
        r = async_to_sync(self._test_article_count)(params, 1, "docket_number")
        # Count child documents under docket.
        self._count_child_documents(0, r.content.decode(), 6, "docket_number")
        # The "See full docket for details" button is shown if the case has
        # more entries than VIEW_MORE_CHILD_HITS.
        self.assertIn("See full docket for details", r.content.decode())
        self.assertNotIn("View Additional Results for", r.content.decode())

        # Constraint filter:
        params = {
            "type": SEARCH_TYPES.RECAP,
            "docket_number": "1:21-bk-1234",
            "available_only": True,
        }
        # Frontend
        r = async_to_sync(self._test_article_count)(
            params, 1, "docket_number + available_only"
        )
        # Count child documents under docket.
        self._count_child_documents(
            0, r.content.decode(), 4, "docket_number + available_only"
        )
        # Confirm view additional results button is not shown.
        self.assertNotIn(
            "View Additional Results for this Case", r.content.decode()
        )

        # Remove 1 RECAPDocument to ensure the docket does not contain more than
        # VIEW_MORE_CHILD_HITS entries.
        with self.captureOnCommitCallbacks(execute=True):
            rd_1.delete()
        # View additional results query:
        params = {
            "type": SEARCH_TYPES.RECAP,
            "q": f"docket_id:{self.de.docket.id}",
        }
        # Frontend
        r = async_to_sync(self._test_article_count)(params, 1, "docket_number")
        # Count child documents under docket.
        self._count_child_documents(0, r.content.decode(), 6, "docket_number")
        # The "See full docket for details" button is not shown because the case
        # does not contain more than VIEW_MORE_CHILD_HITS entries.
        self.assertNotIn("See full docket for details", r.content.decode())
        self.assertNotIn("View Additional Results for", r.content.decode())

        with self.captureOnCommitCallbacks(execute=True):
            rd_2.delete()
            rd_3.delete()
            rd_4.delete()
            rd_5.delete()

    async def test_advanced_queries(self) -> None:
        """Confirm advance queries works properly"""
        # Advanced query string, firm
        params = {"type": SEARCH_TYPES.RECAP, "q": "firm:(Associates LLP)"}

        # Frontend
        r = await self._test_article_count(params, 1, "advance firm")
        # No child documents in this query since parties are only indexed
        # at Docket level.
        self._count_child_documents(0, r.content.decode(), 0, "advance firm")

        # Advanced query string, page_count OR document_type
        params = {
            "type": SEARCH_TYPES.RECAP,
            "q": "page_count:5 OR document_type:Attachment",
        }

        # Frontend
        r = await self._test_article_count(
            params, 1, "page_count OR document_type"
        )
        # Count child documents under docket.
        self._count_child_documents(
            0, r.content.decode(), 2, "page_count OR document_type"
        )

        # Advanced query string, entry_date_filed NOT document_type
        params = {
            "type": SEARCH_TYPES.RECAP,
            "q": "entry_date_filed:[2015-08-18T00:00:00Z TO 2015-08-20T00:00:00Z] NOT document_type:Attachment",
        }

        # Frontend
        r = await self._test_article_count(
            params, 1, "page_count OR document_type"
        )
        # Count child documents under docket.
        self._count_child_documents(
            0, r.content.decode(), 1, "page_count OR document_type"
        )

        # Advanced query string, "SUBPOENAS SERVED" NOT "OFF"
        params = {"type": SEARCH_TYPES.RECAP, "q": "SUBPOENAS SERVED NOT OFF"}

        # Frontend
        r = await self._test_article_count(
            params, 1, '"SUBPOENAS SERVED" NOT "OFF"'
        )
        # Count child documents under docket.
        self._count_child_documents(
            0, r.content.decode(), 2, '"SUBPOENAS SERVED" NOT "OFF"'
        )

        # Advanced query string, pacer_doc_id
        params = {"type": SEARCH_TYPES.RECAP, "q": "pacer_doc_id:018036652436"}

        # Frontend
        r = await self._test_article_count(params, 1, '"pacer_doc_id"')
        # Count child documents under docket.
        self._count_child_documents(0, r.content.decode(), 1, '"pacer_doc_id"')

        # Advanced query string, entry_number
        params = {"type": SEARCH_TYPES.RECAP, "q": "entry_number:1"}

        # Frontend
        r = await self._test_article_count(params, 1, '"pacer_doc_id"')
        # Count child documents under docket.
        self._count_child_documents(0, r.content.decode(), 2, '"entry_number"')

    def test_advanced_query_cites(self) -> None:
        """Confirm cites advance query works properly"""

        # Advanced query string, cites
        # Frontend
        params = {
            "type": SEARCH_TYPES.RECAP,
            "q": f"cites:({self.opinion.pk})",
        }

        r = async_to_sync(self._test_article_count)(params, 1, "cites")
        # Count child documents under docket.
        self._count_child_documents(0, r.content.decode(), 1, '"pacer_doc_id"')

        # Add a new OpinionsCitedByRECAPDocument
        with self.captureOnCommitCallbacks(execute=True):
            opinion_2 = OpinionWithParentsFactory()
            OpinionsCitedByRECAPDocument.objects.bulk_create_with_signal(
                [
                    OpinionsCitedByRECAPDocument(
                        citing_document=self.rd_att,
                        cited_opinion=opinion_2,
                        depth=1,
                    )
                ]
            )
        # Frontend
        params = {
            "type": SEARCH_TYPES.RECAP,
            "q": f"cites:({opinion_2.pk} OR {self.opinion.pk})",
        }
        r = async_to_sync(self._test_article_count)(params, 1, "cites")
        # Count child documents under docket.
        self._count_child_documents(0, r.content.decode(), 2, '"pacer_doc_id"')
        with self.captureOnCommitCallbacks(execute=True):
            opinion_2.cluster.docket.delete()

    async def test_text_queries(self) -> None:
        """Confirm text queries works properly"""
        # Text query case name.
        params = {"type": SEARCH_TYPES.RECAP, "q": "SUBPOENAS SERVED OFF"}

        # Frontend
        r = await self._test_article_count(params, 1, "text query case name")
        # Count child documents under docket.
        self._count_child_documents(
            0, r.content.decode(), 1, "text query case name"
        )

        # Text query description.
        params = {"type": SEARCH_TYPES.RECAP, "q": "Amicus Curiae Lorem"}

        # Frontend
        r = await self._test_article_count(params, 1, "text query description")
        # Count child documents under docket.
        self._count_child_documents(
            0, r.content.decode(), 2, "text query description"
        )

        # Text query text.
        params = {"type": SEARCH_TYPES.RECAP, "q": "PACER Document Franklin"}

        # Frontend
        r = await self._test_article_count(params, 1, "text query text")
        # Count child documents under docket.
        self._count_child_documents(
            0, r.content.decode(), 1, "text query text"
        )

        # Text query text judge.
        params = {"type": SEARCH_TYPES.RECAP, "q": "Thalassa Miller"}

        # Frontend
        r = await self._test_article_count(params, 1, "text query judge")
        # Count child documents under docket.
        self._count_child_documents(
            0, r.content.decode(), 2, "text query judge"
        )

    @override_settings(NO_MATCH_HL_SIZE=50)
    async def test_results_highlights(self) -> None:
        """Confirm highlights are shown properly"""

        # Highlight case name.
        params = {"type": SEARCH_TYPES.RECAP, "q": "SUBPOENAS SERVED OFF"}

        r = await self._test_article_count(params, 1, "highlights case name")
        # Count child documents under docket.
        self._count_child_documents(
            0, r.content.decode(), 1, "highlights case name"
        )

        self.assertIn("<mark>SUBPOENAS</mark>", r.content.decode())
        self.assertIn("<mark>SERVED</mark>", r.content.decode())
        self.assertIn("<mark>OFF</mark>", r.content.decode())
        self.assertEqual(r.content.decode().count("<mark>OFF</mark>"), 1)

        # Confirm we can limit the length of the plain_text snippet using the
        # NO_MATCH_HL_SIZE setting.
        tree = html.fromstring(r.content.decode())
        plain_text = tree.xpath(
            '(//article)[1]/div[@class="bottom"]/div[@class="col-md-offset-half"]/p/text()'
        )
        # Clean the plain_text string.
        plain_text_string = plain_text[0].strip()
        cleaned_plain_text = re.sub(r"\s+", " ", plain_text_string)
        cleaned_plain_text = cleaned_plain_text.replace("…", "")
        # The actual no_match_size in this test using fvh is a bit longer due
        # to it includes an extra word.
        self.assertEqual(len(cleaned_plain_text), 58)

        # Highlight assigned_to.
        params = {"type": SEARCH_TYPES.RECAP, "q": "Thalassa Miller"}

        r = await self._test_article_count(params, 1, "highlights assigned_to")
        # Count child documents under docket.
        self._count_child_documents(
            0, r.content.decode(), 2, "highlights case name"
        )

        self.assertIn("<mark>Thalassa</mark>", r.content.decode())
        self.assertEqual(r.content.decode().count("<mark>Thalassa</mark>"), 1)

        # Highlight referred_to.
        params = {"type": SEARCH_TYPES.RECAP, "q": "Persephone Sinclair"}

        r = await self._test_article_count(params, 1, "highlights referred_to")
        # Count child documents under docket.
        self._count_child_documents(
            0, r.content.decode(), 2, "highlights case name"
        )

        self.assertIn("<mark>Persephone</mark>", r.content.decode())
        self.assertEqual(
            r.content.decode().count("<mark>Persephone</mark>"), 1
        )

        # Highlight docketNumber.
        params = {"type": SEARCH_TYPES.RECAP, "q": "1:21-bk-1234"}

        r = await self._test_article_count(
            params, 1, "highlights docketNumber"
        )
        # Count child documents under docket.
        self._count_child_documents(
            0, r.content.decode(), 2, "highlights docketNumber"
        )

        self.assertIn("<mark>1:21-bk-1234", r.content.decode())
        self.assertEqual(
            r.content.decode().count("<mark>1:21-bk-1234</mark>"), 1
        )

        # Highlight description.
        params = {"type": SEARCH_TYPES.RECAP, "q": "Discharging Debtor"}

        r = await self._test_article_count(params, 1, "highlights description")
        # Count child documents under docket.
        self._count_child_documents(
            0, r.content.decode(), 1, "highlights description"
        )

        self.assertIn("<mark>Discharging</mark>", r.content.decode())
        self.assertEqual(
            r.content.decode().count("<mark>Discharging</mark>"), 1
        )
        # Highlight suitNature and text.
        params = {"type": SEARCH_TYPES.RECAP, "q": "Lorem 440"}

        r = await self._test_article_count(params, 1, "highlights suitNature")
        # Count child documents under docket.
        self._count_child_documents(
            0, r.content.decode(), 2, "highlights suitNature"
        )
        self.assertIn("<mark>Lorem</mark>", r.content.decode())
        self.assertEqual(r.content.decode().count("<mark>Lorem</mark>"), 2)

        # Highlight plain_text exact snippet.
        params = {"type": SEARCH_TYPES.RECAP, "q": 'Maecenas nunc "justo"'}

        r = await self._test_article_count(params, 1, "highlights plain_text")
        # Count child documents under docket.
        self._count_child_documents(
            0, r.content.decode(), 1, "highlights plain_text"
        )
        self.assertEqual(r.content.decode().count("<mark>Maecenas</mark>"), 1)
        self.assertEqual(r.content.decode().count("<mark>nunc</mark>"), 1)
        self.assertEqual(r.content.decode().count("<mark>justo</mark>"), 1)

        # Highlight plain_text snippet.
        params = {"type": SEARCH_TYPES.RECAP, "q": "Mauris leo"}

        r = await self._test_article_count(params, 1, "highlights plain_text")
        # Count child documents under docket.
        self._count_child_documents(
            0, r.content.decode(), 1, "highlights plain_text"
        )
        self.assertEqual(r.content.decode().count("<mark>Mauris</mark>"), 1)
        self.assertEqual(r.content.decode().count("<mark>leo</mark>"), 1)

        # Highlight short_description.
        params = {"type": SEARCH_TYPES.RECAP, "q": '"Document attachment"'}

        r = await self._test_article_count(params, 1, "short_description")
        # Count child documents under docket.
        self._count_child_documents(
            0, r.content.decode(), 1, "highlights plain_text"
        )
        self.assertEqual(r.content.decode().count("<mark>Document</mark>"), 1)
        self.assertEqual(
            r.content.decode().count("<mark>attachment</mark>"), 1
        )

        # Highlight filter: caseName
        params = {
            "type": SEARCH_TYPES.RECAP,
            "case_name": "SUBPOENAS SERVED ON",
        }
        r = await self._test_article_count(params, 1, "highlights caseName")
        # Count child documents under docket.
        self.assertIn("<mark>SUBPOENAS</mark>", r.content.decode())
        self.assertIn("<mark>SERVED</mark>", r.content.decode())
        self.assertIn("<mark>ON</mark>", r.content.decode())

        # Highlight filter: description
        params = {
            "type": SEARCH_TYPES.RECAP,
            "description": "Amicus Curiae Lorem",
        }
        r = await self._test_article_count(params, 1, "highlights description")
        self.assertIn("<mark>Amicus</mark>", r.content.decode())
        self.assertEqual(r.content.decode().count("<mark>Amicus</mark>"), 2)

        # Highlight filter: docket number
        params = {
            "type": SEARCH_TYPES.RECAP,
            "docket_number": "1:21-bk-1234",
        }
        r = await self._test_article_count(
            params, 1, "highlights docket number"
        )
        self.assertIn("<mark>1:21-bk-1234", r.content.decode())
        self.assertEqual(
            r.content.decode().count("<mark>1:21-bk-1234</mark>"), 1
        )

        # Highlight filter: Nature of Suit
        params = {
            "type": SEARCH_TYPES.RECAP,
            "nature_of_suit": "440",
        }
        r = await self._test_article_count(
            params, 1, "highlights Nature of Suit"
        )
        self.assertIn("<mark>440</mark>", r.content.decode())

        # Highlight filter: Assigned to
        params = {"type": SEARCH_TYPES.RECAP, "assigned_to": "Thalassa Miller"}
        r = await self._test_article_count(
            params, 1, "highlights Nature of Suit"
        )
        self.assertIn("<mark>Thalassa</mark>", r.content.decode())

        # Highlight filter: Referred to
        params = {"type": SEARCH_TYPES.RECAP, "referred_to": "Persephone"}
        r = await self._test_article_count(params, 1, "highlights Referred to")
        self.assertIn("<mark>Persephone</mark>", r.content.decode())

        # Highlight filter + query
        params = {
            "type": SEARCH_TYPES.RECAP,
            "description": "Amicus Curiae Lorem",
            "q": "Document attachment",
        }
        r = await self._test_article_count(params, 1, "filter + query")
        self.assertIn("<mark>Amicus</mark>", r.content.decode())
        self.assertEqual(r.content.decode().count("<mark>Amicus</mark>"), 1)
        self.assertIn("<mark>Document</mark>", r.content.decode())
        self.assertIn("<mark>attachment</mark>", r.content.decode())
        self.assertEqual(r.content.decode().count("<mark>Document</mark>"), 1)
        self.assertEqual(
            r.content.decode().count("<mark>attachment</mark>"), 1
        )

    @override_settings(NO_MATCH_HL_SIZE=50)
    def test_phrase_search_stemming(self) -> None:
        """Confirm stemming doesn't affect a phrase search."""

        with self.captureOnCommitCallbacks(execute=True):
            rd_1 = RECAPDocumentFactory(
                docket_entry=self.de,
                document_number="10",
                is_available=False,
                plain_text="Lorem Dr. Israel also demonstrated a misunderstanding and misapplication of antitrust concepts Ipsum",
            )

        search_phrase = '"Dr. Israel also demonstrated a misunderstanding and misapplication of antitrust concepts"'
        params = {"type": SEARCH_TYPES.RECAP, "q": search_phrase}
        # Frontend
        r = async_to_sync(self._test_article_count)(
            params, 1, "phrase_search_stemming"
        )
        # Count child documents under docket.
        self._count_child_documents(
            0, r.content.decode(), 1, "phrase_search_stemming"
        )

        # Confirm phrase search are properly highlighted.
        terms_list = search_phrase.replace('"', "").split(" ")
        for term in terms_list:
            self.assertIn(f"<mark>{term}</mark>", r.content.decode())

        with self.captureOnCommitCallbacks(execute=True):
            rd_1.delete()

    @override_settings(NO_MATCH_HL_SIZE=50)
    def test_phrase_search_duplicated_terms(self) -> None:
        """Confirm duplicated terms doesn't affect a phrase search."""

        with self.captureOnCommitCallbacks(execute=True):
            rd_1 = RECAPDocumentFactory(
                docket_entry=self.de,
                document_number="11",
                is_available=False,
                plain_text="Lorem this was finished, this unwieldy process has led ipsum,",
            )

        # This phrase shouldn't return results since it doesn't match the
        # original content.
        search_phrase = '"this was finished, unwieldy process"'
        params = {"type": SEARCH_TYPES.RECAP, "q": search_phrase}
        # Frontend
        async_to_sync(self._test_article_count)(
            params, 0, "phrase_search_duplicated_terms"
        )

        # This phrase should match a result.
        search_phrase = '"this was finished, this unwieldy process"'
        params = {"type": SEARCH_TYPES.RECAP, "q": search_phrase}
        # Frontend
        r = async_to_sync(self._test_article_count)(
            params, 1, "phrase_search_duplicated_terms"
        )
        # Count child documents under docket.
        self._count_child_documents(
            0, r.content.decode(), 1, "phrase_search_duplicated_terms"
        )

        # Confirm phrase search are properly highlighted.
        terms_list = search_phrase.replace('"', "").split(" ")
        for term in terms_list:
            self.assertIn(f"<mark>{term}</mark>", r.content.decode())

        # Confirm we're able to HL terms combined with chars like ",", "." or
        # or any other symbols.
        search_phrase = '"this was finished, this unwieldy process" ipsum'
        params = {"type": SEARCH_TYPES.RECAP, "q": search_phrase}
        # Frontend
        r = async_to_sync(self._test_article_count)(
            params, 1, "phrase_search_duplicated_terms"
        )
        # Count child documents under docket.
        self._count_child_documents(
            0, r.content.decode(), 1, "phrase_search_duplicated_terms"
        )

        # Confirm phrase search are properly highlighted.
        terms_list = search_phrase.replace('"', "").split(" ")
        for term in terms_list:
            self.assertIn(f"<mark>{term}</mark>", r.content.decode())

        with self.captureOnCommitCallbacks(execute=True):
            rd_1.delete()

    def test_results_ordering(self) -> None:
        """Confirm results ordering works properly"""
        # Order by random order.
        params = {
            "type": SEARCH_TYPES.RECAP,
            "q": "SUBPOENAS SERVED",
            "order_by": "random_123 desc",
        }
        # Frontend
        async_to_sync(self._test_article_count)(params, 2, "order random desc")

        # Order by score desc (relevance).
        params = {
            "type": SEARCH_TYPES.RECAP,
            "q": "SUBPOENAS SERVED",
            "order_by": "score desc",
        }
        # Frontend
        async_to_sync(self._test_article_count)(params, 2, "order score desc")

        with self.captureOnCommitCallbacks(execute=True):
            de_4 = DocketEntryWithParentsFactory(
                docket=DocketFactory(
                    docket_number="12-1236",
                    court=self.court_2,
                    case_name="SUBPOENAS SERVED FOUR",
                ),
                entry_number=4,
                date_filed=None,
            )
            rd_4 = RECAPDocumentFactory(
                docket_entry=de_4,
                document_number="4",
            )
            empty_docket = DocketFactory(
                court=self.court,
                case_name="SUBPOENAS SERVED FIVE",
                docket_number="12-1237",
            )

        # Order by entry_date_filed desc
        params = {
            "type": SEARCH_TYPES.RECAP,
            "q": "SUBPOENAS SERVED",
            "order_by": "entry_date_filed desc",
        }
        # Frontend
        r = async_to_sync(self._test_article_count)(
            params, 4, "order entry_date_filed desc"
        )
        self.assertTrue(
            r.content.decode().index("1:21-bk-1234")
            < r.content.decode().index("12-1235")
            < r.content.decode().index("12-1236")
            < r.content.decode().index("12-1237"),
            msg="'1:21-bk-1234' should come BEFORE '12-1235' when order_by entry_date_filed  desc.",
        )

        # Order by entry_date_filed asc
        params = {
            "type": SEARCH_TYPES.RECAP,
            "q": "SUBPOENAS SERVED",
            "order_by": "entry_date_filed asc",
        }
        # Frontend
        r = async_to_sync(self._test_article_count)(
            params, 4, "order entry_date_filed asc"
        )
        self.assertTrue(
            r.content.decode().index("12-1235")
            < r.content.decode().index("1:21-bk-1234")
            < r.content.decode().index("12-1236")
            < r.content.decode().index("12-1237"),
            msg="'12-1235' should come BEFORE '1:21-bk-1234' when order_by entry_date_filed asc.",
        )
        with self.captureOnCommitCallbacks(execute=True):
            rd_4.docket_entry.docket.delete()
            empty_docket.delete()

        # Order by dateFiled desc
        params = {
            "type": SEARCH_TYPES.RECAP,
            "q": "SUBPOENAS SERVED",
            "order_by": "dateFiled desc",
        }

        # Frontend
        r = async_to_sync(self._test_article_count)(
            params, 2, "order dateFiled desc"
        )
        self.assertTrue(
            r.content.decode().index("12-1235")
            < r.content.decode().index("1:21-bk-1234"),
            msg="'12-1235' should come BEFORE '1:21-bk-1234' when order_by dateFiled desc.",
        )

        # Order by dateFiled asc
        params = {
            "type": SEARCH_TYPES.RECAP,
            "q": "SUBPOENAS SERVED",
            "order_by": "dateFiled asc",
        }
        # Frontend
        r = async_to_sync(self._test_article_count)(
            params, 2, "order dateFiled asc"
        )
        self.assertTrue(
            r.content.decode().index("1:21-bk-1234")
            < r.content.decode().index("12-1235"),
            msg="'1:21-bk-1234' should come BEFORE '12-1235' when order_by dateFiled asc.",
        )

        with self.captureOnCommitCallbacks(execute=True):
            de_4.delete()

    @mock.patch("cl.lib.es_signal_processor.chain")
    async def test_avoid_updating_docket_in_es_on_view_count_increment(
        self, mock_es_save_chain
    ) -> None:
        """Confirm a docket is not updated in ES on a view_count increment."""

        with self.captureOnCommitCallbacks(execute=True):
            docket = await sync_to_async(DocketFactory)(
                court=self.court,
                case_name="Lorem Ipsum",
                case_name_full="Jackson & Sons Holdings vs. Bank",
                date_filed=datetime.date(2015, 8, 16),
                date_argued=datetime.date(2013, 5, 20),
                docket_number="1:21-bk-1234",
                assigned_to=None,
                referred_to=None,
                nature_of_suit="440",
            )
        # Restart save chain mock count.
        mock_es_save_chain.reset_mock()
        self.assertEqual(mock_es_save_chain.call_count, 0)

        request_factory = AsyncClient()
        request = await request_factory.get("/docket/")
        with mock.patch("cl.lib.view_utils.is_bot", return_value=False):
            # Increase the view_count.
            await increment_view_count(docket, request)

        # The save chain shouldn't be called.
        self.assertEqual(mock_es_save_chain.call_count, 0)
        with self.captureOnCommitCallbacks(execute=True):
            await docket.adelete()


class RECAPSearchAPIV3Test(RECAPSearchTestCase, IndexedSolrTestCase):
    """
    RECAP Search API V3 Tests
    """

    tests_running_over_solr = True

    @classmethod
    def setUpTestData(cls):
        super().setUpTestData()

    def setUp(self) -> None:
        add_docket_to_solr_by_rds(
            [self.rd.pk, self.rd_att.pk], force_commit=True
        )
        add_docket_to_solr_by_rds([self.rd_2.pk], force_commit=True)
        super().setUp()

    async def _test_api_results_count(
        self, params, expected_count, field_name
    ):
        r = await self.async_client.get(
            reverse("search-list", kwargs={"version": "v3"}), params
        )
        got = len(r.data["results"])
        self.assertEqual(
            got,
            expected_count,
            msg="Did not get the right number of search results in API with %s "
            "filter applied.\n"
            "Expected: %s\n"
            "     Got: %s\n\n"
            "Params were: %s" % (field_name, expected_count, got, params),
        )
        return r

    async def test_case_name_filter(self) -> None:
        """Confirm case_name filter works properly"""
        params = {
            "type": SEARCH_TYPES.RECAP,
            "case_name": "SUBPOENAS SERVED OFF",
        }

        # API, 2 result expected since RECAPDocuments are not grouped.
        await self._test_api_results_count(params, 1, "case_name")

    async def test_court_filter(self) -> None:
        """Confirm court filter works properly"""
        params = {"type": SEARCH_TYPES.RECAP, "court": "canb"}

        # API, 2 result expected since RECAPDocuments are not grouped.
        await self._test_api_results_count(params, 2, "court")

    async def test_document_description_filter(self) -> None:
        """Confirm description filter works properly"""
        params = {
            "type": SEARCH_TYPES.RECAP,
            "description": "MOTION for Leave to File Amicus Curiae Lorem",
        }
        # API, 2 result expected since RECAPDocuments are not grouped.
        await self._test_api_results_count(params, 2, "description")

    async def test_docket_number_filter(self) -> None:
        """Confirm docket_number filter works properly"""
        params = {"type": SEARCH_TYPES.RECAP, "docket_number": "1:21-bk-1234"}

        # API, 2 result expected since RECAPDocuments are not grouped.
        await self._test_api_results_count(params, 2, "docket_number")

    async def test_attachment_number_filter(self) -> None:
        """Confirm attachment number filter works properly"""
        params = {"type": SEARCH_TYPES.RECAP, "attachment_number": 2}

        # API
        await self._test_api_results_count(params, 1, "attachment_number")

    async def test_assigned_to_judge_filter(self) -> None:
        """Confirm assigned_to filter works properly"""
        params = {"type": SEARCH_TYPES.RECAP, "assigned_to": "Thalassa Miller"}

        # API, 2 result expected since RECAPDocuments are not grouped.
        await self._test_api_results_count(params, 2, "assigned_to")

    async def test_referred_to_judge_filter(self) -> None:
        """Confirm referred_to_judge filter works properly"""
        params = {
            "type": SEARCH_TYPES.RECAP,
            "referred_to": "Persephone Sinclair",
        }

        # API, 2 result expected since RECAPDocuments are not grouped.
        await self._test_api_results_count(params, 2, "referred_to")

    async def test_nature_of_suit_filter(self) -> None:
        """Confirm nature_of_suit filter works properly"""
        params = {"type": SEARCH_TYPES.RECAP, "nature_of_suit": "440"}

        # API, 2 result expected since RECAPDocuments are not grouped.
        await self._test_api_results_count(params, 2, "nature_of_suit")

    async def test_filed_after_filter(self) -> None:
        """Confirm filed_after filter works properly"""
        params = {"type": SEARCH_TYPES.RECAP, "filed_after": "2016-08-16"}

        # API
        await self._test_api_results_count(params, 1, "filed_after")

    async def test_filed_before_filter(self) -> None:
        """Confirm filed_before filter works properly"""
        params = {"type": SEARCH_TYPES.RECAP, "filed_before": "2015-08-17"}

        # API, 2 result expected since RECAPDocuments are not grouped.
        await self._test_api_results_count(params, 2, "filed_before")

    async def test_document_number_filter(self) -> None:
        """Confirm document number filter works properly"""
        params = {"type": SEARCH_TYPES.RECAP, "document_number": "3"}

        # API
        await self._test_api_results_count(params, 1, "document_number")

    async def test_available_only_field(self) -> None:
        """Confirm available only filter works properly"""
        params = {"type": SEARCH_TYPES.RECAP, "available_only": True}

        # API
        await self._test_api_results_count(params, 1, "available_only")

    @unittest.skipIf(
        tests_running_over_solr,
        "Skip in SOlR due to we stopped indexing parties",
    )
    async def test_party_name_filter(self) -> None:
        """Confirm party_name filter works properly"""
        params = {
            "type": SEARCH_TYPES.RECAP,
            "party_name": "Defendant Jane Roe",
        }

        # API, 2 result expected since RECAPDocuments are not grouped.
        await self._test_api_results_count(params, 2, "party_name")

    @unittest.skipIf(
        tests_running_over_solr,
        "Skip in SOlR due to we stopped indexing parties",
    )
    async def test_atty_name_filter(self) -> None:
        """Confirm atty_name filter works properly"""
        params = {"type": SEARCH_TYPES.RECAP, "atty_name": "Debbie Russell"}

        # API, 2 result expected since RECAPDocuments are not grouped.
        await self._test_api_results_count(params, 2, "atty_name")

    async def test_combine_filters(self) -> None:
        """Confirm that combining filters works properly"""
        # Get results for a broad filter
        params = {"type": SEARCH_TYPES.RECAP, "case_name": "SUBPOENAS SERVED"}

        # API, 3 result expected since RECAPDocuments are not grouped.
        await self._test_api_results_count(params, 3, "case_name")

        # Constraint results by adding document number filter.
        params["docket_number"] = "12-1235"
        # API, 2 result expected since RECAPDocuments are not grouped.
        await self._test_api_results_count(
            params, 1, "case_name + docket_number"
        )

        # Filter at document level.
        params = {
            "type": SEARCH_TYPES.RECAP,
            "docket_number": "1:21-bk-1234",
            "available_only": True,
        }
        # API
        await self._test_api_results_count(
            params, 1, "docket_number + available_only"
        )

        # Combine query and filter.
        params = {
            "type": SEARCH_TYPES.RECAP,
            "available_only": True,
            "q": "Amicus Curiae Lorem",
        }
        # API
        await self._test_api_results_count(params, 1, "filter + text query")

    async def test_docket_child_documents(self) -> None:
        """Confirm results contain the right number of child documents"""
        # Get results for a broad filter
        rd_1 = await sync_to_async(RECAPDocumentFactory)(
            docket_entry=self.de,
            document_number="2",
            is_available=True,
        )
        rd_2 = await sync_to_async(RECAPDocumentFactory)(
            docket_entry=self.de,
            document_number="3",
            is_available=True,
        )
        rd_3 = await sync_to_async(RECAPDocumentFactory)(
            docket_entry=self.de,
            document_number="4",
            is_available=True,
        )
        rd_4 = await sync_to_async(RECAPDocumentFactory)(
            docket_entry=self.de,
            document_number="5",
            is_available=False,
        )
        await sync_to_async(add_docket_to_solr_by_rds)(
            [rd_1.pk, rd_2.pk, rd_3.pk, rd_4.pk], force_commit=True
        )

        params = {"type": SEARCH_TYPES.RECAP, "docket_number": "1:21-bk-1234"}
        # API
        await self._test_api_results_count(params, 6, "docket_number")

        # Constraint filter:
        params = {
            "type": SEARCH_TYPES.RECAP,
            "docket_number": "1:21-bk-1234",
            "available_only": True,
        }
        # API
        await self._test_api_results_count(
            params, 4, "docket_number + available_only"
        )

    @unittest.skipIf(
        tests_running_over_solr,
        "Skip in SOlR due to we stopped indexing parties",
    )
    async def test_advanced_queries(self) -> None:
        """Confirm advance queries works properly"""
        # Advanced query string, firm
        params = {"type": SEARCH_TYPES.RECAP, "q": "firm:(Associates LLP)"}

        # API
        await self._test_api_results_count(params, 2, "advance firm")

        # Advanced query string, firm AND short_description
        params = {
            "type": SEARCH_TYPES.RECAP,
            "q": 'firm:(Associates LLP) AND short_description:"Document attachment"',
        }
        # API
        await self._test_api_results_count(
            params, 1, "advance firm AND short_description"
        )

        # Advanced query string, page_count OR document_type
        params = {
            "type": SEARCH_TYPES.RECAP,
            "q": "page_count:5 OR document_type:Attachment",
        }
        # API
        await self._test_api_results_count(
            params, 2, "page_count OR document_type"
        )

        # Advanced query string, entry_date_filed NOT document_type
        params = {
            "type": SEARCH_TYPES.RECAP,
            "q": "entry_date_filed:[2015-08-18T00:00:00Z TO 2015-08-20T00:00:00Z] NOT document_type:Attachment",
        }
        # API
        await self._test_api_results_count(
            params, 1, "page_count OR document_type"
        )

        # Advanced query string, "SUBPOENAS SERVED" NOT "OFF"
        params = {"type": SEARCH_TYPES.RECAP, "q": "SUBPOENAS SERVED NOT OFF"}

        # API
        await self._test_api_results_count(
            params, 2, '"SUBPOENAS SERVED" NOT "OFF"'
        )

    async def test_text_queries(self) -> None:
        """Confirm text queries works properly"""
        # Text query case name.
        params = {"type": SEARCH_TYPES.RECAP, "q": "SUBPOENAS SERVED OFF"}
        # API
        await self._test_api_results_count(params, 1, "text query case name")

        # Text query description.
        params = {"type": SEARCH_TYPES.RECAP, "q": "Amicus Curiae Lorem"}

        # API
        await self._test_api_results_count(params, 2, "text query description")

        # Text query text.
        params = {"type": SEARCH_TYPES.RECAP, "q": "PACER Document Franklin"}

        # API
        await self._test_api_results_count(params, 1, "text query text")

        # Text query text judge.
        params = {"type": SEARCH_TYPES.RECAP, "q": "Thalassa Miller"}

        # API
        await self._test_api_results_count(params, 2, "text query judge")

    async def test_results_api_fields(self) -> None:
        """Confirm fields in RECAP Search API results."""
        search_params = {
            "type": SEARCH_TYPES.RECAP,
            "q": "Discharging Debtor",
        }
        # API
        r = await self._test_api_results_count(search_params, 1, "API fields")
        keys_to_check = [
            "absolute_url",
            "assignedTo",
            "assigned_to_id",
            "attachment_number",
            "attorney",
            "attorney_id",
            "caseName",
            "cause",
            "court",
            "court_citation_string",
            "court_exact",
            "court_id",
            "dateArgued",
            "dateFiled",
            "dateTerminated",
            "description",
            "docketNumber",
            "docket_absolute_url",
            "docket_entry_id",
            "docket_id",
            "document_number",
            "document_type",
            "entry_date_filed",
            "entry_number",
            "filepath_local",
            "firm",
            "firm_id",
            "id",
            "is_available",
            "jurisdictionType",
            "juryDemand",
            "page_count",
            "party",
            "party_id",
            "referredTo",
            "referred_to_id",
            "short_description",
            "snippet",
            "suitNature",
            "timestamp",
        ]
        keys_count = len(r.data["results"][0])
        self.assertEqual(keys_count, 40)
        for key in keys_to_check:
            self.assertTrue(
                key in r.data["results"][0],
                msg=f"Key {key} not found in the result object.",
            )

    async def test_results_ordering(self) -> None:
        """Confirm results ordering works properly"""
        # Order by random order.
        params = {
            "type": SEARCH_TYPES.RECAP,
            "q": "SUBPOENAS SERVED",
            "order_by": "random_123 desc",
        }
        # API
        await self._test_api_results_count(params, 3, "order random")

        # Order by score desc (relevance).
        params = {
            "type": SEARCH_TYPES.RECAP,
            "q": "SUBPOENAS SERVED",
            "order_by": "score desc",
        }
        # API
        r = await self._test_api_results_count(params, 3, "order score desc")
        self.assertTrue(
            r.content.decode().index("1:21-bk-1234")
            < r.content.decode().index("12-1235"),
            msg="'1:21-bk-1234' should come BEFORE '12-1235' when order_by desc.",
        )

        # Order by entry_date_filed desc
        params = {
            "type": SEARCH_TYPES.RECAP,
            "q": "SUBPOENAS SERVED",
            "order_by": "entry_date_filed desc",
        }

        # API
        r = await self._test_api_results_count(params, 3, "order")
        self.assertTrue(
            r.content.decode().index("1:21-bk-1234")
            < r.content.decode().index("12-1235"),
            msg="'1:21-bk-1234' should come BEFORE '12-1235' when order_by desc.",
        )

        # Order by entry_date_filed asc
        params = {
            "type": SEARCH_TYPES.RECAP,
            "q": "SUBPOENAS SERVED",
            "order_by": "entry_date_filed asc",
        }
        # API
        r = await self._test_api_results_count(params, 3, "order")
        self.assertTrue(
            r.content.decode().index("12-1235")
            < r.content.decode().index("1:21-bk-1234"),
            msg="'12-1235' should come BEFORE '1:21-bk-1234' when order_by asc.",
        )

    @unittest.skipIf(
        tests_running_over_solr, "Skip in SOlR due to a existing bug."
    )
    async def test_api_results_date_filed_ordering(self) -> None:
        """Confirm api results date_filed ordering works properly"""

        # Order by dateFiled desc
        params = {
            "type": SEARCH_TYPES.RECAP,
            "q": "SUBPOENAS SERVED",
            "order_by": "dateFiled desc",
        }
        # API
        r = await self._test_api_results_count(params, 3, "order")
        self.assertTrue(
            r.content.decode().index("12-1235")
            < r.content.decode().index("1:21-bk-1234"),
            msg="'12-1235' should come BEFORE '1:21-bk-1234' when order_by desc.",
        )

        # Order by dateFiled asc
        params = {
            "type": SEARCH_TYPES.RECAP,
            "q": "SUBPOENAS SERVED",
            "order_by": "dateFiled asc",
        }

        # API
        r = await self._test_api_results_count(params, 3, "order")
        self.assertTrue(
            r.content.decode().index("1:21-bk-1234")
            < r.content.decode().index("12-1235"),
            msg="'1:21-bk-1234' should come BEFORE '12-1235' when order_by asc.",
        )


class RECAPFeedTest(RECAPSearchTestCase, ESIndexTestCase, TestCase):
    """Tests for RECAP Search Feed"""

    @classmethod
    def setUpTestData(cls) -> None:
        cls.rebuild_index("search.Docket")
        super().setUpTestData()
        call_command(
            "cl_index_parent_and_child_docs",
            search_type=SEARCH_TYPES.RECAP,
            queue="celery",
            pk_offset=0,
            testing_mode=True,
        )

    def test_do_recap_search_feed_have_content(self) -> None:
        """Can we make a RECAP Search Feed?"""
        with self.captureOnCommitCallbacks(execute=True):
            # Docket entry without date_filed it should be excluded from feed.
            de_1 = DocketEntryWithParentsFactory(
                docket=DocketFactory(
                    court=self.court,
                    case_name="Lorem Ipsum",
                    case_name_full="Jackson & Sons Holdings vs. Bank",
                    date_filed=None,
                    date_argued=datetime.date(2013, 5, 20),
                    docket_number="1:21-bk-1234",
                    assigned_to=self.judge,
                    referred_to=self.judge_2,
                    nature_of_suit="440",
                ),
                date_filed=None,
                description="MOTION for Leave to File Document attachment",
            )
            RECAPDocumentFactory(
                docket_entry=de_1,
                description="Leave to File",
                document_number="1",
                is_available=True,
                page_count=5,
            )

        # Text query case.
        params = {
            "q": "Leave to File",
            "type": SEARCH_TYPES.RECAP,
        }
        response = self.client.get(
            reverse("search_feed", args=["search"]),
            params,
        )
        self.assertEqual(
            200, response.status_code, msg="Did not get a 200 OK status code."
        )
        xml_tree = etree.fromstring(response.content)
        namespaces = {"atom": "http://www.w3.org/2005/Atom"}
        node_tests = (
            ("//atom:feed/atom:title", 1),
            ("//atom:feed/atom:link", 2),
            ("//atom:entry", 3),
            ("//atom:entry/atom:title", 3),
            ("//atom:entry/atom:link", 3),
            ("//atom:entry/atom:published", 3),
            ("//atom:entry/atom:author/atom:name", 3),
            ("//atom:entry/atom:id", 3),
            ("//atom:entry/atom:summary", 3),
        )
        for test, count in node_tests:
            node_count = len(xml_tree.xpath(test, namespaces=namespaces))  # type: ignore
            self.assertEqual(
                node_count,
                count,
                msg="Did not find %s node(s) with XPath query: %s. "
                "Instead found: %s" % (count, test, node_count),
            )

        # Confirm items are ordered by entry_date_filed desc
        published_format = "%Y-%m-%dT%H:%M:%S%z"
        first_item_published_str = str(
            xml_tree.xpath(
                "//atom:entry[2]/atom:published", namespaces=namespaces
            )[0].text
            # type: ignore
        )
        second_item_published_str = str(
            xml_tree.xpath(
                "//atom:entry[3]/atom:published", namespaces=namespaces
            )[0].text
            # type: ignore
        )
        first_item_published_dt = datetime.datetime.strptime(
            first_item_published_str, published_format
        )
        second_item_published_dt = datetime.datetime.strptime(
            second_item_published_str, published_format
        )
        self.assertGreater(
            first_item_published_dt,
            second_item_published_dt,
            msg="The first item should be newer than the second item.",
        )

        # Filter case.
        params = {
            "court": self.court.pk,
            "type": SEARCH_TYPES.RECAP,
        }
        response = self.client.get(
            reverse("search_feed", args=["search"]),
            params,
        )
        self.assertEqual(
            200, response.status_code, msg="Did not get a 200 OK status code."
        )
        xml_tree = etree.fromstring(response.content)
        node_tests = (
            ("//atom:feed/atom:title", 1),
            ("//atom:feed/atom:link", 2),
            ("//atom:entry", 2),
            ("//atom:entry/atom:title", 2),
            ("//atom:entry/atom:link", 2),
            ("//atom:entry/atom:published", 2),
            ("//atom:entry/atom:author/atom:name", 2),
            ("//atom:entry/atom:id", 2),
            ("//atom:entry/atom:summary", 2),
        )

        for test, count in node_tests:
            node_count = len(xml_tree.xpath(test, namespaces=namespaces))  # type: ignore
            self.assertEqual(
                node_count,
                count,
                msg="Did not find %s node(s) with XPath query: %s. "
                "Instead found: %s" % (count, test, node_count),
            )

        # Match all case.
        params = {
            "type": SEARCH_TYPES.RECAP,
        }
        response = self.client.get(
            reverse("search_feed", args=["search"]),
            params,
        )
        self.assertEqual(
            200, response.status_code, msg="Did not get a 200 OK status code."
        )
        xml_tree = etree.fromstring(response.content)
        node_tests = (
            ("//atom:feed/atom:title", 1),
            ("//atom:feed/atom:link", 2),
            ("//atom:entry", 3),
            ("//atom:entry/atom:title", 3),
            ("//atom:entry/atom:link", 3),
            ("//atom:entry/atom:published", 3),
            ("//atom:entry/atom:author/atom:name", 3),
            ("//atom:entry/atom:id", 3),
            ("//atom:entry/atom:summary", 3),
        )

        for test, count in node_tests:
            node_count = len(
                xml_tree.xpath(test, namespaces=namespaces)
            )  # type: ignore
            self.assertEqual(
                node_count,
                count,
                msg="Did not find %s node(s) with XPath query: %s. "
                "Instead found: %s" % (count, test, node_count),
            )

        # Parent Filter + Child Filter + Query string + Parties
        params = {
            "type": SEARCH_TYPES.RECAP,
            "court": self.court.pk,
            "document_number": 1,
            "q": "Document attachment",
            "party_name": "Defendant Jane Roe",
        }
        response = self.client.get(
            reverse("search_feed", args=["search"]),
            params,
        )
        self.assertEqual(
            200, response.status_code, msg="Did not get a 200 OK status code."
        )
        xml_tree = etree.fromstring(response.content)
        namespaces = {"atom": "http://www.w3.org/2005/Atom"}
        node_tests = (
            ("//atom:feed/atom:title", 1),
            ("//atom:feed/atom:link", 2),
            ("//atom:entry", 1),
            ("//atom:entry/atom:title", 1),
            ("//atom:entry/atom:link", 1),
            ("//atom:entry/atom:published", 1),
            ("//atom:entry/atom:author/atom:name", 1),
            ("//atom:entry/atom:id", 1),
            ("//atom:entry/atom:summary", 1),
        )
        for test, count in node_tests:
            node_count = len(
                xml_tree.xpath(test, namespaces=namespaces)
            )  # type: ignore
            self.assertEqual(
                node_count,
                count,
                msg="Did not find %s node(s) with XPath query: %s. "
                "Instead found: %s" % (count, test, node_count),
            )

        # Only party filters. Return all the RECAPDocuments where parent dockets
        # match the party filters.
        params = {
            "type": SEARCH_TYPES.RECAP,
            "party_name": "Defendant Jane Roe",
        }
        response = self.client.get(
            reverse("search_feed", args=["search"]),
            params,
        )
        self.assertEqual(
            200, response.status_code, msg="Did not get a 200 OK status code."
        )
        xml_tree = etree.fromstring(response.content)
        namespaces = {"atom": "http://www.w3.org/2005/Atom"}
        node_tests = (
            ("//atom:feed/atom:title", 1),
            ("//atom:feed/atom:link", 2),
            ("//atom:entry", 2),
            ("//atom:entry/atom:title", 2),
            ("//atom:entry/atom:link", 2),
            ("//atom:entry/atom:published", 2),
            ("//atom:entry/atom:author/atom:name", 2),
            ("//atom:entry/atom:id", 2),
            ("//atom:entry/atom:summary", 2),
        )
        for test, count in node_tests:
            node_count = len(
                xml_tree.xpath(test, namespaces=namespaces)
            )  # type: ignore
            self.assertEqual(
                node_count,
                count,
                msg="Did not find %s node(s) with XPath query: %s. "
                "Instead found: %s" % (count, test, node_count),
            )

    def test_cleanup_control_characters_for_xml_rendering(self) -> None:
        """Can we remove control characters in the plain_text for a proper XML
        rendering?
        """
        with mock.patch(
            "cl.search.documents.escape",
            return_value="Lorem ipsum control chars \x07\x08\x0B.",
        ), self.captureOnCommitCallbacks(execute=True):
            de_1 = DocketEntryWithParentsFactory(
                docket=DocketFactory(
                    court=self.court,
                    case_name="Lorem Ipsum",
                    date_filed=datetime.date(2020, 5, 20),
                ),
                date_filed=datetime.date(2020, 5, 20),
                description="MOTION for Leave to File Document attachment",
            )
            RECAPDocumentFactory(
                docket_entry=de_1,
                description="Control chars test",
                document_number="1",
                is_available=True,
                plain_text="Lorem ipsum control chars \x07\x08\x0B.",
            )

        params = {
            "q": "Lorem ipsum control chars",
            "type": SEARCH_TYPES.RECAP,
        }
        response = self.client.get(
            reverse("search_feed", args=["search"]),
            params,
        )
        self.assertEqual(
            200, response.status_code, msg="Did not get a 200 OK status code."
        )
        xml_tree = etree.fromstring(response.content)
        namespaces = {"atom": "http://www.w3.org/2005/Atom"}
        entry_summary = "//atom:entry/atom:summary"

        # Confirm the summary is properly rendered without control chars.
        # And without highlighting
        expected_summary = "Lorem ipsum control chars ."
        actual_summary = xml_tree.xpath(entry_summary, namespaces=namespaces)[
            0
        ].text
        self.assertIn(expected_summary, actual_summary)
        with self.captureOnCommitCallbacks(execute=True):
            de_1.delete()


class IndexDocketRECAPDocumentsCommandTest(
    ESIndexTestCase, TransactionTestCase
):
    """cl_index_parent_and_child_docs command tests for Elasticsearch"""

    def setUp(self):
        self.rebuild_index("search.Docket")
        self.court = CourtFactory(id="canb", jurisdiction="FB")
        self.de = DocketEntryWithParentsFactory(
            docket=DocketFactory(
                court=self.court,
                date_filed=datetime.date(2015, 8, 16),
                docket_number="1:21-bk-1234",
                nature_of_suit="440",
            ),
            entry_number=1,
            date_filed=datetime.date(2015, 8, 19),
        )
        self.rd = RECAPDocumentFactory(
            docket_entry=self.de,
            document_number="1",
        )
        self.rd_att = RECAPDocumentFactory(
            docket_entry=self.de,
            document_number="1",
            attachment_number=2,
        )
        self.de_1 = DocketEntryWithParentsFactory(
            docket=DocketFactory(
                court=self.court,
                date_filed=datetime.date(2016, 8, 16),
                date_argued=datetime.date(2012, 6, 23),
            ),
            entry_number=None,
            date_filed=datetime.date(2014, 7, 19),
        )
        self.rd_2 = RECAPDocumentFactory(
            docket_entry=self.de_1,
            document_number="",
        )
        self.delete_index("search.Docket")
        self.create_index("search.Docket")

        self.r = make_redis_interface("CACHE")
        keys = self.r.keys(compose_redis_key(SEARCH_TYPES.RECAP))
        if keys:
            self.r.delete(*keys)

    def test_cl_index_parent_and_child_docs_command(self):
        """Confirm the command can properly index Dockets and their
        RECAPDocuments into the ES."""

        s = DocketDocument.search().query("match_all")
        self.assertEqual(s.count(), 0)
        # Call cl_index_parent_and_child_docs command.
        call_command(
            "cl_index_parent_and_child_docs",
            search_type=SEARCH_TYPES.RECAP,
            queue="celery",
            pk_offset=0,
        )

        s = DocketDocument.search()
        s = s.query(Q("match", docket_child="docket"))
        self.assertEqual(s.count(), 2, msg="Wrong number of Dockets returned.")

        s = DocketDocument.search()
        s = s.query(Q("match", docket_child="recap_document"))
        self.assertEqual(
            s.count(), 3, msg="Wrong number of RECAPDocuments returned."
        )

        # RECAPDocuments are indexed.
        rds_pks = [
            self.rd.pk,
            self.rd_att.pk,
            self.rd_2.pk,
        ]
        for rd_pk in rds_pks:
            self.assertTrue(
                ESRECAPDocument.exists(id=ES_CHILD_ID(rd_pk).RECAP)
            )

        s = DocketDocument.search()
        s = s.query("parent_id", type="recap_document", id=self.de.docket.pk)
        self.assertEqual(
            s.count(), 2, msg="Wrong number of RECAPDocuments returned."
        )

        s = DocketDocument.search()
        s = s.query("parent_id", type="recap_document", id=self.de_1.docket.pk)
        self.assertEqual(
            s.count(), 1, msg="Wrong number of RECAPDocuments returned."
        )

    def test_log_and_get_last_document_id(self):
        """Can we log and get the last docket indexed to/from redis?"""

        last_values = log_last_document_indexed(
            1001, compose_redis_key(SEARCH_TYPES.RECAP)
        )
        self.assertEqual(last_values["last_document_id"], 1001)

        last_values = log_last_document_indexed(
            2001, compose_redis_key(SEARCH_TYPES.RECAP)
        )
        self.assertEqual(last_values["last_document_id"], 2001)

        last_document_id = get_last_parent_document_id_processed(
            SEARCH_TYPES.RECAP
        )
        self.assertEqual(last_document_id, 2001)

        keys = self.r.keys(compose_redis_key(SEARCH_TYPES.RECAP))
        if keys:
            self.r.delete(*keys)

    def test_index_dockets_in_bulk_task(self):
        """Confirm the command can properly index dockets in bulk from the
        ready_mix_cases_project command.
        """

        court = CourtFactory(id="canb", jurisdiction="FB")
        d_1 = DocketFactory(
            court=court,
            date_filed=datetime.date(2019, 8, 16),
        )
        BankruptcyInformationFactory(docket=d_1, chapter="7")

        d_2 = DocketFactory(
            court=court,
            date_filed=datetime.date(2020, 8, 16),
        )
        BankruptcyInformationFactory(docket=d_2, chapter="7")

        d_3 = DocketFactory(
            court=court,
            date_filed=datetime.date(2021, 8, 16),
        )
        BankruptcyInformationFactory(docket=d_3, chapter="7")

        d_4 = DocketFactory(
            court=court,
            date_filed=datetime.date(2021, 8, 16),
        )
        BankruptcyInformationFactory(docket=d_4, chapter="13")

        self.delete_index("search.Docket")
        self.create_index("search.Docket")

        s = DocketDocument.search().query("match_all")
        self.assertEqual(s.count(), 0)
        # Call cl_index_parent_and_child_docs command.
        call_command(
            "ready_mix_cases_project",
            task="re-index-dockets",
            queue="celery",
        )

        s = DocketDocument.search().query("match_all")
        self.assertEqual(s.count(), 3)

        d_1.delete()
        d_2.delete()
        d_3.delete()
        d_4.delete()

    def test_cl_index_only_parent_or_child_documents_command(self):
        """Confirm the command can properly index only RECAPDocuments or only
        Dockets into ES."""

        s = DocketDocument.search().query("match_all")
        self.assertEqual(s.count(), 0)
        # Call cl_index_parent_and_child_docs command for dockets.
        call_command(
            "cl_index_parent_and_child_docs",
            search_type=SEARCH_TYPES.RECAP,
            queue="celery",
            pk_offset=0,
            document_type="parent",
        )

        # Two dockets should be indexed.
        s = DocketDocument.search()
        s = s.query(Q("match", docket_child="docket"))
        self.assertEqual(s.count(), 2, msg="Wrong number of Dockets returned.")

        # No RECAPDocuments should be indexed.
        s = DocketDocument.search()
        s = s.query(Q("match", docket_child="recap_document"))
        self.assertEqual(
            s.count(), 0, msg="Wrong number of RECAPDocuments returned."
        )

        # Now index only RECAPDocuments.
        call_command(
            "cl_index_parent_and_child_docs",
            search_type=SEARCH_TYPES.RECAP,
            queue="celery",
            pk_offset=0,
            document_type="child",
        )
        s = DocketDocument.search()
        # 3 RECAPDocuments should be indexed.
        s = s.query(Q("match", docket_child="recap_document"))
        self.assertEqual(
            s.count(), 3, msg="Wrong number of RECAPDocuments returned."
        )

        # RECAPDocuments are indexed.
        rds_pks = [
            self.rd.pk,
            self.rd_att.pk,
            self.rd_2.pk,
        ]
        for rd_pk in rds_pks:
            self.assertTrue(
                ESRECAPDocument.exists(id=ES_CHILD_ID(rd_pk).RECAP)
            )

        # Confirm parent-child relation.
        s = DocketDocument.search()
        s = s.query("parent_id", type="recap_document", id=self.de.docket.pk)
        self.assertEqual(
            s.count(), 2, msg="Wrong number of RECAPDocuments returned."
        )
        s = DocketDocument.search()
        s = s.query("parent_id", type="recap_document", id=self.de_1.docket.pk)
        self.assertEqual(
            s.count(), 1, msg="Wrong number of RECAPDocuments returned."
        )

    def test_index_missing_parent_docs_when_indexing_only_child_docs(self):
        """Confirm the command can properly index missing dockets when indexing
        only RECAPDocuments.
        """

        s = DocketDocument.search().query("match_all")
        self.assertEqual(s.count(), 0)
        # Call cl_index_parent_and_child_docs command for RECAPDocuments.
        call_command(
            "cl_index_parent_and_child_docs",
            search_type=SEARCH_TYPES.RECAP,
            queue="celery",
            pk_offset=0,
            document_type="child",
        )

        # Dockets and the RECAPDocuments should be indexed.
        s = DocketDocument.search()
        s = s.query(Q("match", docket_child="docket"))
        self.assertEqual(s.count(), 2, msg="Wrong number of Dockets returned.")

        s = DocketDocument.search()
        s = s.query(Q("match", docket_child="recap_document"))
        self.assertEqual(
            s.count(), 3, msg="Wrong number of RECAPDocuments returned."
        )

        # RECAPDocuments are indexed.
        rds_pks = [
            self.rd.pk,
            self.rd_att.pk,
            self.rd_2.pk,
        ]
        for rd_pk in rds_pks:
            self.assertTrue(
                ESRECAPDocument.exists(id=ES_CHILD_ID(rd_pk).RECAP)
            )

        # Confirm parent-child relation.
        s = DocketDocument.search()
        s = s.query("parent_id", type="recap_document", id=self.de.docket.pk)
        self.assertEqual(
            s.count(), 2, msg="Wrong number of RECAPDocuments returned."
        )
        s = DocketDocument.search()
        s = s.query("parent_id", type="recap_document", id=self.de_1.docket.pk)
        self.assertEqual(
            s.count(), 1, msg="Wrong number of RECAPDocuments returned."
        )


class RECAPIndexingTest(
    CountESTasksTestCase, ESIndexTestCase, TransactionTestCase
):
    @classmethod
    def setUpClass(cls):
        super().setUpClass()
        cls.rebuild_index("people_db.Person")
        cls.rebuild_index("search.Docket")

    def setUp(self):
        self.court = CourtFactory(id="canb", jurisdiction="FB")
        super().setUp()

    def _compare_response_child_value(
        self,
        response,
        parent_index,
        child_index,
        expected_value,
        field_name,
    ):
        self.assertEqual(
            expected_value,
            response["hits"]["hits"][parent_index]["inner_hits"][
                "filter_query_inner_recap_document"
            ]["hits"]["hits"][child_index]["_source"][field_name],
            msg=f"Did not get the right {field_name} value.",
        )

    def _test_main_es_query(self, cd, parent_expected, field_name):
        search_query = DocketDocument.search()
        (s, child_docs_count_query, *_) = build_es_main_query(search_query, cd)
        hits, _, _, total_query_results, child_total = fetch_es_results(
            cd,
            s,
            child_docs_count_query,
            1,
        )
        self.assertEqual(
            total_query_results,
            parent_expected,
            msg="Did not get the right number of parent documents %s\n"
            "Expected: %s\n"
            "     Got: %s\n\n"
            % (field_name, parent_expected, total_query_results),
        )
        return hits.to_dict()

    def test_minute_entry_indexing(self) -> None:
        """Confirm a minute entry can be properly indexed."""

        de_1 = DocketEntryWithParentsFactory(
            docket=DocketFactory(
                court=self.court,
            ),
            date_filed=datetime.date(2015, 8, 19),
            description="MOTION for Leave to File Amicus Curiae Lorem",
            entry_number=None,
        )
        rd_1 = RECAPDocumentFactory(
            docket_entry=de_1,
            description="Leave to File",
            document_number="",
            is_available=True,
            page_count=5,
        )

        self.assertTrue(DocketDocument.exists(id=ES_CHILD_ID(rd_1.pk).RECAP))
        de_1.docket.delete()

    def test_unnumbered_entry_indexing(self) -> None:
        """Confirm an unnumbered entry which uses the pacer_doc_id as number
        can be properly indexed."""

        de_1 = DocketEntryWithParentsFactory(
            docket=DocketFactory(
                court=self.court,
            ),
            date_filed=datetime.date(2015, 8, 19),
            description="MOTION for Leave to File Amicus Curiae Lorem",
            entry_number=3010113237867,
        )
        rd_1 = RECAPDocumentFactory(
            docket_entry=de_1,
            description="Leave to File",
            document_number="3010113237867",
            is_available=True,
            page_count=5,
        )

        self.assertTrue(DocketDocument.exists(id=ES_CHILD_ID(rd_1.pk).RECAP))
        de_1.docket.delete()

    def test_index_recap_parent_and_child_objects(self) -> None:
        """Confirm Dockets and RECAPDocuments are properly indexed in ES"""
        docket_entry_1 = DocketEntryWithParentsFactory(
            docket=DocketFactory(
                court=self.court,
                case_name="SUBPOENAS SERVED ON",
                case_name_full="Jackson & Sons Holdings vs. Bank",
                date_filed=datetime.date(2015, 8, 16),
                date_argued=datetime.date(2013, 5, 20),
                docket_number="1:21-bk-1234",
                nature_of_suit="440",
            ),
            entry_number=1,
            date_filed=datetime.date(2015, 8, 19),
            description="MOTION for Leave to File Amicus Curiae Lorem",
        )

        rd = RECAPDocumentFactory(
            docket_entry=docket_entry_1,
            description="Leave to File",
            document_number="1",
            is_available=True,
            page_count=5,
            pacer_doc_id="018036652435",
        )

        rd_att = RECAPDocumentFactory(
            docket_entry=docket_entry_1,
            description="Document attachment",
            document_type=RECAPDocument.ATTACHMENT,
            document_number="1",
            attachment_number=2,
            is_available=False,
            page_count=7,
            pacer_doc_id="018036652436",
        )

        docket_entry_2 = DocketEntryWithParentsFactory(
            docket=DocketFactory(
                docket_number="12-1235",
                court=self.court,
                case_name="SUBPOENAS SERVED OFF",
                case_name_full="The State of Franklin v. Solutions LLC",
                date_filed=datetime.date(2016, 8, 16),
                date_argued=datetime.date(2012, 6, 23),
            ),
            entry_number=3,
            date_filed=datetime.date(2014, 7, 19),
            description="MOTION for Leave to File Amicus Discharging Debtor",
        )
        rd_2 = RECAPDocumentFactory(
            docket_entry=docket_entry_2,
            description="Leave to File",
            document_number="3",
            page_count=10,
            plain_text="Mauris iaculis, leo sit amet hendrerit vehicula, Maecenas nunc justo. Integer varius sapien arcu, quis laoreet lacus consequat vel.",
            pacer_doc_id="016156723121",
        )

        s = DocketDocument.search()
        s = s.query(Q("match", docket_child="docket"))
        self.assertEqual(s.count(), 2)

        # RECAPDocuments are indexed.
        rd_pks = [
            rd.pk,
            rd_att.pk,
            rd_2.pk,
        ]
        for rd_pk in rd_pks:
            self.assertTrue(DocketDocument.exists(id=ES_CHILD_ID(rd_pk).RECAP))

    def test_update_and_remove_parent_child_objects_in_es(self) -> None:
        """Confirm child documents can be updated and removed properly."""

        de_1 = DocketEntryWithParentsFactory(
            docket=DocketFactory(
                court=self.court,
                case_name="Lorem Ipsum",
                case_name_full="Jackson & Sons Holdings vs. Bank",
                date_filed=datetime.date(2015, 8, 16),
                date_argued=datetime.date(2013, 5, 20),
                docket_number="1:21-bk-1234",
                assigned_to=None,
                referred_to=None,
                nature_of_suit="440",
            ),
            date_filed=datetime.date(2015, 8, 19),
            description="MOTION for Leave to File Amicus Curiae Lorem",
        )
        rd_1 = RECAPDocumentFactory(
            docket_entry=de_1,
            description="Leave to File",
            document_number="1",
            is_available=True,
            page_count=5,
        )
        firm = AttorneyOrganizationFactory(
            lookup_key="280kingofprussiaroadradnorkesslertopazmeltzercheck19087",
            name="Law Firm LLP",
        )
        attorney = AttorneyFactory(
            name="Emily Green",
            organizations=[firm],
            docket=de_1.docket,
        )
        party_type = PartyTypeFactory.create(
            party=PartyFactory(
                name="Mary Williams Corp.",
                docket=de_1.docket,
                attorneys=[attorney],
            ),
            docket=de_1.docket,
        )

        docket_pk = de_1.docket.pk
        rd_pk = rd_1.pk
        self.assertTrue(DocketDocument.exists(id=docket_pk))

        self.assertTrue(DocketDocument.exists(id=ES_CHILD_ID(rd_pk).RECAP))

        # Confirm parties fields are indexed into DocketDocument.
        # Index docket parties using index_docket_parties_in_es task.
        index_docket_parties_in_es.delay(de_1.docket.pk)

        docket_doc = DocketDocument.get(id=docket_pk)
        self.assertIn(party_type.party.pk, docket_doc.party_id)
        self.assertIn(party_type.party.name, docket_doc.party)
        self.assertIn(attorney.pk, docket_doc.attorney_id)
        self.assertIn(attorney.name, docket_doc.attorney)
        self.assertIn(firm.pk, docket_doc.firm_id)
        self.assertIn(firm.name, docket_doc.firm)
        self.assertEqual(None, docket_doc.assignedTo)
        self.assertEqual(None, docket_doc.referredTo)
        self.assertEqual(None, docket_doc.assigned_to_id)
        self.assertEqual(None, docket_doc.referred_to_id)

        # Confirm assigned_to and referred_to are properly updated in Docket.
        judge = PersonFactory.create(name_first="Thalassa", name_last="Miller")
        judge_2 = PersonFactory.create(
            name_first="Persephone", name_last="Sinclair"
        )

        # Update docket field:
        de_1.docket.case_name = "USA vs Bank"
        de_1.docket.assigned_to = judge
        de_1.docket.referred_to = judge_2

        de_1.docket.docket_number = "21-0000"
        de_1.docket.nature_of_suit = "Test nature of suit"
        de_1.docket.cause = "Test Cause"
        de_1.docket.jury_demand = "50,000"
        de_1.docket.jurisdiction_type = "U.S. Government Defendant"
        de_1.docket.date_argued = datetime.date(2021, 8, 19)
        de_1.docket.date_filed = datetime.date(2022, 8, 19)
        de_1.docket.date_terminated = datetime.date(2023, 8, 19)

        de_1.docket.save()

        docket_doc = DocketDocument.get(id=docket_pk)
        self.assertIn(de_1.docket.case_name, docket_doc.caseName)
        self.assertEqual(de_1.docket.docket_number, docket_doc.docketNumber)
        self.assertEqual(de_1.docket.nature_of_suit, docket_doc.suitNature)
        self.assertEqual(de_1.docket.cause, docket_doc.cause)
        self.assertEqual(de_1.docket.jury_demand, docket_doc.juryDemand)
        self.assertEqual(
            de_1.docket.jurisdiction_type, docket_doc.jurisdictionType
        )
        self.assertEqual(de_1.docket.date_argued, docket_doc.dateArgued.date())
        self.assertEqual(de_1.docket.date_filed, docket_doc.dateFiled.date())
        self.assertEqual(
            de_1.docket.date_terminated, docket_doc.dateTerminated.date()
        )
        self.assertIn(judge.name_full, docket_doc.assignedTo)
        self.assertIn(judge_2.name_full, docket_doc.referredTo)
        self.assertEqual(judge.pk, docket_doc.assigned_to_id)
        self.assertEqual(judge_2.pk, docket_doc.referred_to_id)

        # Confirm docket best case name and slug.
        de_1.docket.case_name = ""
        de_1.docket.case_name_full = ""
        de_1.docket.case_name_short = "USA vs Bank Short"
        de_1.docket.save()
        docket_doc = DocketDocument.get(id=docket_pk)
        self.assertEqual(de_1.docket.case_name_short, docket_doc.caseName)

        de_1.docket.case_name = ""
        de_1.docket.case_name_full = "USA vs Bank Full"
        de_1.docket.save()
        docket_doc = DocketDocument.get(id=docket_pk)
        self.assertEqual(de_1.docket.case_name_full, docket_doc.caseName)
        self.assertEqual(de_1.docket.case_name_full, docket_doc.case_name_full)
        self.assertEqual("usa-vs-bank-full", docket_doc.docket_slug)
        self.assertEqual(
            de_1.docket.get_absolute_url(), docket_doc.docket_absolute_url
        )

        # Update judges name.
        judge.name_first = "William"
        judge.name_last = "Anderson"
        judge.save()

        judge_2.name_first = "Emily"
        judge_2.name_last = "Clark"
        judge_2.save()

        docket_doc = DocketDocument.get(id=docket_pk)
        self.assertIn(judge.name_full, docket_doc.assignedTo)
        self.assertIn(judge_2.name_full, docket_doc.referredTo)

        # Update docket entry field:
        de_1.description = "Notification to File Ipsum"
        de_1.entry_number = 99
        de_1.save()

        rd_doc = DocketDocument.get(id=ES_CHILD_ID(rd_pk).RECAP)
        self.assertEqual("Notification to File Ipsum", rd_doc.description)
        self.assertEqual(99, rd_doc.entry_number)

        # Update RECAPDocument fields.
        f = SimpleUploadedFile("recap_filename", b"file content more content")
        rd_1.description = "RD short description"
        rd_1.document_type = RECAPDocument.ATTACHMENT
        rd_1.document_number = "5"
        rd_1.pacer_doc_id = "103005"
        rd_1.plain_text = "Plain text testing"
        rd_1.attachment_number = "1"
        rd_1.is_available = True
        rd_1.page_count = 5
        rd_1.filepath_local = f
        rd_1.save()
        rd_doc = DocketDocument.get(id=ES_CHILD_ID(rd_pk).RECAP)
        self.assertEqual(rd_1.description, rd_doc.short_description)
        self.assertEqual(
            rd_1.get_document_type_display(), rd_doc.document_type
        )
        self.assertEqual(rd_1.document_number, rd_doc.document_number)
        self.assertEqual(rd_1.pacer_doc_id, rd_doc.pacer_doc_id)
        self.assertEqual(rd_1.plain_text, rd_doc.plain_text)
        self.assertEqual(rd_1.attachment_number, str(rd_doc.attachment_number))
        self.assertEqual(rd_1.is_available, rd_doc.is_available)
        self.assertEqual(rd_1.page_count, rd_doc.page_count)
        self.assertEqual(rd_1.filepath_local, rd_doc.filepath_local)
        self.assertEqual(rd_1.get_absolute_url(), rd_doc.absolute_url)

        # Confirm Docket fields are updated in RDDocument:
        self.assertIn(de_1.docket.case_name, rd_doc.caseName)
        self.assertEqual(de_1.docket.docket_number, rd_doc.docketNumber)
        self.assertEqual(de_1.docket.nature_of_suit, rd_doc.suitNature)
        self.assertEqual(de_1.docket.cause, rd_doc.cause)
        self.assertEqual(de_1.docket.jury_demand, rd_doc.juryDemand)
        self.assertEqual(
            de_1.docket.jurisdiction_type, rd_doc.jurisdictionType
        )
        self.assertEqual(de_1.docket.date_argued, rd_doc.dateArgued.date())
        self.assertEqual(de_1.docket.date_filed, rd_doc.dateFiled.date())
        self.assertEqual(
            de_1.docket.date_terminated, rd_doc.dateTerminated.date()
        )
        self.assertIn(judge.name_full, rd_doc.assignedTo)
        self.assertIn(judge_2.name_full, rd_doc.referredTo)
        self.assertEqual(judge.pk, rd_doc.assigned_to_id)
        self.assertEqual(judge_2.pk, rd_doc.referred_to_id)

        # Update docket entry ID.
        de_2 = DocketEntryWithParentsFactory(
            docket=de_1.docket,
            description="Notification docket entry 2",
        )
        rd_1.docket_entry = de_2
        rd_1.save()
        rd_doc = DocketDocument.get(id=ES_CHILD_ID(rd_pk).RECAP)
        self.assertEqual(de_2.description, rd_doc.description)

        # Add a Bankruptcy document.
        bank = BankruptcyInformationFactory(docket=de_1.docket)
        docket_doc = DocketDocument.get(id=docket_pk)
        self.assertEqual(str(bank.chapter), docket_doc.chapter)
        self.assertEqual(str(bank.trustee_str), docket_doc.trustee_str)

        # Update Bankruptcy document.
        bank.chapter = "98"
        bank.trustee_str = "Victoria, Sherline"
        bank.save()

        docket_doc = DocketDocument.get(id=docket_pk)
        self.assertEqual("98", docket_doc.chapter)
        self.assertEqual("Victoria, Sherline", docket_doc.trustee_str)

        # Remove Bankruptcy document and confirm it gets removed from Docket.
        bank.delete()
        docket_doc = DocketDocument.get(id=docket_pk)
        self.assertEqual(None, docket_doc.chapter)
        self.assertEqual(None, docket_doc.trustee_str)

        # Add another RD:
        rd_2 = RECAPDocumentFactory(
            docket_entry=de_1,
            description="Notification to File",
            document_number="2",
            is_available=True,
            page_count=2,
        )

        rd_2_pk = rd_2.pk
        self.assertTrue(DocketDocument.exists(id=ES_CHILD_ID(rd_2_pk).RECAP))
        rd_2.delete()
        self.assertFalse(DocketDocument.exists(id=ES_CHILD_ID(rd_2_pk).RECAP))

        self.assertTrue(DocketDocument.exists(id=docket_pk))
        self.assertTrue(DocketDocument.exists(id=ES_CHILD_ID(rd_pk).RECAP))

        de_1.docket.delete()
        self.assertFalse(DocketDocument.exists(id=docket_pk))
        self.assertFalse(DocketDocument.exists(id=ES_CHILD_ID(rd_pk).RECAP))

    def test_update_docket_fields_in_recap_documents(self) -> None:
        """Confirm all the docket fields in RECAPDocuments that belong to a
        case are updated in bulk when the docket changes.
        """

        judge = PersonFactory.create(name_first="Thalassa", name_last="Miller")
        judge_2 = PersonFactory.create(
            name_first="Persephone", name_last="Sinclair"
        )
        de = DocketEntryWithParentsFactory(
            docket=DocketFactory(
                court=self.court,
                case_name="USA vs Bank Lorem",
                case_name_full="Jackson & Sons Holdings vs. Bank",
                date_filed=datetime.date(2015, 8, 16),
                date_argued=datetime.date(2013, 5, 20),
                docket_number="1:21-bk-1234",
                assigned_to=judge,
                nature_of_suit="440",
            ),
            date_filed=datetime.date(2015, 8, 19),
            description="MOTION for Leave to File Amicus Curiae Lorem",
        )

        # Create two RECAPDocuments within the same case.
        rd_created_pks = []
        for i in range(2):
            rd = RECAPDocumentFactory(
                docket_entry=de,
                description=f"Leave to File {i}",
                document_number=f"{i}",
                is_available=True,
                page_count=5,
            )
            rd_created_pks.append(rd.pk)

        params = {
            "type": SEARCH_TYPES.RECAP,
            "q": "USA vs Bank Lorem",
        }

        # Query the parent docket and confirm is indexed with the right content
        response = self._test_main_es_query(params, 1, "q")
        for i in range(2):
            self._compare_response_child_value(
                response, 0, i, judge.name_full, "assignedTo"
            )
            self._compare_response_child_value(response, 0, i, None, "chapter")
            self._compare_response_child_value(
                response, 0, i, None, "trustee_str"
            )

        # Add BankruptcyInformation and confirm is indexed with the right content
        bank_data = BankruptcyInformationFactory(docket=de.docket)

        response = self._test_main_es_query(params, 1, "q")
        for i in range(2):
            self._compare_response_child_value(
                response, 0, i, bank_data.chapter, "chapter"
            )
            self._compare_response_child_value(
                response, 0, i, bank_data.trustee_str, "trustee_str"
            )

        # Update some docket fields.
        de.docket.case_name = "America vs Doe Enterprise"
        de.docket.docket_number = "21-45632"
        de.docket.case_name_full = "Teachers Union v. Board of Education"
        de.docket.nature_of_suit = "500"
        de.docket.cause = "Civil Rights Act"
        de.docket.jury_demand = "1300"
        de.docket.jurisdiction_type = "U.S. Government Lorem"
        de.docket.date_filed = datetime.date(2020, 4, 19)
        de.docket.date_argued = datetime.date(2020, 4, 18)
        de.docket.date_terminated = datetime.date(2022, 6, 10)
        de.docket.assigned_to = judge_2
        de.docket.referred_to = judge
        de.docket.save()

        # Query the parent docket by its updated name.
        params = {
            "type": SEARCH_TYPES.RECAP,
            "q": "America vs Doe Enterprise",
        }
        response = self._test_main_es_query(params, 1, "q")

        # Confirm all docket fields in the RDs were updated.
        for i in range(2):
            self._compare_response_child_value(
                response, 0, i, "America vs Doe Enterprise", "caseName"
            )
            self._compare_response_child_value(
                response, 0, i, "21-45632", "docketNumber"
            )

            self._compare_response_child_value(
                response,
                0,
                i,
                "Teachers Union v. Board of Education",
                "case_name_full",
            )

            self._compare_response_child_value(
                response, 0, i, "500", "suitNature"
            )

            self._compare_response_child_value(
                response, 0, i, "Civil Rights Act", "cause"
            )
            self._compare_response_child_value(
                response, 0, i, "1300", "juryDemand"
            )
            self._compare_response_child_value(
                response, 0, i, "U.S. Government Lorem", "jurisdictionType"
            )
            self._compare_response_child_value(
                response,
                0,
                i,
                de.docket.date_argued.strftime("%Y-%m-%d"),
                "dateArgued",
            )
            self._compare_response_child_value(
                response,
                0,
                i,
                de.docket.date_filed.strftime("%Y-%m-%d"),
                "dateFiled",
            )
            self._compare_response_child_value(
                response,
                0,
                i,
                de.docket.date_terminated.strftime("%Y-%m-%d"),
                "dateTerminated",
            )

            self._compare_response_child_value(
                response, 0, i, de.docket.referred_to.name_full, "referredTo"
            )
            self._compare_response_child_value(
                response, 0, i, de.docket.assigned_to.name_full, "assignedTo"
            )
            self._compare_response_child_value(
                response, 0, i, de.docket.referred_to.pk, "referred_to_id"
            )
            self._compare_response_child_value(
                response, 0, i, de.docket.assigned_to.pk, "assigned_to_id"
            )
        # Update judge name.
        judge.name_first = "William"
        judge.name_last = "Anderson"
        judge.save()

        judge_2.name_first = "Emily"
        judge_2.name_last = "Clark"
        judge_2.save()

        response = self._test_main_es_query(params, 1, "q")
        # Confirm all docket fields in the RDs were updated.
        for i in range(2):
            self._compare_response_child_value(
                response, 0, i, judge.name_full, "referredTo"
            )
            self._compare_response_child_value(
                response, 0, i, judge_2.name_full, "assignedTo"
            )

        bank_data.chapter = "15"
        bank_data.trustee_str = "Jessica Taylor"
        bank_data.save()

        response = self._test_main_es_query(params, 1, "q")
        # Confirm all docket fields in the RDs were updated.
        for i in range(2):
            self._compare_response_child_value(response, 0, i, "15", "chapter")
            self._compare_response_child_value(
                response, 0, i, "Jessica Taylor", "trustee_str"
            )

        # Remove BankruptcyInformation and confirm it's removed from RDs.
        bank_data.delete()
        response = self._test_main_es_query(params, 1, "q")
        # Confirm all docket fields in the RDs were updated.
        for i in range(2):
            self._compare_response_child_value(response, 0, i, None, "chapter")
            self._compare_response_child_value(
                response, 0, i, None, "trustee_str"
            )

        # Also confirm the assigned_to_str and referred_to_str are being
        # tracked for changes in case assigned_to and referred_to are None.
        de.docket.assigned_to = None
        de.docket.referred_to = None
        de.docket.assigned_to_str = "Sarah Williams"
        de.docket.referred_to_str = "Laura Davis"
        de.docket.save()

        response = self._test_main_es_query(params, 1, "q")
        for i in range(2):
            self._compare_response_child_value(
                response, 0, i, "Laura Davis", "referredTo"
            )
            self._compare_response_child_value(
                response, 0, i, "Sarah Williams", "assignedTo"
            )
            self._compare_response_child_value(
                response, 0, i, None, "referred_to_id"
            )
            self._compare_response_child_value(
                response, 0, i, None, "assigned_to_id"
            )

        de.docket.delete()
        # After the docket is removed all the RECAPDocuments are also removed
        # from ES.
        for rd_pk in rd_created_pks:
            self.assertFalse(
                DocketDocument.exists(id=ES_CHILD_ID(rd_pk).RECAP)
            )

    def test_docket_indexing_and_tasks_count(self) -> None:
        """Confirm a Docket is properly indexed in ES with the right number of
        indexing tasks.
        """

        # Index docket on creation.
        with mock.patch(
            "cl.lib.es_signal_processor.es_save_document.si",
            side_effect=lambda *args, **kwargs: self.count_task_calls(
                es_save_document, *args, **kwargs
            ),
        ):
            docket = DocketFactory(
                court=self.court,
                pacer_case_id="asdf",
                docket_number="12-cv-02354",
                case_name="Vargas v. Wilkins",
            )

        # Only one es_save_document task should be called on creation.
        self.reset_and_assert_task_count(expected=1)
        self.assertTrue(DocketDocument.exists(id=docket.pk))

        # Restart task counter.
        with mock.patch(
            "cl.lib.es_signal_processor.update_es_document.delay",
            side_effect=lambda *args, **kwargs: self.count_task_calls(
                update_es_document, *args, **kwargs
            ),
        ):
            docket_2 = DocketFactory(
                court=self.court,
                pacer_case_id="aaaaa",
                docket_number="12-cv-02358",
            )

        # No update_es_document task should be called on creation.
        self.reset_and_assert_task_count(expected=0)
        self.assertTrue(DocketDocument.exists(id=docket_2.pk))

        # Update a Docket without changes.
        with mock.patch(
            "cl.lib.es_signal_processor.update_es_document.delay",
            side_effect=lambda *args, **kwargs: self.count_task_calls(
                update_es_document, *args, **kwargs
            ),
        ):
            docket.save()

        # update_es_document task shouldn't be called on save() without changes
        self.reset_and_assert_task_count(expected=0)

        with mock.patch(
            "cl.lib.es_signal_processor.es_save_document.si",
            side_effect=lambda *args, **kwargs: self.count_task_calls(
                es_save_document, *args, **kwargs
            ),
        ):
            docket.save()

        # es_save_document task shouldn't be called on save() without changes
        self.reset_and_assert_task_count(expected=0)

        # Update a Docket untracked field.
        with mock.patch(
            "cl.lib.es_signal_processor.update_es_document.delay",
            side_effect=lambda *args, **kwargs: self.count_task_calls(
                update_es_document, *args, **kwargs
            ),
        ):
            docket.blocked = True
            docket.save()
        # update_es_document task shouldn't be called on save() for untracked
        # fields
        self.reset_and_assert_task_count(expected=0)

        # Update a Docket tracked field.
        with mock.patch(
            "cl.lib.es_signal_processor.update_es_document.delay",
            side_effect=lambda *args, **kwargs: self.count_task_calls(
                update_es_document, *args, **kwargs
            ),
        ):
            docket.docket_number = "21-43434"
            docket.case_name = "Vargas v. Lorem"
            docket.save()

        # update_es_document task should be called 1 on tracked fields updates
        self.reset_and_assert_task_count(expected=1)
        d_doc = DocketDocument.get(id=docket.pk)
        self.assertEqual(d_doc.docketNumber, "21-43434")

        # Confirm a Docket is indexed if it doesn't exist in the
        # index on a tracked field update.
        self.delete_index("search.Docket")
        self.create_index("search.Docket")

        with mock.patch(
            "cl.lib.es_signal_processor.update_es_document.delay",
            side_effect=lambda *args, **kwargs: self.count_task_calls(
                update_es_document, *args, **kwargs
            ),
        ):
            docket.docket_number = "21-43435"
            docket.save()

        # update_es_document task should be called 1 on tracked fields update
        self.reset_and_assert_task_count(expected=1)
        d_doc = DocketDocument.get(id=docket.pk)
        self.assertEqual(d_doc.docketNumber, "21-43435")
        self.assertEqual(d_doc.caseName, "Vargas v. Lorem")

        docket.delete()
        docket_2.delete()

    def test_recap_document_indexing_and_tasks_count(self) -> None:
        """Confirm a RECAPDocument is properly indexed in ES with the right
        number of indexing tasks.
        """
        docket = DocketFactory(
            court=self.court,
            pacer_case_id="asdf",
            docket_number="12-cv-02354",
            case_name="Vargas v. Wilkins",
        )

        # RECAP Document creation:
        with mock.patch(
            "cl.lib.es_signal_processor.es_save_document.si",
            side_effect=lambda *args, **kwargs: self.count_task_calls(
                es_save_document, *args, **kwargs
            ),
        ):
            de_1 = DocketEntryWithParentsFactory(
                docket=docket,
                date_filed=datetime.date(2015, 8, 19),
                description="MOTION for Leave to File Amicus Curiae Lorem",
                entry_number=None,
            )
            rd_1 = RECAPDocumentFactory(
                docket_entry=de_1,
                description="Leave to File",
                document_number="",
                is_available=True,
                page_count=5,
            )
        # Only 1 es_save_document task should be called on creation.
        self.reset_and_assert_task_count(expected=1)
        r_doc = DocketDocument.get(id=ES_CHILD_ID(rd_1.pk).RECAP)
        self.assertEqual(r_doc.docket_child["parent"], docket.pk)

        with mock.patch(
            "cl.lib.es_signal_processor.update_es_document.delay",
            side_effect=lambda *args, **kwargs: self.count_task_calls(
                update_es_document, *args, **kwargs
            ),
        ):
            de_2 = DocketEntryWithParentsFactory(
                docket=docket,
            )
            RECAPDocumentFactory(
                docket_entry=de_2,
            )

        # No update_es_document task should be called on creation.
        self.reset_and_assert_task_count(expected=0)

        # Update a RECAPDocument without changes.
        with mock.patch(
            "cl.lib.es_signal_processor.update_es_document.delay",
            side_effect=lambda *args, **kwargs: self.count_task_calls(
                update_es_document, *args, **kwargs
            ),
        ):
            rd_1.save()
        # update_es_document task shouldn't be called on save() without changes
        self.reset_and_assert_task_count(expected=0)

        # Update a RECAPDocument untracked field.
        with mock.patch(
            "cl.lib.es_signal_processor.update_es_document.delay",
            side_effect=lambda *args, **kwargs: self.count_task_calls(
                update_es_document, *args, **kwargs
            ),
        ):
            rd_1.is_sealed = True
            rd_1.save()
        # update_es_document task shouldn't be called on save() for untracked
        # fields
        self.reset_and_assert_task_count(expected=0)

        # Update a RECAPDocument tracked field.
        with mock.patch(
            "cl.lib.es_signal_processor.update_es_document.delay",
            side_effect=lambda *args, **kwargs: self.count_task_calls(
                update_es_document, *args, **kwargs
            ),
        ):
            rd_1.description = "Lorem Ipsum"
            rd_1.page_count = 5
            rd_1.save()

        # update_es_document task should be called 1 on tracked fields updates
        self.reset_and_assert_task_count(expected=1)
        r_doc = DocketDocument.get(id=ES_CHILD_ID(rd_1.pk).RECAP)
        self.assertEqual(r_doc.short_description, "Lorem Ipsum")
        self.assertEqual(r_doc.page_count, 5)

        with mock.patch(
            "cl.lib.es_signal_processor.es_save_document.si",
            side_effect=lambda *args, **kwargs: self.count_task_calls(
                es_save_document, *args, **kwargs
            ),
        ):
            rd_1.page_count = 6
            rd_1.save()

        # es_save_document task shouldn't be called on document updates.
        self.reset_and_assert_task_count(expected=0)

        # Create a new Docket and DocketEntry.
        docket_2 = DocketFactory(court=self.court, docket_number="21-0000")
        de_2 = DocketEntryWithParentsFactory(
            docket=docket_2,
            date_filed=datetime.date(2016, 8, 19),
            description="Notification for Lorem Ipsum",
            entry_number=2,
        )
        # Update the RECAPDocument docket_entry.
        with mock.patch(
            "cl.lib.es_signal_processor.update_es_document.delay",
            side_effect=lambda *args, **kwargs: self.count_task_calls(
                update_es_document, *args, **kwargs
            ),
        ):
            rd_1.docket_entry = de_2
            rd_1.save()

        # update_es_document task should be called 1 on tracked fields updates
        self.reset_and_assert_task_count(expected=1)
        r_doc = DocketDocument.get(id=ES_CHILD_ID(rd_1.pk).RECAP)
        self.assertEqual(r_doc.description, de_2.description)
        self.assertEqual(r_doc.entry_number, de_2.entry_number)
        self.assertEqual(r_doc.docketNumber, docket_2.docket_number)

        # Confirm a RECAPDocument is indexed if it doesn't exist in the
        # index on a tracked field update.
        # Clean the RECAP index.
        self.delete_index("search.Docket")
        self.create_index("search.Docket")

        # Index Docket
        docket_2.docket_number = "21-43436"
        docket_2.save()

        self.assertFalse(DocketDocument.exists(id=ES_CHILD_ID(rd_1.pk).RECAP))
        # RECAP Document creation on update.
        with mock.patch(
            "cl.lib.es_signal_processor.update_es_document.delay",
            side_effect=lambda *args, **kwargs: self.count_task_calls(
                update_es_document, *args, **kwargs
            ),
        ):
            rd_1.pacer_doc_id = "99999999"
            rd_1.save()

        # update_es_document task should be called 1 on tracked fields update
        self.reset_and_assert_task_count(expected=1)
        r_doc = DocketDocument.get(id=ES_CHILD_ID(rd_1.pk).RECAP)
        self.assertEqual(r_doc.pacer_doc_id, "99999999")
        self.assertEqual(r_doc.docket_child["parent"], docket_2.pk)

        # Add cites to RECAPDocument.
        opinion = OpinionWithParentsFactory()
        with mock.patch(
            "cl.lib.es_signal_processor.update_es_document.delay",
            side_effect=lambda *args, **kwargs: self.count_task_calls(
                update_es_document, *args, **kwargs
            ),
        ):
            OpinionsCitedByRECAPDocument.objects.bulk_create_with_signal(
                [
                    OpinionsCitedByRECAPDocument(
                        citing_document=rd_1,
                        cited_opinion=opinion,
                        depth=1,
                    )
                ]
            )

        # update_es_document task should be called 1 on tracked fields update
        self.reset_and_assert_task_count(expected=1)
        r_doc = DocketDocument.get(id=ES_CHILD_ID(rd_1.pk).RECAP)
        self.assertIn(opinion.pk, r_doc.cites)

        # Confirm OpinionsCitedByRECAPDocument delete doesn't trigger a update.
        with mock.patch(
            "cl.lib.es_signal_processor.update_es_document.delay",
            side_effect=lambda *args, **kwargs: self.count_task_calls(
                update_es_document, *args, **kwargs
            ),
        ):
            OpinionsCitedByRECAPDocument.objects.filter(
                citing_document=rd_1.pk
            ).delete()

        self.reset_and_assert_task_count(expected=0)
        r_doc = DocketDocument.get(id=ES_CHILD_ID(rd_1.pk).RECAP)
        self.assertIn(opinion.pk, r_doc.cites)

        # Update cites to RECAPDocument.
        with mock.patch(
            "cl.lib.es_signal_processor.update_es_document.delay",
            side_effect=lambda *args, **kwargs: self.count_task_calls(
                update_es_document, *args, **kwargs
            ),
        ):
            opinion = OpinionWithParentsFactory()
            opinion_2 = OpinionWithParentsFactory()
            o_cited = OpinionsCitedByRECAPDocument(
                citing_document=rd_1,
                cited_opinion=opinion,
                depth=1,
            )
            o_cited_2 = OpinionsCitedByRECAPDocument(
                citing_document=rd_1,
                cited_opinion=opinion_2,
                depth=1,
            )
            OpinionsCitedByRECAPDocument.objects.bulk_create_with_signal(
                [o_cited, o_cited_2]
            )

        self.reset_and_assert_task_count(expected=3)
        r_doc = DocketDocument.get(id=ES_CHILD_ID(rd_1.pk).RECAP)
        self.assertIn(opinion.pk, r_doc.cites)
        self.assertIn(opinion_2.pk, r_doc.cites)

        docket_2.delete()

    def test_search_pagination_results_limit(self) -> None:
        """Confirm that the last page in the pagination is properly computed
        based on the number of results returned by Elasticsearch.
        """
        # Test pagination requests.
        search_params = {
            "type": SEARCH_TYPES.RECAP,
        }

        # 100 results, 5 pages.
        with mock.patch(
            "cl.search.views.fetch_es_results",
            side_effect=lambda *x: (
                [],
                1,
                False,
                100,
                1000,
            ),
        ):
            r = self.client.get(
                reverse("show_results"),
                search_params,
            )
        self.assertIn("100 Results", r.content.decode())
        self.assertIn("1 of 5", r.content.decode())

        # 101 results, 6 pages.
        with mock.patch(
            "cl.search.views.fetch_es_results",
            side_effect=lambda *x: (
                [],
                1,
                False,
                101,
                1000,
            ),
        ):
            r = self.client.get(
                reverse("show_results"),
                search_params,
            )
        self.assertIn("101 Results", r.content.decode())
        self.assertIn("1 of 6", r.content.decode())

        # 20,000 results, 1,000 pages.
        with mock.patch(
            "cl.search.views.fetch_es_results",
            side_effect=lambda *x: (
                [],
                1,
                False,
                20_000,
                1000,
            ),
        ):
            r = self.client.get(
                reverse("show_results"),
                search_params,
            )
        self.assertIn("20,000 Results", r.content.decode())
<<<<<<< HEAD
        self.assertIn("1 of 1,000", r.content.decode())

        for d in d_created:
            d.delete()

    def test_remove_control_chars_on_plain_text_indexing(self) -> None:
        """Confirm control chars are removed at indexing time."""

        de_1 = DocketEntryWithParentsFactory(
            docket=DocketFactory(
                court=self.court,
            ),
            date_filed=datetime.date(2024, 8, 19),
            entry_number=1,
        )
        rd_1 = RECAPDocumentFactory(
            docket_entry=de_1,
            description="Leave to File",
            document_number="1",
            plain_text="Lorem ipsum control chars \x07\x08\x0B.",
        )

        r_doc = ESRECAPDocument.get(id=ES_CHILD_ID(rd_1.pk).RECAP)
        self.assertEqual(r_doc.plain_text, "Lorem ipsum control chars .")
        de_1.docket.delete()
=======
        self.assertIn("1 of 1,000", r.content.decode())
>>>>>>> 51b2f7a2
<|MERGE_RESOLUTION|>--- conflicted
+++ resolved
@@ -3947,11 +3947,7 @@
                 search_params,
             )
         self.assertIn("20,000 Results", r.content.decode())
-<<<<<<< HEAD
         self.assertIn("1 of 1,000", r.content.decode())
-
-        for d in d_created:
-            d.delete()
 
     def test_remove_control_chars_on_plain_text_indexing(self) -> None:
         """Confirm control chars are removed at indexing time."""
@@ -3972,7 +3968,4 @@
 
         r_doc = ESRECAPDocument.get(id=ES_CHILD_ID(rd_1.pk).RECAP)
         self.assertEqual(r_doc.plain_text, "Lorem ipsum control chars .")
-        de_1.docket.delete()
-=======
-        self.assertIn("1 of 1,000", r.content.decode())
->>>>>>> 51b2f7a2
+        de_1.docket.delete()