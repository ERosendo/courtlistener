import datetime
from http import HTTPStatus
from unittest import mock

import pytz
import time_machine
from asgiref.sync import async_to_sync, sync_to_async
from django.conf import settings
from django.contrib.auth.hashers import make_password
from django.contrib.auth.models import AnonymousUser
from django.core.management import call_command
from django.db.models import F
from django.http import HttpRequest
from django.test import AsyncRequestFactory, override_settings
from django.urls import reverse
from django.utils.html import strip_tags
from django.utils.timezone import now
from elasticsearch_dsl import Q
from factory import RelatedFactory
from lxml import etree, html
from waffle.testutils import override_flag

from cl.custom_filters.templatetags.text_filters import html_decode
from cl.lib.elasticsearch_utils import do_es_api_query
from cl.lib.redis_utils import get_redis_interface
from cl.lib.test_helpers import (
    CourtTestCase,
    EmptySolrTestCase,
    PeopleTestCase,
    SearchTestCase,
    opinion_document_v4_api_keys,
    opinion_v3_search_api_keys,
    opinion_v4_search_api_keys,
    skip_if_common_tests_skipped,
    v4_meta_keys,
)
from cl.people_db.factories import PersonFactory
from cl.search.api_utils import ESList
from cl.search.constants import SEARCH_HL_TAG, o_type_index_map
from cl.search.documents import (
    ES_CHILD_ID,
    OpinionClusterDocument,
    OpinionDocument,
)
from cl.search.factories import (
    CitationWithParentsFactory,
    CourtFactory,
    DocketFactory,
    OpinionClusterFactory,
    OpinionClusterFactoryWithChildrenAndParents,
    OpinionFactory,
    OpinionWithChildrenFactory,
    OpinionWithParentsFactory,
)
from cl.search.feeds import JurisdictionFeed
from cl.search.management.commands.cl_index_parent_and_child_docs import (
    compose_redis_key,
)
from cl.search.models import (
    PRECEDENTIAL_STATUS,
    SEARCH_TYPES,
    Court,
    Docket,
    Opinion,
    OpinionCluster,
    OpinionsCited,
)
from cl.search.tasks import (
    es_save_document,
    index_related_cites_fields,
    update_children_docs_by_query,
    update_es_document,
)
from cl.search.views import do_search
from cl.tests.cases import (
    CountESTasksTestCase,
    ESIndexTestCase,
    TestCase,
    TransactionTestCase,
    V4SearchAPIAssertions,
)
from cl.users.factories import UserProfileWithParentsFactory


class OpinionSearchAPICommonTests(
    CourtTestCase, PeopleTestCase, SearchTestCase
):
    version_api = "v3"
    skip_common_tests = True

    @classmethod
    def setUpTestData(cls):
        cls.mock_date = now().replace(day=15, hour=0)
        with time_machine.travel(cls.mock_date, tick=False):
            court = CourtFactory(
                id="canb",
                jurisdiction="FB",
                full_name="court of the Medical Worries",
            )
            cls.opinion_cluster_4 = (
                OpinionClusterFactoryWithChildrenAndParents(
                    case_name="Strickland v. Washington.",
                    case_name_full="Strickland v. Washington.",
                    docket=DocketFactory(
                        court=court,
                        docket_number="1:21-cv-1234",
                        source=Docket.HARVARD,
                    ),
                    sub_opinions=RelatedFactory(
                        OpinionWithChildrenFactory,
                        factory_related_name="cluster",
                        html_columbia="<p>Code, &#167; 1-815</p>",
                    ),
                    date_filed=datetime.date(2020, 8, 15),
                    precedential_status=PRECEDENTIAL_STATUS.PUBLISHED,
                    syllabus="some rando syllabus",
                    procedural_history="some rando history",
                    source="C",
                    judges="",
                    attorneys="a bunch of crooks!",
                    slug="case-name-cluster",
                    citation_count=1,
                    scdb_votes_minority=3,
                    scdb_votes_majority=6,
                )
            )
            cls.opinion_cluster_5 = (
                OpinionClusterFactoryWithChildrenAndParents(
                    case_name="Strickland v. Lorem.",
                    case_name_full="Strickland v. Lorem.",
                    date_filed=datetime.date(2020, 8, 15),
                    docket=DocketFactory(
                        court=court,
                        docket_number="123456",
                        source=Docket.HARVARD,
                    ),
                    precedential_status=PRECEDENTIAL_STATUS.PUBLISHED,
                    syllabus="some rando syllabus",
                    procedural_history="some rando history",
                    source="C",
                    judges="",
                    attorneys="a bunch of crooks!",
                    slug="case-name-cluster",
                    citation_count=1,
                    scdb_votes_minority=3,
                    scdb_votes_majority=6,
                )
            )
            super().setUpTestData()

    async def _test_api_results_count(
        self, params, expected_count, field_name
    ):
        """Get the result count in a API query response"""
        r = await self.async_client.get(
            reverse("search-list", kwargs={"version": "v3"}), params
        )
        got = len(r.data["results"])
        self.assertEqual(
            got,
            expected_count,
            msg="Did not get the right number of search results in API with %s "
            "filter applied.\n"
            "Expected: %s\n"
            "     Got: %s\n\n"
            "Params were: %s" % (field_name, expected_count, got, params),
        )
        return r

    @skip_if_common_tests_skipped
    async def test_can_perform_a_regular_text_query(self) -> None:
        search_params = {"q": "supreme"}

        r = await self._test_api_results_count(search_params, 1, "text_query")
        self.assertIn("Honda", r.content.decode())

    @skip_if_common_tests_skipped
    async def test_can_search_with_white_spaces_only(self) -> None:
        """Does everything work when whitespace is in various fields?"""
        search_params = {"q": " ", "judge": " ", "case_name": " "}

        # API, 2 results expected since the query shows published clusters by default
        r = await self._test_api_results_count(
            search_params, 4, "white_spaces"
        )
        self.assertIn("Honda", r.content.decode())

    @skip_if_common_tests_skipped
    async def test_can_filter_using_the_case_name(self) -> None:
        search_params = {"q": "*", "case_name": "honda"}

        r = await self._test_api_results_count(search_params, 1, "case_name")
        self.assertIn("Honda", r.content.decode())

    @skip_if_common_tests_skipped
    async def test_can_query_with_an_old_date(self) -> None:
        """Do we have any recurrent issues with old dates and strftime (issue
        220)?"""
        search_params = {"q": "*", "filed_after": "1890"}

        r = await self._test_api_results_count(search_params, 4, "filed_after")
        self.assertIn("Honda", r.content.decode())

    @skip_if_common_tests_skipped
    async def test_can_filter_using_filed_range(self) -> None:
        """Does querying by date work?"""
        search_params = {
            "q": "*",
            "filed_after": "1895-06",
            "filed_before": "1896-01",
        }

        r = await self._test_api_results_count(search_params, 1, "filed_range")
        self.assertIn("Honda", r.content.decode())

    @skip_if_common_tests_skipped
    async def test_can_filter_using_a_docket_number(self) -> None:
        """Can we query by docket number?"""
        search_params = {"q": "*", "docket_number": "2"}

        r = await self._test_api_results_count(
            search_params, 1, "docket_number"
        )
        self.assertIn("Honda", r.content.decode())

    @skip_if_common_tests_skipped
    async def test_can_filter_by_citation_number(self) -> None:
        """Can we query by citation number?"""
        get_dicts = [{"q": "*", "citation": "33"}, {"q": "citation:33"}]
        for get_dict in get_dicts:
            r = await self._test_api_results_count(
                get_dict, 1, "citation_count"
            )
            self.assertIn("Honda", r.content.decode())

    @skip_if_common_tests_skipped
    async def test_can_filter_using_neutral_citation(self) -> None:
        """Can we query by neutral citation numbers?"""
        search_params = {"q": "*", "neutral_cite": "22"}

        r = await self._test_api_results_count(
            search_params, 1, "citation_number"
        )
        self.assertIn("Honda", r.content.decode())

    @skip_if_common_tests_skipped
    async def test_can_filter_using_judge_name(self) -> None:
        """Can we query by judge name?"""
        search_array = [{"q": "*", "judge": "david"}, {"q": "judge:david"}]
        for search_params in search_array:
            r = await self._test_api_results_count(
                search_params, 1, "judge_name"
            )
            self.assertIn("Honda", r.content.decode())

    @skip_if_common_tests_skipped
    async def test_can_filter_by_nature_of_suit(self) -> None:
        """Can we query by nature of suit?"""
        search_params = {"q": 'suitNature:"copyright"'}

        r = await self._test_api_results_count(search_params, 1, "suit_nature")
        self.assertIn("Honda", r.content.decode())

    @skip_if_common_tests_skipped
    async def test_can_filtering_by_citation_count(self) -> None:
        """Can we find Documents by citation filtering?"""
        search_params = {"q": "*", "cited_lt": 7, "cited_gt": 5}

        r = await self._test_api_results_count(
            search_params, 1, "citation_count"
        )
        self.assertIn("Honda", r.content.decode())

        search_params = {"q": "*", "cited_lt": 100, "cited_gt": 80}

        r = self._test_api_results_count(search_params, 0, "citation_count")

    @skip_if_common_tests_skipped
    async def test_citation_ordering_by_citation_count(self) -> None:
        """Can the results be re-ordered by citation count?"""
        search_params = {"q": "*", "order_by": "citeCount desc"}
        most_cited_name = "case name cluster 3"
        less_cited_name = "Howard v. Honda"

        r = await self._test_api_results_count(
            search_params, 4, "citeCount desc"
        )
        self.assertTrue(
            r.content.decode().index(most_cited_name)
            < r.content.decode().index(less_cited_name),
            msg="'%s' should come BEFORE '%s' when ordered by descending "
            "citeCount." % (most_cited_name, less_cited_name),
        )

        search_params = {"q": "*", "order_by": "citeCount asc"}

        r = await self._test_api_results_count(
            search_params, 4, "citeCount asc"
        )
        self.assertTrue(
            r.content.decode().index(most_cited_name)
            > r.content.decode().index(less_cited_name),
            msg="'%s' should come AFTER '%s' when ordered by ascending "
            "citeCount." % (most_cited_name, less_cited_name),
        )

    @skip_if_common_tests_skipped
    async def test_issue_1193_docket_numbers_as_phrase(self) -> None:
        """Are docket numbers searched as a phrase?"""
        # Search for the full docket number. Does it work?
        search_params = {
            "docket_number": "docket number 1 005",
            "stat_Errata": "on",
        }
        await self._test_api_results_count(search_params, 1, "docket_number")

        # Twist up the docket numbers. Do we get no results?
        search_params["docket_number"] = "docket 005 number"
        await self._test_api_results_count(search_params, 0, "docket_number")

    @skip_if_common_tests_skipped
    async def test_can_use_docket_number_proximity(self) -> None:
        """Test docket_number proximity query, so that docket numbers like
        1:21-cv-1234 can be matched by queries like: 21-1234
        """
        # Query 21-1234, return results for 1:21-bk-1234
        search_params = {"type": SEARCH_TYPES.OPINION, "q": "21-1234"}

        r = await self._test_api_results_count(
            search_params, 1, "docket number proximity"
        )
        self.assertIn("Washington", r.content.decode())

        # Query 1:21-cv-1234
        search_params["q"] = "1:21-cv-1234"

        r = await self._test_api_results_count(
            search_params, 1, "docket number proximity"
        )
        self.assertIn("Washington", r.content.decode())

        # docket_number box filter: 21-1234, return results for 1:21-bk-1234
        search_params = {
            "type": SEARCH_TYPES.OPINION,
            "docket_number": "21-1234",
        }

        r = await self._test_api_results_count(
            search_params, 1, "docket number proximity"
        )
        self.assertIn("Washington", r.content.decode())

    @skip_if_common_tests_skipped
    async def test_can_filter_with_docket_number_suffixes(self) -> None:
        """Test docket_number with suffixes can be found."""
        # Indexed: 1:21-cv-1234 -> Search: 1:21-cv-1234-ABC
        search_params = {
            "type": SEARCH_TYPES.OPINION,
            "q": "1:21-cv-1234-ABC",
        }

        r = await self._test_api_results_count(
            search_params, 1, "docket number box"
        )
        self.assertIn("Washington", r.content.decode())

        # Other kind of formats can still be searched -> 123456
        search_params = {
            "type": SEARCH_TYPES.OPINION,
            "q": "123456",
        }

        r = await self._test_api_results_count(
            search_params, 1, "docket number box"
        )
        self.assertIn("Lorem", r.content.decode())

    @skip_if_common_tests_skipped
    async def test_api_results_count(self) -> None:
        """Test the results count returned by the API"""
        search_params = {
            "type": SEARCH_TYPES.OPINION,
            f"stat_{PRECEDENTIAL_STATUS.PUBLISHED}": "on",
            f"stat_{PRECEDENTIAL_STATUS.UNPUBLISHED}": "on",
            f"stat_{PRECEDENTIAL_STATUS.ERRATA}": "on",
            f"stat_{PRECEDENTIAL_STATUS.SEPARATE}": "on",
            f"stat_{PRECEDENTIAL_STATUS.IN_CHAMBERS}": "on",
            f"stat_{PRECEDENTIAL_STATUS.RELATING_TO}": "on",
            f"stat_{PRECEDENTIAL_STATUS.UNKNOWN}": "on",
        }
        expected_results = 5 if self.version_api == "v3" else 6
        r = await self._test_api_results_count(
            search_params, expected_results, "API results count"
        )
        self.assertEqual(
            r.data["count"], expected_results, msg="Wrong number of results."
        )


@override_flag("o-es-search-api-active", active=True)
class OpinionV3APISearchTest(
    OpinionSearchAPICommonTests, ESIndexTestCase, TestCase
):
    skip_common_tests = False

    @classmethod
    def setUpTestData(cls):
        cls.mock_date = now().replace(day=15, hour=0)
        with time_machine.travel(cls.mock_date, tick=False):
            super().setUpTestData()
            call_command(
                "cl_index_parent_and_child_docs",
                search_type=SEARCH_TYPES.OPINION,
                queue="celery",
                pk_offset=0,
                testing_mode=True,
            )

    async def test_random_ordering(self) -> None:
        """Can the results be ordered randomly?

        This test is difficult since we can't check that things actually get
        ordered randomly, but we can at least make sure the query succeeds.
        """
        search_params = {"q": "*", "order_by": "random_123 desc"}

        await self._test_api_results_count(search_params, 4, "order random")

    async def test_issue_635_leading_zeros(self) -> None:
        """Do queries with leading zeros work equal to ones without?"""
        search_params = {"docket_number": "005", "stat_Errata": "on"}
        expected = 1

        await self._test_api_results_count(
            search_params, expected, "docket_number"
        )

        search_params["docket_number"] = "5"
        await self._test_api_results_count(
            search_params, expected, "docket_number"
        )

    async def test_results_api_fields(self) -> None:
        """Confirm fields in Opinion Search API results."""
        search_params = {"q": f"id:{self.opinion_2.pk} AND secret"}
        # API
        r = await self._test_api_results_count(search_params, 1, "API fields")

        keys_count = len(r.data["results"][0])
        self.assertEqual(
            keys_count,
            len(opinion_v3_search_api_keys),
            msg="Wrong number of keys.",
        )
        for (
            field,
            get_expected_value,
        ) in opinion_v3_search_api_keys.items():
            with self.subTest(field=field):
                expected_value = await sync_to_async(get_expected_value)(
                    {
                        "result": self.opinion_2,
                        "snippet": "my plain text <mark>secret</mark> word for queries",
                    }
                )
                actual_value = r.data["results"][0].get(field)
                self.assertEqual(
                    actual_value,
                    expected_value,
                    f"Field '{field}' does not match.",
                )

    def test_o_results_api_pagination(self) -> None:
        """Test pagination for V3 Opinion Search API."""

        created_opinions = []
        opinions_to_create = 20
        with self.captureOnCommitCallbacks(execute=True) as callbacks:
            for i in range(opinions_to_create):
                opinion = OpinionWithParentsFactory(
                    cluster__date_filed=datetime.date(2000, 6, i + 1)
                )
                created_opinions.append(opinion)

        page_size = 20
        total_opinions = Opinion.objects.all().distinct("cluster_id").count()
        total_pages = int(total_opinions / page_size) + 1
        ids_in_results = set()
        cd = {
            "type": SEARCH_TYPES.OPINION,
            "order_by": "dateFiled desc",
            "highlight": False,
        }
        for page in range(1, total_pages + 1):
            search_query = OpinionClusterDocument.search()
            offset = max(0, (page - 1) * page_size)
            main_query, _ = do_es_api_query(
                search_query, cd, {"text": 500}, SEARCH_HL_TAG, "v3"
            )
            hits = ESList(
                main_query=main_query,
                offset=offset,
                page_size=page_size,
                type=cd["type"],
            )
            for result in hits:
                ids_in_results.add(result.id)
        self.assertEqual(
            len(ids_in_results),
            total_opinions,
            msg="Wrong number of opinions.",
        )

        search_params = {
            "type": SEARCH_TYPES.OPINION,
            f"stat_{PRECEDENTIAL_STATUS.PUBLISHED}": "on",
            f"stat_{PRECEDENTIAL_STATUS.UNPUBLISHED}": "on",
            f"stat_{PRECEDENTIAL_STATUS.ERRATA}": "on",
            f"stat_{PRECEDENTIAL_STATUS.SEPARATE}": "on",
            f"stat_{PRECEDENTIAL_STATUS.IN_CHAMBERS}": "on",
            f"stat_{PRECEDENTIAL_STATUS.RELATING_TO}": "on",
            f"stat_{PRECEDENTIAL_STATUS.UNKNOWN}": "on",
        }
        # API
        r = self.client.get(
            reverse("search-list", kwargs={"version": "v3"}), search_params
        )
        self.assertEqual(len(r.data["results"]), 20)
        self.assertEqual(25, r.data["count"])
        self.assertIn("page=2", r.data["next"])

        # Test next page.
        search_params.update({"page": 2})
        r = self.client.get(
            reverse("search-list", kwargs={"version": "v3"}), search_params
        )
        self.assertEqual(len(r.data["results"]), 5)
        self.assertEqual(25, r.data["count"])
        self.assertEqual(None, r.data["next"])

        # Remove Opinion objects to avoid affecting other tests.
        for created_opinion in created_opinions:
            created_opinion.delete()


class OpinionV4APISearchTest(
    OpinionSearchAPICommonTests,
    ESIndexTestCase,
    TestCase,
    V4SearchAPIAssertions,
):
    version_api = "v4"
    skip_common_tests = False

    @classmethod
    def setUpTestData(cls):
        cls.mock_date = now().replace(day=15, hour=0)
        with time_machine.travel(cls.mock_date, tick=False):
            cls.docket_empty = DocketFactory.create()
            cls.empty_cluster = OpinionClusterFactory.create(
                precedential_status=PRECEDENTIAL_STATUS.UNPUBLISHED,
                docket=cls.docket_empty,
                date_filed=datetime.date(2024, 2, 23),
            )
            cls.empty_opinion = OpinionFactory.create(
                cluster=cls.empty_cluster, plain_text=""
            )

            super().setUpTestData()
            call_command(
                "cl_index_parent_and_child_docs",
                search_type=SEARCH_TYPES.OPINION,
                queue="celery",
                pk_offset=0,
                testing_mode=True,
            )

    async def _test_api_results_count(
        self, params, expected_count, field_name
    ):
        r = await self.async_client.get(
            reverse("search-list", kwargs={"version": "v4"}), params
        )
        got = len(r.data["results"])
        self.assertEqual(
            got,
            expected_count,
            msg="Did not get the right number of search results in API with %s "
            "filter applied.\n"
            "Expected: %s\n"
            "     Got: %s\n\n"
            "Params were: %s" % (field_name, expected_count, got, params),
        )
        return r

    async def test_results_api_fields(self) -> None:
        """Confirm fields in V4 Opinion Search API results."""
        search_params = {
            "type": SEARCH_TYPES.OPINION,
            "q": f"id:{self.opinion_2.pk}",
        }
        # API
        r = await self._test_api_results_count(search_params, 1, "API fields")
        keys_count = len(r.data["results"][0])
        self.assertEqual(
            keys_count,
            len(opinion_v4_search_api_keys),
            msg="Parent fields count didn't match.",
        )
        rd_keys_count = len(r.data["results"][0]["opinions"][0])
        self.assertEqual(
            rd_keys_count,
            len(opinion_document_v4_api_keys),
            msg="Child fields count didn't match.",
        )
        content_to_compare = {"result": self.opinion_2, "V4": True}
        await self._test_api_fields_content(
            r,
            content_to_compare,
            opinion_v4_search_api_keys,
            opinion_document_v4_api_keys,
            v4_meta_keys,
        )

    def test_extract_snippet_from_db_highlight_disabled(self) -> None:
        """Confirm that the snippet can be properly extracted from the database,
        prioritizing the different text fields available in the content when
        highlighting is disabled."""

        with self.captureOnCommitCallbacks(execute=True):

            c_2_opinion_1 = OpinionFactory.create(
                extracted_by_ocr=True,
                author=self.person_2,
                html_columbia="<b>html_columbia</b> &amp; text from DB ",
                html_lawbox="<b>html_lawbox</b> &amp; text from DB",
                cluster=self.opinion_cluster_2,
            )

            c_2_opinion_2 = OpinionFactory.create(
                extracted_by_ocr=True,
                author=self.person_2,
                html_lawbox="<b>html_lawbox</b> &amp; text from DB",
                xml_harvard="<b>xml_harvard</b> &amp; text from DB",
                cluster=self.opinion_cluster_2,
            )
            c_2_opinion_3 = OpinionFactory.create(
                extracted_by_ocr=True,
                author=self.person_2,
                xml_harvard="<b>xml_harvard</b> &amp; text from DB",
                html_anon_2020="<b>html_anon_2020</b> &amp; text from DB",
                cluster=self.opinion_cluster_2,
            )

            c_3_opinion_1 = OpinionFactory.create(
                extracted_by_ocr=True,
                author=self.person_2,
                html_anon_2020="<b>html_anon_2020</b> &amp; text from DB",
                html="<b>html</b> &amp; text from DB",
                cluster=self.opinion_cluster_3,
            )
            c_3_opinion_2 = OpinionFactory.create(
                extracted_by_ocr=True,
                author=self.person_2,
                html="<b>html</b> &amp; text from DB",
                plain_text="plain_text text from DB",
                cluster=self.opinion_cluster_3,
            )

        test_cases = [
            (
                self.opinion_cluster_3.pk,
                {
                    c_3_opinion_1.pk: c_3_opinion_1.html_anon_2020,
                    c_3_opinion_2.pk: c_3_opinion_2.html,
                    self.opinion_3.pk: self.opinion_3.plain_text,
                },
            ),
            (
                self.opinion_cluster_2.pk,
                {
                    c_2_opinion_1.pk: c_2_opinion_1.html_columbia,
                    c_2_opinion_2.pk: c_2_opinion_2.html_lawbox,
                    c_2_opinion_3.pk: c_2_opinion_2.xml_harvard,
                    self.opinion_2.pk: self.opinion_2.plain_text,
                },
            ),
        ]
        # Opinion Search type HL disabled, snippet is extracted from DB.
        search_params = {
            "type": SEARCH_TYPES.OPINION,
            "q": f"cluster_id:({self.opinion_cluster_2.pk} OR {self.opinion_cluster_3.pk})",
            "order_by": "dateFiled desc",
        }
        r = self.client.get(
            reverse("search-list", kwargs={"version": "v4"}),
            search_params,
        )
        for result, (cluster_pk, opinions) in zip(
            r.data["results"], test_cases
        ):
            self.assertEqual(cluster_pk, result["cluster_id"])
            cluster_opinions = result["opinions"]
            for result_opinion in cluster_opinions:
                with self.subTest(
                    result_opinion=result_opinion,
                    msg="Test snippet extracted from DB.",
                ):
                    expected_text = html_decode(
                        strip_tags(opinions[result_opinion["id"]])
                    )
                    self.assertEqual(expected_text, result_opinion["snippet"])

        with self.captureOnCommitCallbacks(execute=True):
            c_2_opinion_1.delete()
            c_2_opinion_2.delete()
            c_2_opinion_3.delete()
            c_3_opinion_1.delete()
            c_3_opinion_2.delete()

    async def test_results_api_highlighted_fields(self) -> None:
        """Confirm highlighted fields in V4 Opinion Search API results."""
        # API HL disabled.
        search_params = {
            "type": SEARCH_TYPES.OPINION,
            "q": f"id:{self.opinion_2.pk} suitNature:copyright court_citation_string:Test text:(secret word) citation:(22 AL) OR citation:(33 state)",
            "case_name": "Howard",
            "docket_number": "docket number 2",
        }

        # Opinion Search type HL disabled.
        r = await self._test_api_results_count(search_params, 1, "API fields")
        keys_count = len(r.data["results"][0])
        self.assertEqual(keys_count, len(opinion_v4_search_api_keys))
        rd_keys_count = len(r.data["results"][0]["opinions"][0])
        self.assertEqual(rd_keys_count, len(opinion_document_v4_api_keys))
        content_to_compare = {"result": self.opinion_2, "V4": True}
        await self._test_api_fields_content(
            r,
            content_to_compare,
            opinion_v4_search_api_keys,
            opinion_document_v4_api_keys,
            v4_meta_keys,
        )

        # Opinion Search type HL enabled.
        search_params["type"] = SEARCH_TYPES.OPINION
        search_params["highlight"] = True
        r = await self._test_api_results_count(search_params, 1, "API fields")
        content_to_compare = {
            "result": self.opinion_2,
            "caseName": "<mark>Howard</mark> v. Honda",
            "citation": [
                "<mark>22</mark> <mark>AL</mark> 339",
                "<mark>33</mark> <mark>state</mark> 1",
            ],
            "suitNature": "<mark>copyright</mark>",
            "court_citation_string": "<mark>Test</mark>",
            "docketNumber": "<mark>docket number 2</mark>",
            "snippet": "my plain text <mark>secret word</mark> for queries",
            "V4": True,
        }
        await self._test_api_fields_content(
            r,
            content_to_compare,
            opinion_v4_search_api_keys,
            opinion_document_v4_api_keys,
            v4_meta_keys,
        )

    @override_settings(SEARCH_API_PAGE_SIZE=3)
    def test_opinion_results_cursor_api_pagination(self) -> None:
        """Test cursor pagination for V4 Opinion Search API."""

        created_clusters = []
        cluster_to_create = 6
        with self.captureOnCommitCallbacks(execute=True) as callbacks:
            for _ in range(cluster_to_create):
                cluster = OpinionClusterFactoryWithChildrenAndParents(
                    docket=DocketFactory(
                        court=self.court_1,
                        source=Docket.HARVARD,
                    ),
                    sub_opinions=RelatedFactory(
                        OpinionWithChildrenFactory,
                        factory_related_name="cluster",
                    ),
                    date_filed=datetime.date(2023, 8, 15),
                    precedential_status=PRECEDENTIAL_STATUS.PUBLISHED,
                )
                created_clusters.append(cluster)

        total_clusters = OpinionCluster.objects.filter(
            precedential_status=PRECEDENTIAL_STATUS.PUBLISHED
        ).count()
        search_params = {
            "type": SEARCH_TYPES.OPINION,
            "order_by": "score desc",
            "highlight": False,
        }
        tests = [
            {
                "results": 3,
                "count_exact": total_clusters,
                "next": True,
                "previous": False,
            },
            {
                "results": 3,
                "count_exact": total_clusters,
                "next": True,
                "previous": True,
            },
            {
                "results": 3,
                "count_exact": total_clusters,
                "next": True,
                "previous": True,
            },
            {
                "results": 1,
                "count_exact": total_clusters,
                "next": False,
                "previous": True,
            },
        ]

        order_types = [
            "score desc",
            "dateFiled desc",
            "dateFiled asc",
            "citeCount desc",
            "citeCount asc",
        ]
        for order_type in order_types:
            # Test forward pagination.
            next_page = None
            all_document_ids = []
            ids_per_page = []
            current_page = None
            with self.subTest(order_type=order_type, msg="Sorting order."):
                search_params["order_by"] = order_type
                for test in tests:
                    with self.subTest(test=test, msg="forward pagination"):
                        if not next_page:
                            r = self.client.get(
                                reverse(
                                    "search-list", kwargs={"version": "v4"}
                                ),
                                search_params,
                            )
                        else:
                            r = self.client.get(next_page)
                        # Test page variables.
                        next_page, _, current_page = self._test_page_variables(
                            r, test, current_page, search_params["type"]
                        )
                        ids_in_page = set()
                        for result in r.data["results"]:
                            all_document_ids.append(result["docket_id"])
                            ids_in_page.add(result["docket_id"])
                        ids_per_page.append(ids_in_page)

            # Confirm all the documents were shown when paginating forwards.
            self.assertEqual(
                len(all_document_ids),
                total_clusters,
                msg="Wrong number of clusters.",
            )

        # Test backward pagination.
        tests_backward = tests.copy()
        tests_backward.reverse()
        previous_page = None
        all_ids_prev = []
        for test in tests_backward:
            with self.subTest(test=test, msg="backward pagination"):
                if not previous_page:
                    r = self.client.get(current_page)
                else:
                    r = self.client.get(previous_page)

                # Test page variables.
                _, previous_page, current_page = self._test_page_variables(
                    r, test, current_page, search_params["type"]
                )
                ids_in_page_got = set()
                for result in r.data["results"]:
                    all_ids_prev.append(result["docket_id"])
                    ids_in_page_got.add(result["docket_id"])
                current_page_ids_prev = ids_per_page.pop()
                # Check if IDs obtained with forward pagination match
                # the IDs obtained when paginating backwards.
                self.assertEqual(
                    current_page_ids_prev,
                    ids_in_page_got,
                    msg="Wrong clusters in page.",
                )

        # Confirm all the documents were shown when paginating backwards.
        self.assertEqual(
            len(all_ids_prev),
            total_clusters,
            msg="Wrong number of clusters.",
        )

        # Remove OpinionCluster objects to avoid affecting other tests.
        for created_cluster in created_clusters:
            created_cluster.delete()

    def test_opinion_cursor_api_pagination_count(self) -> None:
        """Test cursor pagination count for V4 Opinion Search API."""

        search_params = {
            "type": SEARCH_TYPES.OPINION,
            "order_by": "score desc",
            "highlight": False,
        }
        total_clusters = OpinionCluster.objects.filter(
            precedential_status=PRECEDENTIAL_STATUS.PUBLISHED
        ).count()
        ## Get count from cardinality.
        with override_settings(
            ELASTICSEARCH_MAX_RESULT_COUNT=total_clusters - 1
        ):
            # Opinion Search request, count clusters.
            r = self.client.get(
                reverse("search-list", kwargs={"version": "v4"}), search_params
            )
            self.assertEqual(
                r.data["count"],
                total_clusters,
                msg="Results cardinality count didn't match.",
            )

        ## Get count from main query.
        with override_settings(ELASTICSEARCH_MAX_RESULT_COUNT=total_clusters):
            # Opinion Search request, count clusters.
            r = self.client.get(
                reverse("search-list", kwargs={"version": "v4"}), search_params
            )
            self.assertEqual(
                r.data["count"],
                total_clusters,
                msg="Results main query count didn't match.",
            )

    async def test_results_api_empty_fields(self) -> None:
        """Confirm empty fields values in V4 Opinion Search API results."""

        # Confirm expected values for empty fields.
        search_params = {
            "type": SEARCH_TYPES.OPINION,
            "q": f"id:{self.empty_opinion.pk}",
            f"stat_{PRECEDENTIAL_STATUS.UNPUBLISHED}": "on",
        }
        # API
        r = await self._test_api_results_count(search_params, 1, "API fields")
        keys_count = len(r.data["results"][0])
        self.assertEqual(keys_count, len(opinion_v4_search_api_keys))
        op_doc_keys_count = len(r.data["results"][0]["opinions"][0])
        self.assertEqual(op_doc_keys_count, len(opinion_document_v4_api_keys))
        content_to_compare = {
            "result": self.empty_opinion,
            "V4": True,
        }
        await self._test_api_fields_content(
            r,
            content_to_compare,
            opinion_v4_search_api_keys,
            opinion_document_v4_api_keys,
            v4_meta_keys,
        )

    def test_date_created_without_microseconds_parsing(self) -> None:
        """Confirm a date_created filed without microseconds can be properly
        parsed by TimeStampField"""

        no_micro_second_cluster = OpinionClusterFactory.create(
            precedential_status=PRECEDENTIAL_STATUS.UNPUBLISHED,
            docket=self.docket_empty,
            date_filed=datetime.date(2024, 2, 23),
        )
        date_created_no_microseconds = datetime.datetime(
            2010, 4, 28, 16, 1, 19, tzinfo=pytz.UTC
        )
        no_micro_second_opinion = OpinionFactory.create(
            cluster=no_micro_second_cluster, plain_text=""
        )
        # Override date_created
        no_micro_second_opinion.date_created = date_created_no_microseconds
        no_micro_second_opinion.save()

        # Index the document into ES.
        es_save_document.delay(
            no_micro_second_opinion.pk,
            "search.Opinion",
            OpinionDocument.__name__,
        )
        search_params = {
            "type": SEARCH_TYPES.OPINION,
            "q": f"id:{no_micro_second_opinion.pk}",
            f"stat_{PRECEDENTIAL_STATUS.UNPUBLISHED}": "on",
        }
        r = self.client.get(
            reverse("search-list", kwargs={"version": "v4"}), search_params
        )
        self.assertEqual(
            r.data["results"][0]["opinions"][0]["meta"]["date_created"],
            date_created_no_microseconds.isoformat().replace("+00:00", "Z"),
        )

        no_micro_second_cluster.delete()

    @override_settings(OPINION_HITS_PER_RESULT=6)
    def test_nested_opinions_limit(self) -> None:
        """Test nested opinions limit for V4 Opinion Search API."""

        with self.captureOnCommitCallbacks(execute=True) as callbacks:
            cluster = OpinionClusterFactory.create(
                precedential_status=PRECEDENTIAL_STATUS.PUBLISHED,
                docket=self.docket_1,
                date_filed=datetime.date(2024, 8, 23),
            )
            opinions_to_create = 6
            for _ in range(opinions_to_create):
                OpinionFactory.create(cluster=cluster, plain_text="")

        search_params = {
            "type": SEARCH_TYPES.OPINION,
            "q": f"cluster_id:{cluster.pk}",
            "order_by": "score desc",
            "highlight": False,
        }
        r = self.client.get(
            reverse("search-list", kwargs={"version": "v4"}), search_params
        )
        self.assertEqual(
            len(r.data["results"][0]["opinions"]),
            settings.OPINION_HITS_PER_RESULT,
            msg="Results count didn't match.",
        )
        cluster.delete()

    def test_opinions_specific_sorting_keys(self) -> None:
        """Test if the dateFiled and citeCount sorting keys work properly in
        the V4 Opinions Search API. Note that no function score is used in the
        Opinions search because it is not required; dateFiled is a mandatory
        field in the OpinionCluster model."""

        # Query string, order by dateFiled desc
        search_params = {
            "type": SEARCH_TYPES.OPINION,
            "order_by": "dateFiled desc",
            "highlight": False,
            f"stat_{PRECEDENTIAL_STATUS.PUBLISHED}": "on",
            f"stat_{PRECEDENTIAL_STATUS.UNPUBLISHED}": "on",
        }
        params_date_filed_asc = search_params.copy()
        params_date_filed_asc["order_by"] = "dateFiled asc"
        params_cite_count_desc = search_params.copy()
        params_cite_count_desc["order_by"] = "citeCount desc"
        params_cite_count_asc = search_params.copy()
        params_cite_count_asc["order_by"] = "citeCount asc"

        test_cases = [
            {
                "name": "Query order by dateFiled desc",
                "search_params": search_params,
                "expected_results": 5,
                "expected_order": [
                    self.empty_cluster.pk,  # 2024/02/23
                    self.opinion_cluster_5.pk,  # 2020/08/15 pk 2
                    self.opinion_cluster_4.pk,  # 2020/08/15 pk 1
                    self.opinion_cluster_3.pk,  # 2015/08/15
                    self.opinion_cluster_2.pk,  # 1895/06/09
                ],
            },
            {
                "name": "Query order by dateFiled asc",
                "search_params": params_date_filed_asc,
                "expected_results": 5,
                "expected_order": [
                    self.opinion_cluster_2.pk,  # 1895/06/09
                    self.opinion_cluster_3.pk,  # 2015/08/15
                    self.opinion_cluster_5.pk,  # 2020/08/15 pk 2
                    self.opinion_cluster_4.pk,  # 2020/08/15 pk 1
                    self.empty_cluster.pk,  # 2024/02/23
                ],
            },
            {
                "name": "Query order by citeCount desc",
                "search_params": params_cite_count_desc,
                "expected_results": 5,
                "expected_order": [
                    self.opinion_cluster_3.pk,  # 8
                    self.opinion_cluster_2.pk,  # 6
                    self.opinion_cluster_5.pk,  # 1 pk 2
                    self.opinion_cluster_4.pk,  # 1 pk 1
                    self.empty_cluster.pk,  # 0
                ],
            },
            {
                "name": "Query order by citeCount asc",
                "search_params": params_cite_count_asc,
                "expected_results": 5,
                "expected_order": [
                    self.empty_cluster.pk,  # 0
                    self.opinion_cluster_5.pk,  # 1 pk 2
                    self.opinion_cluster_4.pk,  # 1 pk 1
                    self.opinion_cluster_2.pk,  # 6
                    self.opinion_cluster_3.pk,  # 8
                ],
            },
        ]
        for test in test_cases:
            self._test_results_ordering(test, "cluster_id")

    def test_verify_empty_lists_type_fields_after_partial_update(self):
        """Verify that list fields related to foreign keys are returned as
        empty lists after a partial update that removes the related instance
        and empties the list field.
        """
        with self.captureOnCommitCallbacks(execute=True) as callbacks:
            person = PersonFactory.create(
                gender="m",
                name_first="Bill",
            )
            opinion_cluster = OpinionClusterFactory.create(
                case_name_full="Paul test v. Franklin",
                case_name_short="Debbas",
                syllabus="some rando syllabus",
                date_filed=datetime.date(2015, 8, 14),
                procedural_history="some rando history",
                source="C",
                case_name="Debbas v. Franklin",
                attorneys="a bunch of crooks!",
                slug="case-name-cluster",
                precedential_status="Published",
                citation_count=4,
                docket=self.docket_1,
            )
            opinion_cluster.panel.add(person)
            citation_1 = CitationWithParentsFactory.create(
                volume=33,
                reporter="state",
                page="1",
                type=1,
                cluster=opinion_cluster,
            )
            opinion = OpinionFactory.create(
                extracted_by_ocr=False,
                plain_text="my plain text secret word for queries",
                cluster=opinion_cluster,
                local_path="test/search/opinion_doc.doc",
                per_curiam=False,
                type="020lead",
            )
            opinion.joined_by.add(person)

            person.delete()

        search_params = {
            "type": SEARCH_TYPES.OPINION,
            "q": f"cluster_id:{opinion_cluster.pk}",
        }
        r = self.client.get(
            reverse("search-list", kwargs={"version": "v4"}), search_params
        )

        self.assertEqual(
            r.data["results"][0]["opinions"][0]["joined_by_ids"], []
        )

        with self.captureOnCommitCallbacks(execute=True) as callbacks:
            citation_1.delete()
            opinion.delete()

        r = self.client.get(
            reverse("search-list", kwargs={"version": "v4"}), search_params
        )

        fields_to_tests = [
            "panel_names",
            "citation",
            "sibling_ids",
            "panel_ids",
        ]
        # Lists fields should return []
        for field in fields_to_tests:
            with self.subTest(field=field, msg="List fields test."):
                self.assertEqual(r.data["results"][0][field], [])


class OpinionsESSearchTest(
    ESIndexTestCase, CourtTestCase, PeopleTestCase, SearchTestCase, TestCase
):
    @classmethod
    def setUpTestData(cls):
        super().setUpTestData()
        court = CourtFactory(
            id="canb",
            jurisdiction="FB",
            full_name="court of the Medical Worries",
        )
        OpinionClusterFactoryWithChildrenAndParents(
            case_name="Strickland v. Washington.",
            case_name_full="Strickland v. Washington.",
            docket=DocketFactory(
                court=court,
                docket_number="1:21-cv-1234",
                source=Docket.HARVARD,
            ),
            sub_opinions=RelatedFactory(
                OpinionWithChildrenFactory,
                factory_related_name="cluster",
                html_columbia="<p>Code, &#167; 1-815</p>",
                type=Opinion.REMITTUR,
            ),
            date_filed=datetime.date(2020, 8, 15),
            precedential_status=PRECEDENTIAL_STATUS.PUBLISHED,
            syllabus="some rando syllabus",
            procedural_history="some rando history",
            source="C",
            judges="",
            attorneys="a bunch of crooks!",
            slug="case-name-cluster",
            citation_count=1,
            scdb_votes_minority=3,
            scdb_votes_majority=6,
        )
        OpinionClusterFactoryWithChildrenAndParents(
            case_name="Strickland v. Lorem.",
            case_name_full="Strickland v. Lorem.",
            date_filed=datetime.date(2020, 8, 15),
            docket=DocketFactory(
                court=court, docket_number="123456", source=Docket.HARVARD
            ),
            sub_opinions=RelatedFactory(
                OpinionWithChildrenFactory,
                factory_related_name="cluster",
                type=Opinion.ADDENDUM,
            ),
            precedential_status=PRECEDENTIAL_STATUS.PUBLISHED,
            syllabus="This is a opinion syllabus",
            posture="This is a opinion posture",
            procedural_history="This is a opinion procedural history",
            source="C",
            judges="",
            attorneys="B. B. Giles, Lindley W. Barnes, and John A. Boyhin",
            slug="case-name-cluster",
            citation_count=1,
            scdb_votes_minority=3,
            scdb_votes_majority=6,
        )
        call_command(
            "cl_index_parent_and_child_docs",
            search_type=SEARCH_TYPES.OPINION,
            queue="celery",
            pk_offset=0,
            testing_mode=True,
        )

    async def _test_article_count(self, params, expected_count, field_name):
        r = await self.async_client.get("/", params)
        tree = html.fromstring(r.content.decode())
        got = len(tree.xpath("//article"))
        self.assertEqual(
            got,
            expected_count,
            msg="Did not get the right number of search results in Frontend with %s "
            "filter applied.\n"
            "Expected: %s\n"
            "     Got: %s\n\n"
            "Params were: %s" % (field_name, expected_count, got, params),
        )
        return r

    def _assert_missing_citations_query(
        self, html_content, suggested_query, missing_citations
    ):
        """Assert that a message with missing citations is present in search
        results.
        """
        p_element = html.fromstring(html_content).xpath(
            '//p[@id="missing-citations"]'
        )
        p_content = html.tostring(
            p_element[0], method="text", encoding="unicode"
        ).replace("\xa0", " ")

        self.assertIn(
            suggested_query,
            p_content.strip(),
            msg=f"'{suggested_query}' was not found within the message.",
        )

        for missing_citation in missing_citations:
            with self.subTest(
                missing_citation=missing_citation,
                msg="Confirm missing_citations",
            ):
                self.assertIn(
                    missing_citation,
                    p_content.strip(),
                    msg=f"'{missing_citation}' was not found within the message.",
                )

        if len(missing_citations) > 1:
            self.assertIn(
                "It appears we don't yet have those citations.",
                p_content.strip(),
            )
        else:
            self.assertIn(
                "It appears we don't yet have that citation.",
                p_content.strip(),
            )

    def _assert_search_box_query(self, html_content, expected_query):
        """Assert the search box value is correct."""
        search_box = html.fromstring(html_content).xpath('//input[@id="id_q"]')
        search_box_value = search_box[0].get("value", "")

        self.assertIn(
            expected_query,
            search_box_value.strip(),
            msg=f"'{expected_query}' was not found within the search box.",
        )

    async def test_can_perform_a_regular_text_query(self) -> None:
        # Frontend
        search_params = {"q": "supreme"}
        r = await self._test_article_count(search_params, 1, "text_query")
        self.assertIn("Honda", r.content.decode())
        self.assertIn("1 Opinion", r.content.decode())

        # Search by court_id
        search_params = {"q": "ca1"}
        r = await self._test_article_count(search_params, 1, "text_query")
        self.assertIn("case name cluster 3", r.content.decode())

        # Search by court name
        search_params = {"q": "First Circuit"}
        r = await self._test_article_count(search_params, 1, "text_query")
        self.assertIn("case name cluster 3", r.content.decode())

        # Search by Citation
        search_params = {"q": '"33 state"'}
        r = await self._test_article_count(search_params, 1, "text_query")
        self.assertIn("docket number 2", r.content.decode())

        # Search by Judge
        search_params = {"q": "David"}
        r = await self._test_article_count(search_params, 1, "text_query")
        self.assertIn("docket number 2", r.content.decode())

        # Search by caseName
        search_params = {"q": '"Howard v. Honda"'}
        r = await self._test_article_count(search_params, 1, "text_query")
        self.assertIn("docket number 2", r.content.decode())

        # Search by caseNameFull
        search_params = {"q": "Antonin"}
        r = await self._test_article_count(search_params, 1, "text_query")
        self.assertIn("docket number 2", r.content.decode())

        # Search by suitNature
        search_params = {"q": "copyright"}
        r = await self._test_article_count(search_params, 1, "text_query")
        self.assertIn("docket number 2", r.content.decode())

        # Search by attorney
        search_params = {"q": "Lindley W. Barnes"}
        r = await self._test_article_count(search_params, 1, "text_query")
        self.assertIn("123456", r.content.decode())

        # Search by procedural_history
        search_params = {"q": '"This is a opinion procedural"'}
        r = await self._test_article_count(search_params, 1, "text_query")
        self.assertIn("123456", r.content.decode())

        # Search by posture
        search_params = {"q": '"This is a opinion posture"'}
        r = await self._test_article_count(search_params, 1, "text_query")
        self.assertIn("123456", r.content.decode())

        # Search by syllabus
        search_params = {"q": '"This is a opinion  syllabus"'}
        r = await self._test_article_count(search_params, 1, "text_query")
        self.assertIn("123456", r.content.decode())

    async def test_homepage(self) -> None:
        """Is the homepage loaded when no GET parameters are provided?"""
        response = await self.async_client.get(reverse("show_results"))
        self.assertIn(
            'id="homepage"',
            response.content.decode(),
            msg="Did not find the #homepage id when attempting to "
            "load the homepage",
        )
        court_count = await Court.objects.filter(in_use=True).acount()
        self.assertIn(
            f"{court_count} Jurisdictions",
            response.content.decode(),
            msg="Wrong number of Jurisdictions shown in Homepage",
        )

    async def test_fail_gracefully(self) -> None:
        """Do we fail gracefully when an invalid search is created?"""
        response = await self.async_client.get(
            reverse("show_results"), {"filed_after": "-"}
        )
        self.assertEqual(response.status_code, 200)
        self.assertIn(
            "an error",
            response.content.decode(),
            msg="Invalid search did not result in an error.",
        )

    async def test_can_search_with_white_spaces_only(self) -> None:
        """Does everything work when whitespace is in various fields?"""
        search_params = {"q": " ", "judge": " ", "case_name": " "}

        # Frontend
        r = await self._test_article_count(search_params, 4, "white_spaces")
        self.assertIn("Honda", r.content.decode())
        self.assertNotIn("an error", r.content.decode())

    async def test_can_filter_using_the_case_name(self) -> None:
        # Frontend
        search_params = {"q": "*", "case_name": "honda"}
        r = await self._test_article_count(search_params, 1, "case_name")
        self.assertIn("Honda", r.content.decode())

    async def test_can_filter_using_court(self) -> None:
        # Frontend
        search_params = {"court": self.court_1.pk}

        r = await self._test_article_count(search_params, 1, "court")
        self.assertIn("case name cluster 3", r.content.decode())

    async def test_can_query_with_an_old_date(self) -> None:
        """Do we have any recurrent issues with old dates and strftime (issue
        220)?"""
        search_params = {"q": "*", "filed_after": "1890"}

        # Frontend
        r = await self._test_article_count(search_params, 4, "filed_after")
        self.assertEqual(200, r.status_code)

    async def test_can_filter_using_filed_range(self) -> None:
        """Does querying by date work?"""
        search_params = {
            "q": "*",
            "filed_after": "1895-06",
            "filed_before": "1896-01",
        }
        # Frontend
        r = await self._test_article_count(search_params, 1, "filed_range")
        self.assertIn("Honda", r.content.decode())

    async def test_can_filter_using_a_docket_number(self) -> None:
        """Can we query by docket number?"""
        search_params = {"q": "*", "docket_number": "2"}

        # Frontend
        r = await self._test_article_count(search_params, 1, "docket_number")
        self.assertIn(
            "Honda", r.content.decode(), "Result not found by docket number!"
        )

    async def test_can_filter_by_citation_number(self) -> None:
        """Can we query by citation number?"""
        get_dicts = [{"q": "*", "citation": "33"}, {"q": "citation:33"}]
        for get_dict in get_dicts:
            # Frontend
            r = await self._test_article_count(get_dict, 1, "citation_count")
            self.assertIn("Honda", r.content.decode())

    async def test_can_filter_using_neutral_citation(self) -> None:
        """Can we query by neutral citation numbers?"""
        search_params = {"q": "*", "neutral_cite": "22"}
        # Frontend
        r = await self._test_article_count(search_params, 1, "citation_number")
        self.assertIn("Honda", r.content.decode())

    async def test_can_filter_using_judge_name(self) -> None:
        """Can we query by judge name?"""
        search_array = [{"q": "*", "judge": "david"}, {"q": "judge:david"}]
        for search_params in search_array:
            # Frontend
            r = await self._test_article_count(search_params, 1, "judge_name")
            self.assertIn("Honda", r.content.decode())

    async def test_can_filter_by_nature_of_suit(self) -> None:
        """Can we query by nature of suit?"""
        search_params = {"q": 'suitNature:"copyright"'}
        # Frontend
        r = await self._test_article_count(search_params, 1, "suit_nature")
        self.assertIn("Honda", r.content.decode())

    async def test_can_filtering_by_citation_count(self) -> None:
        """Can we find Documents by citation filtering?"""
        search_params = {"q": "*", "cited_lt": 7, "cited_gt": 5}
        # Frontend
        r = await self._test_article_count(search_params, 1, "citation_count")
        self.assertIn(
            "Honda",
            r.content.decode(),
            msg="Did not get case back when filtering by citation count.",
        )

        search_params = {"q": "*", "cited_lt": 100, "cited_gt": 80}
        # Frontend
        r = await self._test_article_count(search_params, 0, "citation_count")
        self.assertIn(
            "had no results",
            r.content.decode(),
            msg="Got case back when filtering by crazy citation count.",
        )

    async def test_faceted_queries(self) -> None:
        """Does querying in a given court return the document? Does querying
        the wrong facets exclude it?
        """
        r = await self.async_client.get(
            reverse("show_results"), {"q": "*", "court_test": "on"}
        )
        self.assertIn("Honda", r.content.decode())

        r = await self.async_client.get(
            reverse("show_results"), {"q": "*", "stat_Errata": "on"}
        )
        self.assertNotIn("Honda", r.content.decode())
        self.assertIn("Debbas", r.content.decode())

    async def test_facet_fields_counts(self) -> None:
        """Confirm that the facet fields contain the correct aggregation
        counts, regardless of the selected status.
        """

        def assert_facet_fields(facet_fields, expected_vals):
            for field in facet_fields:
                field_name = field.name
                if field_name in expected_vals:
                    field_count = field.count
                    self.assertEqual(
                        field_count,
                        expected_vals[field_name],
                        f"Count for {field_name} did not match. Expected: {expected_vals[field_name]}, Found: {field_count}",
                    )

        # Match all query
        r = await self.async_client.get(
            reverse("show_results"), {"q": "*", "stat_Errata": "on"}
        )
        expected_values = {
            "stat_Published": 4,
            "stat_Unpublished": 0,
            "stat_Errata": 1,
            "stat_Separate": 0,
            "stat_In-chambers": 0,
            "stat_Relating-to": 0,
            "stat_Unknown": 0,
        }
        assert_facet_fields(r.context["facet_fields"], expected_values)

        # Filter query
        r = await self.async_client.get(
            reverse("show_results"),
            {"case_name": "Debbas v. Franklin", "stat_Errata": "on"},
        )
        expected_values = {
            "stat_Published": 0,
            "stat_Unpublished": 0,
            "stat_Errata": 1,
            "stat_Separate": 0,
            "stat_In-chambers": 0,
            "stat_Relating-to": 0,
            "stat_Unknown": 0,
        }
        assert_facet_fields(r.context["facet_fields"], expected_values)

        # Text query
        r = await self.async_client.get(
            reverse("show_results"),
            {"q": "some rando syllabus", "stat_Errata": "on"},
        )
        expected_values = {
            "stat_Published": 3,
            "stat_Unpublished": 0,
            "stat_Errata": 1,
            "stat_Separate": 0,
            "stat_In-chambers": 0,
            "stat_Relating-to": 0,
            "stat_Unknown": 0,
        }
        assert_facet_fields(r.context["facet_fields"], expected_values)

        # Text query + Filter
        r = await self.async_client.get(
            reverse("show_results"),
            {
                "q": "some rando syllabus",
                "cited_lt": 9,
                "cited_gt": 5,
                "stat_Errata": "on",
            },
        )
        expected_values = {
            "stat_Published": 2,
            "stat_Unpublished": 0,
            "stat_Errata": 0,
            "stat_Separate": 0,
            "stat_In-chambers": 0,
            "stat_Relating-to": 0,
            "stat_Unknown": 0,
        }
        assert_facet_fields(r.context["facet_fields"], expected_values)

    async def test_citation_ordering_by_citation_count(self) -> None:
        """Can the results be re-ordered by citation count?"""
        search_params = {"q": "*", "order_by": "citeCount desc"}
        most_cited_name = "case name cluster 3"
        less_cited_name = "Howard v. Honda"

        # Frontend
        r = await self._test_article_count(search_params, 4, "citeCount desc")
        self.assertTrue(
            r.content.decode().index(most_cited_name)
            < r.content.decode().index(less_cited_name),
            msg="'%s' should come BEFORE '%s' when ordered by descending "
            "citeCount." % (most_cited_name, less_cited_name),
        )

        search_params = {"q": "*", "order_by": "citeCount asc"}
        # Frontend
        r = await self._test_article_count(search_params, 4, "citeCount asc")
        self.assertTrue(
            r.content.decode().index(most_cited_name)
            > r.content.decode().index(less_cited_name),
            msg="'%s' should come AFTER '%s' when ordered by ascending "
            "citeCount." % (most_cited_name, less_cited_name),
        )

    async def test_random_ordering(self) -> None:
        """Can the results be ordered randomly?

        This test is difficult since we can't check that things actually get
        ordered randomly, but we can at least make sure the query succeeds.
        """
        search_params = {"q": "*", "order_by": "random_123 desc"}
        # Frontend
        r = await self._test_article_count(
            search_params, 4, "order random desc"
        )
        self.assertNotIn("an error", r.content.decode())

    async def test_issue_635_leading_zeros(self) -> None:
        """Do queries with leading zeros work equal to ones without?"""
        search_params = {"docket_number": "005", "stat_Errata": "on"}
        expected = 1
        # Frontend
        await self._test_article_count(
            search_params, expected, "docket_number"
        )

        search_params["docket_number"] = "5"
        # Frontend
        await self._test_article_count(
            search_params, expected, "docket_number"
        )

    async def test_issue_1193_docket_numbers_as_phrase(self) -> None:
        """Are docket numbers searched as a phrase?"""
        # Search for the full docket number. Does it work?
        search_params = {
            "docket_number": "docket number 1 005",
            "stat_Errata": "on",
        }
        # Frontend
        await self._test_article_count(search_params, 1, "docket_number")

        # Twist up the docket numbers. Do we get no results?
        search_params["docket_number"] = "docket 005 number"
        # Frontend
        await self._test_article_count(search_params, 0, "docket_number")

    async def test_issue_1296_abnormal_citation_type_queries(self) -> None:
        """Does search work OK when there are supra, id, or non-opinion
        citations in the query?
        """
        params = (
            {"type": SEARCH_TYPES.OPINION, "q": "42 U.S.C. § ·1383a(a)(3)(A)"},
            {"type": SEARCH_TYPES.OPINION, "q": "supra, at 22"},
        )
        for param in params:
            r = await self.async_client.get(reverse("show_results"), param)
            self.assertEqual(
                r.status_code,
                HTTPStatus.OK,
                msg=f"Didn't get good status code with params: {param}",
            )

    async def test_can_render_unicode_o_character(self) -> None:
        """Does unicode HTML unicode is properly rendered in search results?"""
        r = await self.async_client.get(
            reverse("show_results"), {"q": "*", "case_name": "Washington"}
        )
        self.assertIn("Code, §", r.content.decode())

    async def test_can_use_docket_number_proximity(self) -> None:
        """Test docket_number proximity query, so that docket numbers like
        1:21-cv-1234 can be matched by queries like: 21-1234
        """

        # Query 21-1234, return results for 1:21-bk-1234
        search_params = {"type": SEARCH_TYPES.OPINION, "q": "21-1234"}
        # Frontend
        r = await self._test_article_count(
            search_params, 1, "docket number proximity"
        )
        self.assertIn("Washington", r.content.decode())

        # Query 1:21-cv-1234
        search_params["q"] = "1:21-cv-1234"
        # Frontend
        r = await self._test_article_count(
            search_params, 1, "docket number proximity"
        )
        self.assertIn("Washington", r.content.decode())

        # docket_number box filter: 21-1234, return results for 1:21-bk-1234
        search_params = {
            "type": SEARCH_TYPES.OPINION,
            "docket_number": "21-1234",
        }
        # Frontend
        r = await self._test_article_count(
            search_params, 1, "docket number box"
        )
        self.assertIn("Washington", r.content.decode())

    async def test_can_filter_with_docket_number_suffixes(self) -> None:
        """Test docket_number with suffixes can be found."""

        # Indexed: 1:21-cv-1234 -> Search: 1:21-cv-1234-ABC
        # Frontend
        search_params = {
            "type": SEARCH_TYPES.OPINION,
            "q": "1:21-cv-1234-ABC",
        }
        # Frontend
        r = await self._test_article_count(
            search_params, 1, "docket number box"
        )
        self.assertIn("Washington", r.content.decode())

        # Other kind of formats can still be searched -> 123456
        search_params = {
            "type": SEARCH_TYPES.OPINION,
            "q": "123456",
        }
        # Frontend
        r = await self._test_article_count(
            search_params, 1, "docket number box"
        )
        self.assertIn("Lorem", r.content.decode())

    async def test_can_use_intersection_in_query(self) -> None:
        """Does AND queries work"""
        search_params = {"q": "Howard AND Honda"}
        r = await self._test_article_count(
            search_params, 1, "intersection query"
        )
        self.assertIn("Howard", r.content.decode())
        self.assertIn("Honda", r.content.decode())
        self.assertIn("1 Opinion", r.content.decode())

    async def test_can_use_union_query(self) -> None:
        """Does OR queries work"""
        search_params = {"q": "Howard OR Lissner"}
        r = await self._test_article_count(search_params, 2, "union query")
        self.assertIn("Howard", r.content.decode())
        self.assertIn("Lissner", r.content.decode())
        self.assertIn("2 Opinions", r.content.decode())

    async def test_can_use_negation_in_queries(self) -> None:
        """Does negation query work"""
        search_params = {"q": "Howard"}
        r = await self._test_article_count(search_params, 1, "simple query")
        self.assertIn("Howard", r.content.decode())
        self.assertIn("1 Opinion", r.content.decode())

        search_params["q"] = "Howard NOT Honda"
        r = await self._test_article_count(search_params, 0, "negation query")
        self.assertIn("had no results", r.content.decode())

        search_params["q"] = "Howard !Honda"
        r = await self._test_article_count(search_params, 0, "negation query")
        self.assertIn("had no results", r.content.decode())

        search_params["q"] = "Howard -Honda"
        r = await self._test_article_count(search_params, 0, "negation query")
        self.assertIn("had no results", r.content.decode())

    async def test_can_use_phrases_to_query(self) -> None:
        """Can we query by phrase"""
        search_params = {"q": '"Harvey Howard v. Antonin Honda"'}
        r = await self._test_article_count(search_params, 1, "phrases query")
        self.assertIn("Harvey Howard", r.content.decode())
        self.assertIn("1 Opinion", r.content.decode())

        search_params["q"] = '"Antonin Honda v. Harvey Howard"'
        r = await self._test_article_count(search_params, 0, "phrases query")
        self.assertIn("had no results", r.content.decode())

    async def test_can_use_grouped_and_sub_queries(self) -> None:
        """Does grouped and sub queries work"""
        search_params = {"q": "(Lissner OR Honda) AND Howard"}
        r = await self._test_article_count(search_params, 1, "grouped query")
        self.assertIn("Howard", r.content.decode())
        self.assertIn("Honda", r.content.decode())
        self.assertIn("Lissner", r.content.decode())
        self.assertIn("1 Opinion", r.content.decode())

    async def test_query_fielded(self) -> None:
        """Does fielded queries work"""
        search_params = {"q": 'status:"published"'}
        r = await self._test_article_count(search_params, 4, "status")
        self.assertIn("docket number 2", r.content.decode())
        self.assertIn("docket number 3", r.content.decode())
        self.assertIn("4 Opinions", r.content.decode())

        search_params = {"q": 'status:"errata"', "stat_Errata": "on"}
        r = await self._test_article_count(search_params, 1, "status")
        self.assertIn("docket number 1 005", r.content.decode())

    async def test_query_by_type(self) -> None:
        """Does fielded queries work"""
        search_params = {"q": f"type:{o_type_index_map.get(Opinion.REMITTUR)}"}
        r = await self._test_article_count(search_params, 1, "type")
        self.assertIn("1:21-cv-1234", r.content.decode())

    async def test_a_wildcard_query(self) -> None:
        """Does a wildcard query work"""
        search_params = {"q": "Was*"}
        r = await self._test_article_count(search_params, 1, "wildcard query")
        self.assertIn("Strickland", r.content.decode())
        self.assertIn("Washington", r.content.decode())
        self.assertIn("1 Opinion", r.content.decode())

        search_params["q"] = "?ash*"
        r = await self._test_article_count(search_params, 1, "wildcard query")
        self.assertIn("21-cv-1234", r.content.decode())
        self.assertIn("1 Opinion", r.content.decode())

    async def test_a_fuzzy_query(self) -> None:
        """Does a fuzzy query work"""
        search_params = {"q": "ond~"}
        r = await self._test_article_count(search_params, 4, "fuzzy query")
        self.assertIn("docket number 2", r.content.decode())
        self.assertIn("docket number 3", r.content.decode())
        self.assertIn("4 Opinions", r.content.decode())

    async def test_proximity_query(self) -> None:
        """Does a proximity query work"""
        search_params = {"q": '"Testing Court"~3'}
        r = await self._test_article_count(search_params, 1, "proximity query")
        self.assertIn("docket number 2", r.content.decode())
        self.assertIn("1 Opinion", r.content.decode())

    async def test_can_filter_using_citation_range(self) -> None:
        """Does a range query work"""
        search_params = {"q": "citation:([22 TO 33])"}
        r = await self._test_article_count(
            search_params, 2, "citation range query"
        )
        self.assertIn("docket number 2", r.content.decode())
        self.assertIn("docket number 3", r.content.decode())
        self.assertIn("2 Opinions", r.content.decode())

    async def test_cites_query(self) -> None:
        """Does a cites:(*) query work?"""

        search_params = {"q": f"cites:({self.opinion_1.pk})"}
        r = await self._test_article_count(search_params, 1, "cites:() query")

        # Confirm "cite" cluster legend is within the results' header.
        h2_element = html.fromstring(r.content.decode()).xpath(
            '//h2[@id="result-count"]'
        )
        h2_content = html.tostring(
            h2_element[0], method="text", encoding="unicode"
        )
        self.assertIn("cite", h2_content)
        self.assertIn("Debbas", h2_content)
        self.assertIn("Franklin", h2_content)
        self.assertIn("1 reference to this case", r.content.decode())

    async def test_can_filter_using_date_ranges(self) -> None:
        """Does a date query work"""
        search_params = {
            "q": "dateFiled:[2015-01-01T00:00:00Z TO 2015-12-31T00:00:00Z]"
        }
        r = await self._test_article_count(
            search_params, 1, "citation range query"
        )
        self.assertIn("docket number 3", r.content.decode())
        self.assertIn("1 Opinion", r.content.decode())

        search_params["q"] = (
            "dateFiled:[1895-01-01T00:00:00Z TO 2015-12-31T00:00:00Z]"
        )
        r = await self._test_article_count(
            search_params, 2, "citation range query"
        )
        self.assertIn("docket number 2", r.content.decode())
        self.assertIn("docket number 3", r.content.decode())
        self.assertIn("2 Opinions", r.content.decode())

    async def test_results_highlights(self) -> None:
        """Confirm highlights are shown properly"""

        # Highlight case name.
        params = {"q": "'Howard v. Honda'"}

        r = await self._test_article_count(params, 1, "highlights case name")
        self.assertIn("<mark>Howard v. Honda</mark>", r.content.decode())
        self.assertEqual(
            r.content.decode().count("<mark>Howard v. Honda</mark>"), 1
        )

        # Highlight Citation. Multiple HL fields are properly merged.
        params = {"q": "citation:(22 AL) OR citation:(33 state)"}
        r = await self._test_article_count(params, 1, "highlights case name")
        self.assertIn("<mark>22</mark>", r.content.decode())
        self.assertIn("<mark>AL</mark>", r.content.decode())
        self.assertIn("<mark>33</mark>", r.content.decode())
        self.assertIn("<mark>state</mark>", r.content.decode())

        params = {"q": '"22 AL 339"'}
        r = await self._test_article_count(params, 1, "highlights case name")
        self.assertIn("<mark>22 AL 339</mark>", r.content.decode())

        params = {"q": '22 AL OR "Yeates 1"'}
        r = await self._test_article_count(params, 1, "highlights case name")
        self.assertIn("<mark>22</mark>", r.content.decode())
        self.assertIn("<mark>AL</mark>", r.content.decode())
        self.assertIn("<mark>Yeates 1</mark>", r.content.decode())

        # Highlight docketNumber.
        params = {"q": 'docketNumber:"docket number 2"'}
        r = await self._test_article_count(params, 1, "highlights case name")
        self.assertIn("<mark>docket number 2</mark>", r.content.decode())

        # Highlight suitNature.
        params = {"q": '"copyright"'}
        r = await self._test_article_count(params, 1, "highlights case name")
        self.assertIn("<mark>copyright</mark>", r.content.decode())

        # Highlight plain text.
        params = {"q": "word queries"}
        r = await self._test_article_count(params, 2, "highlights plain_text")
        self.assertIn("<mark>word</mark>", r.content.decode())
        self.assertIn("<mark>queries</mark>", r.content.decode())

    @override_settings(OPINION_HITS_PER_RESULT=6)
    def test_nested_opinions_limit_frontend(self) -> None:
        """Test nested opinions limit for Opinion Search in the frontend."""

        with self.captureOnCommitCallbacks(execute=True):
            cluster = OpinionClusterFactory.create(
                precedential_status=PRECEDENTIAL_STATUS.PUBLISHED,
                docket=self.docket_1,
                date_filed=datetime.date(2024, 8, 23),
            )
            opinions_to_create = 6
            for _ in range(opinions_to_create):
                OpinionFactory.create(cluster=cluster, plain_text="")

        search_params = {
            "type": SEARCH_TYPES.OPINION,
            "q": f"cluster_id:{cluster.pk}",
            "order_by": "score desc",
            "highlight": False,
        }
        r = self.client.get("/", search_params)

        # Count nested opinions in the cluster results.
        expected_count = 6
        tree = html.fromstring(r.content.decode())
        article = tree.xpath("//article")[0]
        got = len(article.xpath(".//h4"))
        self.assertEqual(
            got,
            expected_count,
            msg="Did not get the right number of child documents \n"
            "Expected: %s\n"
            "     Got: %s\n\n" % (expected_count, got),
        )
        cluster.delete()

    def test_frontend_opinions_count(self) -> None:
        """Assert Opinions search results counts in the fronted. Below and
        above the estimation threshold.
        """
        search_params = {
            "type": SEARCH_TYPES.OPINION,
            "q": "",
        }
        r = self.client.get(
            reverse("show_results"),
            search_params,
        )
        counts_text = self._get_frontend_counts_text(r)
        # 2 cases and 3 Docket entries in counts are returned
        self.assertIn("4 Opinions", counts_text)

        # Assert estimated counts above the threshold.
        with mock.patch(
            "cl.lib.elasticsearch_utils.simplify_estimated_count",
            return_value=5300,
        ):
            r = self.client.get(
                reverse("show_results"),
                search_params,
            )
        counts_text = self._get_frontend_counts_text(r)
        self.assertIn("About 5,300 Opinions", counts_text)

    def test_display_query_citation_frontend(self) -> None:
        """Confirm if the query citation alert is shown on the frontend when
        querying a single citation, and it's found into ES."""

        # Cluster with citation and multiple sibling opinions is properly matched.
        with self.captureOnCommitCallbacks(execute=True):
            cluster = OpinionClusterFactory.create(
                precedential_status=PRECEDENTIAL_STATUS.PUBLISHED,
                docket=self.docket_1,
                date_filed=datetime.date(2024, 8, 23),
            )
            OpinionFactory.create(cluster=cluster, plain_text="")
            OpinionFactory.create(cluster=cluster, plain_text="")
            CitationWithParentsFactory.create(
                volume=31,
                reporter="Pa. D. & C.",
                page="445",
                type=2,
                cluster=cluster,
            )

        search_params = {
            "type": SEARCH_TYPES.OPINION,
            "q": "31 Pa. D. & C. 445",
            "order_by": "score desc",
        }
        r = self.client.get(
            reverse("show_results"),
            search_params,
        )
        self.assertIn(
            "It looks like you're trying to search for", r.content.decode()
        )

        # Add a new cluster for the same citation. This time, it is not
        # possible to identify a unique case for the citation.
        with self.captureOnCommitCallbacks(execute=True):
            cluster_2 = OpinionClusterFactory.create(
                case_name="Test case",
                precedential_status=PRECEDENTIAL_STATUS.PUBLISHED,
                docket=self.docket_1,
                date_filed=datetime.date(2024, 8, 23),
            )
            OpinionFactory.create(cluster=cluster_2, plain_text="")
            CitationWithParentsFactory.create(
                volume=31,
                reporter="Pa. D. & C.",
                page="445",
                type=2,
                cluster=cluster_2,
            )

        search_params = {
            "type": SEARCH_TYPES.OPINION,
            "q": "31 Pa. D. & C. 445",
            "order_by": "score desc",
        }
        r = self.client.get(
            reverse("show_results"),
            search_params,
        )
        self.assertNotIn(
            "It looks like you're trying to search for", r.content.decode()
        )

        cluster_2.delete()
        cluster.delete()

    def test_drop_missing_citation_from_query(self) -> None:
        """If a query contains a citation that we don't have,
        drop the citation(s) from the query, perform the query, and inform the
        users about this behavior."""

        # Cluster with citation and multiple sibling opinions is properly matched.
        with self.captureOnCommitCallbacks(execute=True):
            cluster = OpinionClusterFactory.create(
                case_name="Voutila v. Lorem",
                attorneys="James Smith",
                precedential_status=PRECEDENTIAL_STATUS.PUBLISHED,
                docket=self.docket_1,
                date_filed=datetime.date(2024, 8, 23),
            )
            CitationWithParentsFactory.create(
                volume=31,
                reporter="Pa. D. & C.",
                page="445",
                type=2,
                cluster=cluster,
            )
            OpinionFactory.create(cluster=cluster, plain_text="")

        # Test missing citation 32 Pa. D. & C. 446
        search_params = {
            "type": SEARCH_TYPES.OPINION,
            "q": "Voutila v. Lorem 32 Pa. D. & C. 446 James Smith",
            "order_by": "score desc",
        }
        r = async_to_sync(self._test_article_count)(
            search_params, 1, "text_query"
        )
        self._assert_missing_citations_query(
            r.content.decode(),
            "Voutila v. Lorem James Smith",
            ["32 Pa. D. & C. 446"],
        )
        self._assert_search_box_query(
            r.content.decode(),
            "Voutila v. Lorem 32 Pa. D. & C. 446 James Smith",
        )

        # Test two missing citations "32 Pa. D. & C. 446" and "32 Pa. D. & C. 447"
        search_params = {
            "type": SEARCH_TYPES.OPINION,
            "q": "Voutila v. Lorem 32 Pa. D. & C. 446 James Smith 32 Pa. D. & C. 447",
            "order_by": "score desc",
        }
        r = async_to_sync(self._test_article_count)(
            search_params, 1, "text_query"
        )
        self._assert_missing_citations_query(
            r.content.decode(),
            "Voutila v. Lorem James Smith",
            ["32 Pa. D. & C. 446", "32 Pa. D. & C. 447"],
        )
        self._assert_search_box_query(
            r.content.decode(),
            "Voutila v. Lorem 32 Pa. D. & C. 446 James Smith 32 Pa. D. & C. 447",
        )

        # Test one missing citations "32 Pa. D. & C. 446" and keep an available
        # one "31 Pa. D. & C. 445"
        search_params = {
            "type": SEARCH_TYPES.OPINION,
            "q": "Voutila v. Lorem 32 Pa. D. & C. 446 James Smith 31 Pa. D. & C. 445",
            "order_by": "score desc",
        }
        r = async_to_sync(self._test_article_count)(
            search_params, 1, "text_query"
        )
        self._assert_missing_citations_query(
            r.content.decode(),
            "Voutila v. Lorem James Smith 31 Pa. D. & C. 445",
            ["32 Pa. D. & C. 446"],
        )
        self._assert_search_box_query(
            r.content.decode(),
            "Voutila v. Lorem 32 Pa. D. & C. 446 James Smith 31 Pa. D. & C. 445",
        )

        cluster.delete()

    def test_uses_exact_version_for_case_name_field(self) -> None:
        """Confirm that stemming is disabled on the case_name
        filter and text query.
        """

        with self.captureOnCommitCallbacks(execute=True):
            cluster_1 = OpinionClusterFactory.create(
                case_name="Maecenas Howell",
                case_name_full="Ipsum Dolor",
                precedential_status=PRECEDENTIAL_STATUS.PUBLISHED,
                docket=self.docket_1,
            )
            OpinionFactory.create(cluster=cluster_1, plain_text="")
            cluster_2 = OpinionClusterFactory.create(
                case_name="Maecenas Howells",
                case_name_full="Ipsum Dolor",
                precedential_status=PRECEDENTIAL_STATUS.PUBLISHED,
                docket=self.docket_1,
            )
            OpinionFactory.create(cluster=cluster_2, plain_text="")

        # case_name filter: Howell
        search_params = {
            "type": SEARCH_TYPES.OPINION,
            "case_name": "Maecenas Howell",
        }
        r = async_to_sync(self._test_article_count)(
            search_params, 1, "case_name exact filter"
        )
        self.assertIn("<mark>Howell</mark>", r.content.decode())

        # case_name filter: Howells
        search_params = {
            "type": SEARCH_TYPES.OPINION,
            "case_name": "Maecenas Howells",
        }
        r = async_to_sync(self._test_article_count)(
            search_params, 1, "case_name exact filter"
        )
        self.assertIn("<mark>Howells</mark>", r.content.decode())

        # text query: Howell
        search_params = {
            "type": SEARCH_TYPES.OPINION,
            "q": "Maecenas Howell",
        }
        r = async_to_sync(self._test_article_count)(
            search_params, 1, "case_name exact query"
        )
        self.assertIn("<mark>Maecenas Howell</mark>", r.content.decode())

        # text query: Howells
        search_params = {
            "type": SEARCH_TYPES.OPINION,
            "q": "Maecenas Howells",
        }
        r = async_to_sync(self._test_article_count)(
            search_params, 1, "case_name exact query"
        )
        self.assertIn("<mark>Maecenas Howells</mark>", r.content.decode())

        cluster_1.delete()
        cluster_2.delete()


class RelatedSearchTest(
    ESIndexTestCase, CourtTestCase, PeopleTestCase, SearchTestCase, TestCase
):

    @classmethod
    def setUpTestData(cls) -> None:
        super().setUpTestData()
        cls.cluster_4 = OpinionClusterFactory.create(
            case_name_full="Reference to Voutila v. Bonvini",
            case_name_short="Case name in short for Voutila v. Bonvini",
            syllabus="some rando syllabus",
            date_filed=datetime.date(2015, 12, 20),
            procedural_history="some rando history",
            source="C",
            judges="",
            case_name="Voutila v. Bonvini",
            attorneys="a bunch of crooks!",
            slug="case-name-cluster",
            precedential_status=PRECEDENTIAL_STATUS.PUBLISHED,
            citation_count=1,
            posture="",
            scdb_id="",
            nature_of_suit="",
            docket=cls.docket_1,
        )
        cls.opinion_7 = OpinionFactory.create(
            extracted_by_ocr=False,
            author=None,
            plain_text="my plain text secret word for queries",
            cluster=cls.cluster_4,
            local_path="txt/2015/12/28/opinion_text.txt",
            per_curiam=False,
            type="020lead",
        )
        cls.opinion_8 = OpinionFactory.create(
            extracted_by_ocr=False,
            author=None,
            plain_text="my plain text secret word for queries",
            cluster=cls.cluster_4,
            local_path="txt/2015/12/28/opinion_text.txt",
            per_curiam=False,
            type="010combined",
        )
        call_command(
            "cl_index_parent_and_child_docs",
            search_type=SEARCH_TYPES.OPINION,
            queue="celery",
            pk_offset=0,
            testing_mode=True,
        )

    def setUp(self) -> None:
        # Do this in two steps to avoid triggering profile creation signal
        admin = UserProfileWithParentsFactory.create(
            user__username="admin",
            user__password=make_password("password"),
        )
        admin.user.is_superuser = True
        admin.user.is_staff = True
        admin.user.save()

        super().setUp()

    def get_article_count(self, r):
        """Get the article count in a query response"""
        return len(html.fromstring(r.content.decode()).xpath("//article"))

    def test_more_like_this_opinion(self) -> None:
        """Does the MoreLikeThis query return the correct number and order of
        articles."""

        seed_1_pk = self.opinion_1.pk  # Paul Debbas v. Franklin
        seed_2_pk = self.opinion_7.pk  # "Voutila v. Bonvini"
        expected_article_count = 2
        expected_first_pk = self.opinion_cluster_2.pk  # Howard v. Honda
        expected_second_pk = self.opinion_cluster_3.pk  # case name cluster 3

        params = {
            "type": "o",
            "q": f"related:{seed_1_pk},{seed_2_pk}",
        }

        # enable all status filters (otherwise results do not match detail page)
        params.update(
            {f"stat_{s}": "on" for s, v in PRECEDENTIAL_STATUS.NAMES}
        )

        r = self.client.get(reverse("show_results"), params)
        self.assertEqual(r.status_code, HTTPStatus.OK)
        self.assertEqual(expected_article_count, self.get_article_count(r))
        self.assertTrue(
            r.content.decode().index("/opinion/%i/" % expected_first_pk)
            < r.content.decode().index("/opinion/%i/" % expected_second_pk),
            msg="'Howard v. Honda' should come AFTER 'case name cluster 3'.",
        )
        # Confirm "related to" cluster legend is within the results' header.
        h2_element = html.fromstring(r.content.decode()).xpath(
            '//h2[@id="result-count"]'
        )
        h2_content = html.tostring(
            h2_element[0], method="text", encoding="unicode"
        )
        # Confirm that we can display more than one "related to" cluster.
        self.assertIn("related to", h2_content)
        self.assertIn("Debbas", h2_content)
        self.assertIn("Franklin", h2_content)
        self.assertIn("Voutila", h2_content)
        self.assertIn("Bonvini", h2_content)

    async def test_more_like_this_opinion_detail_detail(self) -> None:
        """MoreLikeThis query on opinion detail page with status filter"""
        seed_pk = self.opinion_cluster_3.pk  # case name cluster 3

        # Login as staff user (related items are by default disabled for guests)
        self.assertTrue(
            await sync_to_async(self.async_client.login)(
                username="admin", password="password"
            )
        )

        r = await self.async_client.get("/opinion/%i/asdf/" % seed_pk)
        self.assertEqual(r.status_code, 200)

        tree = html.fromstring(r.content.decode())

        recomendations_actual = [
            (a.get("href"), a.text_content().strip())
            for a in tree.xpath("//*[@id='recommendations']/ul/li/a")
        ]
        recommendations_expected = [
            (
<<<<<<< HEAD
                f"/opinion/{self.opinion_cluster_1.pk}/{self.opinion_cluster_1.slug}/?",
                "Debbas v. Franklin",
            ),
            (
                f"/opinion/{self.opinion_cluster_2.pk}/{self.opinion_cluster_2.slug}/?",
=======
                f"/opinion/{self.opinion_cluster_2.pk}/{self.opinion_cluster_2.slug}/",
>>>>>>> ece5ea5b
                "Howard v. Honda",
            ),
            (
                f"/opinion/{self.cluster_4.pk}/{self.cluster_4.slug}/?",
                "Voutila v. Bonvini",
            ),
        ]
        # Test if related opinion exist in expected order
        self.assertEqual(
            recommendations_expected,
            recomendations_actual,
            msg="Unexpected opinion recommendations.",
        )
        await sync_to_async(self.async_client.logout)()

    @override_settings(RELATED_FILTER_BY_STATUS=None)
    async def test_more_like_this_opinion_detail_no_filter(self) -> None:
        """MoreLikeThis query on opinion detail page (without filter)"""
        seed_pk = self.opinion_cluster_1.pk  # Paul Debbas v. Franklin

        # Login as staff user (related items are by default disabled for guests)
        self.assertTrue(
            await sync_to_async(self.async_client.login)(
                username="admin", password="password"
            )
        )

        r = await self.async_client.get("/opinion/%i/asdf/" % seed_pk)
        self.assertEqual(r.status_code, 200)

        tree = html.fromstring(r.content.decode())

        recomendations_actual = [
            (a.get("href"), a.text_content().strip())
            for a in tree.xpath("//*[@id='recommendations']/ul/li/a")
        ]

        recommendations_expected = [
            (
                f"/opinion/{self.opinion_cluster_2.pk}/{self.opinion_cluster_2.slug}/",
                "Howard v. Honda",
            ),
            (
<<<<<<< HEAD
                f"/opinion/{self.cluster_4.pk}/{self.cluster_4.slug}/?",
                "Voutila v. Bonvini",
            ),
            (
                f"/opinion/{self.opinion_cluster_3.pk}/{self.opinion_cluster_3.slug}/?",
=======
                f"/opinion/{self.opinion_cluster_3.pk}/{self.opinion_cluster_3.slug}/",
>>>>>>> ece5ea5b
                "case name cluster 3",
            ),
        ]

        # Test if related opinion exist in expected order
        self.assertEqual(
            recommendations_expected,
            recomendations_actual,
            msg="Unexpected opinion recommendations.",
        )
        await sync_to_async(self.async_client.logout)()

    async def test_more_like_this_opinion_detail_multiple_sub_opinions(
        self,
    ) -> None:
        """MoreLikeThis query on opinion detail page on a cluster with multiple
        sub_opinions."""
        seed_pk = self.cluster_4.pk  # Voutila v. Bonvini

        # Login as staff user (related items are by default disabled for guests)
        self.assertTrue(
            await sync_to_async(self.async_client.login)(
                username="admin", password="password"
            )
        )

        r = await self.async_client.get("/opinion/%i/asdf/" % seed_pk)
        self.assertEqual(r.status_code, 200)

        tree = html.fromstring(r.content.decode())

        recomendations_actual = [
            (a.get("href"), a.text_content().strip())
            for a in tree.xpath("//*[@id='recommendations']/ul/li/a")
        ]
        recommendations_expected = [
            (
                f"/opinion/{self.opinion_cluster_1.pk}/{self.opinion_cluster_1.slug}/?",
                "Debbas v. Franklin",
            ),
            (
                f"/opinion/{self.opinion_cluster_2.pk}/{self.opinion_cluster_2.slug}/?",
                "Howard v. Honda",
            ),
            (
                f"/opinion/{self.opinion_cluster_3.pk}/{self.opinion_cluster_3.slug}/?",
                "case name cluster 3",
            ),
        ]
        # Test if related opinion exist in expected order
        self.assertEqual(
            recommendations_expected,
            recomendations_actual,
            msg="Unexpected opinion recommendations.",
        )
        await sync_to_async(self.async_client.logout)()


class GroupedSearchTest(EmptySolrTestCase):
    @classmethod
    def setUpTestData(cls):
        court = CourtFactory(id="ca1", jurisdiction="F")

        docket = DocketFactory.create(
            date_reargument_denied=datetime.date(2015, 8, 15),
            date_reargued=datetime.date(2015, 8, 15),
            court_id=court.pk,
            case_name_full="Voutila v. Bonvini",
            date_argued=datetime.date(2015, 8, 15),
            case_name="case name docket 10",
            case_name_short="short name for Voutila v. Bonvini",
            docket_number="1337-np",
            slug="case-name",
            pacer_case_id="666666",
            blocked=False,
            source=Docket.HARVARD,
            date_blocked=None,
        )

        grouped_cluster = OpinionClusterFactory.create(
            case_name_full="Reference to Voutila v. Bonvini",
            case_name_short="Case name in short for Voutila v. Bonvini",
            syllabus="some rando syllabus",
            date_filed=datetime.date(2015, 12, 20),
            procedural_history="some rando history",
            source="C",
            judges="",
            case_name="Voutila v. Bonvini",
            attorneys="a bunch of crooks!",
            slug="case-name-cluster",
            precedential_status=PRECEDENTIAL_STATUS.PUBLISHED,
            citation_count=1,
            posture="",
            scdb_id="",
            nature_of_suit="",
            docket=docket,
        )

        OpinionFactory.create(
            extracted_by_ocr=False,
            author=None,
            plain_text="This is a lead opinion too.",
            cluster=grouped_cluster,
            local_path="txt/2015/12/28/opinion_text.txt",
            per_curiam=False,
            type="020lead",
        )

        OpinionFactory.create(
            extracted_by_ocr=False,
            author=None,
            plain_text="This is a combined opinion.",
            cluster=grouped_cluster,
            local_path="doc/2005/05/04/state_of_indiana_v._charles_barker.doc",
            per_curiam=False,
            type=Opinion.COMBINED,
        )
        super().setUpTestData()

    def setUp(self) -> None:
        # Set up some handy variables
        super().setUp()
        args = [
            "--type",
            "search.Opinion",
            "--solr-url",
            f"{settings.SOLR_HOST}/solr/{self.core_name_opinion}",
            "--update",
            "--everything",
            "--do-commit",
            "--noinput",
        ]
        call_command("cl_update_index", *args)
        self.factory = AsyncRequestFactory()

    def test_grouped_queries(self) -> None:
        """When we have a cluster with multiple opinions, do results get
        grouped?
        """
        request = self.factory.get(reverse("show_results"), {"q": "Voutila"})
        response = do_search(request.GET.copy())
        result_count = response["results"].object_list.result.numFound
        num_expected = 1
        self.assertEqual(
            result_count,
            num_expected,
            msg="Found %s items, but should have found %s if the items were "
            "grouped properly." % (result_count, num_expected),
        )


class IndexOpinionDocumentsCommandTest(
    ESIndexTestCase, CourtTestCase, PeopleTestCase, SearchTestCase, TestCase
):
    """cl_index_parent_and_child_docs command tests for Elasticsearch"""

    @classmethod
    def setUpTestData(cls):
        cls.rebuild_index("search.OpinionCluster")
        super().setUpTestData()
        cls.delete_index("search.OpinionCluster")
        cls.create_index("search.OpinionCluster")

    def setUp(self) -> None:
        self.r = get_redis_interface("CACHE")
        keys = self.r.keys(compose_redis_key(SEARCH_TYPES.RECAP))
        if keys:
            self.r.delete(*keys)

    def tearDown(self) -> None:
        self.delete_index("search.OpinionCluster")
        self.create_index("search.OpinionCluster")

    def test_cl_index_parent_and_child_docs_command(self):
        """Confirm the command can properly index OpinionCluster and their
        Opinions into the ES."""

        s = OpinionClusterDocument.search().query("match_all")
        self.assertEqual(s.count(), 0)
        # Call cl_index_parent_and_child_docs command.
        call_command(
            "cl_index_parent_and_child_docs",
            search_type=SEARCH_TYPES.OPINION,
            queue="celery",
            pk_offset=0,
            testing_mode=True,
        )

        s = OpinionClusterDocument.search()
        s = s.query(Q("match", cluster_child="opinion_cluster"))
        self.assertEqual(
            s.count(), 3, msg="Wrong number of Clusters returned."
        )

        s = OpinionClusterDocument.search()
        s = s.query(Q("match", cluster_child="opinion"))
        self.assertEqual(
            s.count(), 6, msg="Wrong number of Opinions returned."
        )

        # Opinions are indexed.
        opinions_pks = [
            self.opinion_1.pk,
            self.opinion_2.pk,
            self.opinion_3.pk,
        ]
        for pk in opinions_pks:
            self.assertTrue(OpinionDocument.exists(id=ES_CHILD_ID(pk).OPINION))

    def test_index_parent_or_child_docs(self):
        """Confirm the command can properly index missing clusters when
        indexing only Opinions.
        """

        s = OpinionClusterDocument.search().query("match_all")
        self.assertEqual(s.count(), 0)
        # Call cl_index_parent_and_child_docs command for OpinionCluster.
        call_command(
            "cl_index_parent_and_child_docs",
            search_type=SEARCH_TYPES.OPINION,
            queue="celery",
            pk_offset=0,
            document_type="parent",
            testing_mode=True,
        )

        # Confirm clusters are indexed but child documents not yet.
        s = OpinionClusterDocument.search()
        s = s.query(Q("match", cluster_child="opinion_cluster"))
        self.assertEqual(
            s.count(), 3, msg="Wrong number of Clusters returned."
        )

        s = OpinionClusterDocument.search()
        s = s.query("parent_id", type="opinion", id=self.opinion_cluster_1.pk)
        self.assertEqual(
            s.count(), 0, msg="Wrong number of Opinions returned."
        )

        # Call cl_index_parent_and_child_docs command for Opinion.
        call_command(
            "cl_index_parent_and_child_docs",
            search_type=SEARCH_TYPES.OPINION,
            queue="celery",
            pk_offset=0,
            document_type="child",
            testing_mode=True,
        )

        # Confirm Opinions are indexed.
        s = OpinionClusterDocument.search()
        s = s.query("parent_id", type="opinion", id=self.opinion_cluster_1.pk)
        self.assertEqual(
            s.count(), 4, msg="Wrong number of Opinions returned."
        )

        s = OpinionClusterDocument.search()
        s = s.query("parent_id", type="opinion", id=self.opinion_cluster_2.pk)
        self.assertEqual(
            s.count(), 1, msg="Wrong number of Opinions returned."
        )

        s = OpinionClusterDocument.search()
        s = s.query("parent_id", type="opinion", id=self.opinion_cluster_3.pk)
        self.assertEqual(
            s.count(), 1, msg="Wrong number of Opinions returned."
        )

    def test_opinions_indexing_missing_flag(self):
        """Confirm the command can properly index missing Opinions."""

        # Call cl_index_parent_and_child_docs command for Opinions.
        call_command(
            "cl_index_parent_and_child_docs",
            search_type=SEARCH_TYPES.OPINION,
            queue="celery",
            pk_offset=0,
            testing_mode=True,
        )

        # Remove an opinion and opinion cluster manually.
        OpinionClusterDocument.get(id=self.opinion_cluster_2.pk).delete(
            refresh=settings.ELASTICSEARCH_DSL_AUTO_REFRESH
        )
        OpinionClusterDocument.get(
            id=ES_CHILD_ID(self.opinion_2.pk).OPINION
        ).delete(refresh=settings.ELASTICSEARCH_DSL_AUTO_REFRESH)

        # Confirm clusters are indexed.
        s = OpinionClusterDocument.search()
        s = s.query(Q("match", cluster_child="opinion_cluster"))
        self.assertEqual(
            s.count(), 2, msg="Wrong number of Clusters returned."
        )
        # Confirm Opinions are indexed.
        s = OpinionClusterDocument.search()
        s = s.query(Q("match", cluster_child="opinion"))
        self.assertEqual(
            s.count(), 5, msg="Wrong number of Opinions returned."
        )

        # Call cl_index_parent_and_child_docs command for Opinions passing the
        # missing flag.
        call_command(
            "cl_index_parent_and_child_docs",
            search_type=SEARCH_TYPES.OPINION,
            queue="celery",
            pk_offset=0,
            document_type="child",
            missing=True,
            testing_mode=True,
        )
        call_command(
            "cl_index_parent_and_child_docs",
            search_type=SEARCH_TYPES.OPINION,
            queue="celery",
            pk_offset=0,
            document_type="parent",
            missing=True,
            testing_mode=True,
        )

        # Confirm clusters are indexed.
        s = OpinionClusterDocument.search()
        s = s.query(Q("match", cluster_child="opinion_cluster"))
        self.assertEqual(
            s.count(), 3, msg="Wrong number of Clusters returned."
        )
        # Confirm Opinions are indexed.
        s = OpinionClusterDocument.search()
        s = s.query(Q("match", cluster_child="opinion"))
        self.assertEqual(
            s.count(), 6, msg="Wrong number of Opinions returned."
        )


class EsOpinionsIndexingTest(
    CountESTasksTestCase, ESIndexTestCase, TransactionTestCase
):
    @classmethod
    def setUpClass(cls):
        super().setUpClass()
        cls.rebuild_index("search.OpinionCluster")

    def setUp(self):
        self.court_1 = CourtFactory(
            id="ca1",
            full_name="First Circuit",
            jurisdiction="F",
            citation_string="1st Cir.",
            url="http://www.ca1.uscourts.gov/",
        )
        self.court_2 = CourtFactory(
            id="test",
            full_name="Testing Supreme Court",
            jurisdiction="F",
            citation_string="Test",
            url="https://www.courtlistener.com/",
        )
        self.docket = DocketFactory.create(
            date_reargument_denied=datetime.date(2015, 8, 15),
            court_id=self.court_2.pk,
            case_name_full="case name full docket 1",
            date_argued=datetime.date(2015, 8, 16),
            case_name="case name docket 1",
            case_name_short="case name short docket 1",
            docket_number="docket number 1 005",
            slug="case-name",
            pacer_case_id="666666",
            blocked=False,
            source=Docket.HARVARD,
        )
        self.person = PersonFactory.create(
            gender="f",
            name_first="Judith",
            name_last="Sheindlin",
            date_dob=datetime.date(1942, 10, 21),
            date_dod=datetime.date(2020, 11, 25),
            date_granularity_dob="%Y-%m-%d",
            date_granularity_dod="%Y-%m-%d",
            name_middle="Susan",
            dob_city="Brookyln",
            dob_state="NY",
        )
        self.person_2 = PersonFactory.create()
        super().setUp()

    def test_remove_parent_child_objects_from_index(self) -> None:
        """Confirm join child objects are removed from the index when the
        parent objects is deleted.
        """
        cluster = OpinionClusterFactory.create(
            case_name_full="Paul Debbas v. Franklin",
            case_name_short="Debbas",
            syllabus="some rando syllabus",
            date_filed=datetime.date(2015, 8, 14),
            procedural_history="some rando history",
            source="C",
            case_name="Debbas v. Franklin",
            attorneys="a bunch of crooks!",
            slug="case-name-cluster",
            precedential_status="Errata",
            citation_count=4,
            docket=self.docket,
        )
        opinion_1 = OpinionFactory.create(
            extracted_by_ocr=False,
            author=self.person,
            plain_text="my plain text",
            cluster=cluster,
            local_path="test/search/opinion_doc1.doc",
            per_curiam=False,
            type=Opinion.COMBINED,
        )

        cluster_pk = cluster.pk
        opinion_pk = opinion_1.pk
        # Cluster instance is indexed.
        self.assertTrue(OpinionClusterDocument.exists(id=cluster_pk))
        # Opinion instance is indexed.
        self.assertTrue(
            OpinionDocument.exists(id=ES_CHILD_ID(opinion_pk).OPINION)
        )

        # Delete Cluster instance; it should be removed from the index along
        # with its child documents.
        cluster.delete()

        # Cluster document should be removed.
        self.assertFalse(OpinionClusterDocument.exists(id=cluster_pk))
        # Opinion document is removed.
        self.assertFalse(
            OpinionDocument.exists(id=ES_CHILD_ID(opinion_pk).OPINION)
        )

    def test_remove_nested_objects_from_index(self) -> None:
        """Confirm that child objects are removed from the index when they are
        deleted independently of their parent object
        """
        cluster = OpinionClusterFactory.create(
            case_name_full="Paul Debbas v. Franklin",
            case_name_short="Debbas",
            syllabus="some rando syllabus",
            date_filed=datetime.date(2015, 8, 14),
            procedural_history="some rando history",
            source="C",
            case_name="Debbas v. Franklin",
            attorneys="a bunch of crooks!",
            slug="case-name-cluster",
            precedential_status="Errata",
            citation_count=4,
            docket=self.docket,
        )
        opinion_1 = OpinionFactory.create(
            extracted_by_ocr=False,
            author=self.person,
            plain_text="my plain text",
            cluster=cluster,
            local_path="test/search/opinion_doc1.doc",
            per_curiam=False,
            type=Opinion.COMBINED,
        )

        cluster_pk = cluster.pk
        opinion_pk = opinion_1.pk

        # Delete pos_1 and education, keep the parent person instance.
        opinion_1.delete()

        # Opinion cluster instance still exists.
        self.assertTrue(OpinionClusterDocument.exists(id=cluster_pk))

        # Opinion object is removed
        self.assertFalse(
            OpinionDocument.exists(id=ES_CHILD_ID(opinion_pk).OPINION)
        )
        cluster.delete()

    def test_child_document_update_properly(self) -> None:
        """Confirm that child fields are properly update when changing DB records"""

        with mock.patch(
            "cl.lib.es_signal_processor.es_save_document.si",
            side_effect=lambda *args, **kwargs: self.count_task_calls(
                es_save_document, *args, **kwargs
            ),
        ):
            opinion_cluster = OpinionClusterFactory.create(
                case_name_full="Paul Debbas v. Franklin",
                case_name_short="Debbas",
                syllabus="some rando syllabus",
                date_filed=datetime.date(2015, 8, 14),
                procedural_history="some rando history",
                source="C",
                case_name="Debbas v. Franklin",
                attorneys="a bunch of crooks!",
                slug="case-name-cluster",
                precedential_status="Errata",
                citation_count=4,
                docket=self.docket,
            )
            opinion = OpinionFactory.create(
                extracted_by_ocr=False,
                author=self.person,
                plain_text="my plain text secret word for queries",
                cluster=opinion_cluster,
                local_path="test/search/opinion_doc.doc",
                per_curiam=False,
                type="020lead",
            )

        # Two es_save_document task should be called on creation, one for
        # opinion and one for opinion_cluster
        self.reset_and_assert_task_count(expected=2)

        with mock.patch(
            "cl.lib.es_signal_processor.update_es_document.delay",
            side_effect=lambda *args, **kwargs: self.count_task_calls(
                update_es_document, *args, **kwargs
            ),
        ):
            # Update the author field in the opinion record.
            opinion.author = self.person_2
            opinion.save()
        # One update_es_document task should be called on tracked field update.
        self.reset_and_assert_task_count(expected=1)

        # Update an opinion untracked field.
        with mock.patch(
            "cl.lib.es_signal_processor.update_es_document.delay",
            side_effect=lambda *args, **kwargs: self.count_task_calls(
                update_es_document, *args, **kwargs
            ),
        ):
            opinion.joined_by_str = "Joined Lorem"
            opinion.save()
        # update_es_document task shouldn't be called on save() for untracked
        # fields
        self.reset_and_assert_task_count(expected=0)

        es_doc = OpinionDocument.get(ES_CHILD_ID(opinion.pk).OPINION)
        self.assertEqual(es_doc.author_id, self.person_2.pk)

        # Update the type field in the opinion record.
        opinion.type = Opinion.COMBINED
        opinion.save()

        es_doc = OpinionDocument.get(ES_CHILD_ID(opinion.pk).OPINION)
        self.assertEqual(es_doc.type, o_type_index_map.get(Opinion.COMBINED))
        self.assertEqual(es_doc.type_text, "Combined Opinion")

        # Update the per_curiam field in the opinion record.
        opinion.per_curiam = True
        opinion.save()

        es_doc = OpinionDocument.get(ES_CHILD_ID(opinion.pk).OPINION)
        self.assertEqual(es_doc.per_curiam, True)

        # Update the text field in the opinion record.
        opinion.plain_text = "This is a test"
        opinion.save()

        es_doc = OpinionDocument.get(ES_CHILD_ID(opinion.pk).OPINION)
        self.assertEqual(es_doc.text, "This is a test")

        # Update cites field in the opinion record.
        person_2 = PersonFactory.create(
            gender="f",
            name_first="Judith",
            name_last="Sheindlin",
            date_dob=datetime.date(1942, 10, 21),
            date_dod=datetime.date(2020, 11, 25),
            date_granularity_dob="%Y-%m-%d",
            date_granularity_dod="%Y-%m-%d",
            name_middle="Susan",
            dob_city="Brookyln",
            dob_state="NY",
        )
        opinion_2 = OpinionFactory.create(
            extracted_by_ocr=False,
            author=person_2,
            plain_text="my plain text secret word for queries",
            cluster=opinion_cluster,
            local_path="test/search/opinion_wpd.wpd",
            per_curiam=False,
            type=Opinion.COMBINED,
        )
        opinion_cluster_2 = OpinionClusterFactory.create(
            precedential_status="Errata",
            citation_count=5,
            docket=self.docket,
        )

        opinion_3 = OpinionFactory.create(
            extracted_by_ocr=False,
            author=person_2,
            plain_text="my plain text secret word for queries",
            cluster=opinion_cluster_2,
            local_path="test/search/opinion_wpd.wpd",
            per_curiam=False,
            type=Opinion.COMBINED,
        )

        with mock.patch(
            "cl.lib.es_signal_processor.update_es_document.delay",
            side_effect=lambda *args, **kwargs: self.count_task_calls(
                update_es_document, *args, **kwargs
            ),
        ):
            # Add OpinionsCited using save() as in add_manual_citations command
            cite = OpinionsCited(
                citing_opinion_id=opinion.pk,
                cited_opinion_id=opinion_2.pk,
            )
            cite.save()
        # One update_es_document task should be called tracked field update.
        self.reset_and_assert_task_count(expected=1)
        es_doc = OpinionDocument.get(ES_CHILD_ID(opinion.pk).OPINION)
        self.assertEqual(es_doc.cites, [opinion_2.pk])

        with mock.patch(
            "cl.lib.es_signal_processor.update_es_document.delay",
            side_effect=lambda *args, **kwargs: self.count_task_calls(
                update_es_document, *args, **kwargs
            ),
        ):
            # Add OpinionsCited using bulk_create as in store_opinion_citations_and_update_parentheticals
            cite_2 = OpinionsCited(
                citing_opinion_id=opinion.pk,
                cited_opinion_id=opinion_3.pk,
            )
            OpinionsCited.objects.bulk_create([cite_2])

            # Increase the citation_count for multiple cluster using update()
            opinion_clusters_to_update = OpinionCluster.objects.filter(
                pk__in=[opinion_cluster.pk, opinion_cluster_2.pk]
            )
            opinion_clusters_to_update.update(
                citation_count=F("citation_count") + 1
            )
            cluster_ids_to_update = list(
                opinion_clusters_to_update.values_list("id", flat=True)
            )

        # No update_es_document task should be called on bulk creation or update
        self.reset_and_assert_task_count(expected=0)

        # Update changes in ES using index_related_cites_fields
        index_related_cites_fields.delay(
            OpinionsCited.__name__, opinion.pk, cluster_ids_to_update
        )

        # Confirm the cites and citeCount fields were properly updated in the
        # different documents.
        es_doc = OpinionDocument.get(ES_CHILD_ID(opinion.pk).OPINION)
        for cite in opinion.opinions_cited.all():
            self.assertIn(cite.pk, es_doc.cites)
        self.assertEqual(es_doc.citeCount, 5)

        es_doc_2 = OpinionDocument.get(ES_CHILD_ID(opinion_2.pk).OPINION)
        self.assertEqual(es_doc_2.citeCount, 5)
        es_doc_3 = OpinionDocument.get(ES_CHILD_ID(opinion_3.pk).OPINION)
        self.assertEqual(es_doc_3.citeCount, 6)

        cluster_1 = OpinionClusterDocument.get(opinion_cluster.pk)
        self.assertEqual(cluster_1.citeCount, 5)
        cluster_2 = OpinionClusterDocument.get(opinion_cluster_2.pk)
        self.assertEqual(cluster_2.citeCount, 6)

        # Update joined_by field in the opinion record.
        person_3 = PersonFactory.create(
            gender="f",
            name_first="Sheindlin",
            name_last="Judith",
            date_dob=datetime.date(1945, 11, 20),
            date_granularity_dob="%Y-%m-%d",
            name_middle="Olivia",
            dob_city="Queens",
            dob_state="NY",
        )
        opinion.joined_by.add(person_3)

        es_doc = OpinionDocument.get(ES_CHILD_ID(opinion.pk).OPINION)
        for judge in opinion.joined_by.all():
            self.assertIn(judge.pk, es_doc.joined_by_ids)

        opinion.delete()

    def test_parent_document_update_fields_properly(self) -> None:
        """Confirm that parent fields are properly update when changing DB records"""
        docket = DocketFactory(court_id=self.court_2.pk, source=Docket.HARVARD)
        opinion_cluster = OpinionClusterFactory.create(
            case_name_full="Paul test v. Franklin",
            case_name_short="Debbas",
            syllabus="some rando syllabus",
            date_filed=datetime.date(2015, 8, 14),
            procedural_history="some rando history",
            source="C",
            case_name="Debbas v. Franklin",
            attorneys="a bunch of crooks!",
            slug="case-name-cluster",
            precedential_status="Errata",
            citation_count=4,
            docket=docket,
        )

        with mock.patch(
            "cl.lib.es_signal_processor.update_es_document.delay",
            side_effect=lambda *args, **kwargs: self.count_task_calls(
                update_es_document, *args, **kwargs
            ),
        ):
            # Update the court field in the docket record.
            docket.court = self.court_1
            docket.save()
        # update_es_document task should be called 1 on tracked fields update
        self.reset_and_assert_task_count(expected=1)

        es_doc = OpinionClusterDocument.get(opinion_cluster.pk)
        self.assertEqual(es_doc.court_exact, "ca1")

        # Update a opinion_cluster untracked field.
        with mock.patch(
            "cl.lib.es_signal_processor.update_es_document.delay",
            side_effect=lambda *args, **kwargs: self.count_task_calls(
                update_es_document, *args, **kwargs
            ),
        ):
            opinion_cluster.other_dates = "January 12"
            opinion_cluster.save()
        # update_es_document task shouldn't be called on save() for untracked
        # fields
        self.reset_and_assert_task_count(expected=0)

        # Update the absolute_url field in the cluster record.
        opinion_cluster.case_name = "Debbas v. test"
        opinion_cluster.save()

        es_doc = OpinionClusterDocument.get(opinion_cluster.pk)
        self.assertEqual(
            es_doc.absolute_url,
            f"/opinion/{opinion_cluster.pk}/debbas-v-test/",
        )

        # Add a new non participating judge to the cluster record.
        person_3 = PersonFactory.create(
            gender="f",
            name_first="Sheindlin",
            name_last="Judith",
            date_dob=datetime.date(1945, 11, 20),
            date_granularity_dob="%Y-%m-%d",
            name_middle="Olivia",
            dob_city="Queens",
            dob_state="NY",
        )
        opinion_cluster.non_participating_judges.add(person_3)

        es_doc = OpinionClusterDocument.get(opinion_cluster.pk)
        self.assertIn(person_3.pk, es_doc.non_participating_judge_ids)

        # Update the source field in the cluster record.
        opinion_cluster.source = "ZLCR"
        opinion_cluster.save()

        es_doc = OpinionClusterDocument.get(opinion_cluster.pk)
        self.assertEqual(es_doc.source, "ZLCR")

        docket.delete()
        opinion_cluster.delete()

    def test_update_shared_fields_related_documents(self) -> None:
        """Confirm that related document are properly update using bulk approach"""
        docket = DocketFactory(court_id=self.court_2.pk, source=Docket.HARVARD)
        opinion_cluster = OpinionClusterFactory.create(
            case_name_full="Paul test v. Franklin",
            case_name_short="Debbas",
            syllabus="some rando syllabus",
            date_filed=datetime.date(2015, 8, 14),
            procedural_history="some rando history",
            source="C",
            case_name="Debbas v. Franklin",
            attorneys="a bunch of crooks!",
            slug="case-name-cluster",
            precedential_status="Errata",
            citation_count=4,
            docket=docket,
        )
        opinion = OpinionFactory.create(
            extracted_by_ocr=False,
            author=self.person,
            plain_text="my plain text secret word for queries",
            cluster=opinion_cluster,
            local_path="test/search/opinion_doc.doc",
            per_curiam=False,
            type="020lead",
        )

        with mock.patch(
            "cl.lib.es_signal_processor.update_es_document.delay",
            side_effect=lambda *args, **kwargs: self.count_task_calls(
                update_es_document, *args, **kwargs
            ),
        ):
            # update docket number in parent document
            docket.docket_number = "005"
            docket.save()

        # 1 update_es_document task should be called on tracked field update,
        # exclusively for updating the OpinionClusterDocument. Since the docket
        # is not from RECAP, it should not be updated in ES.
        self.reset_and_assert_task_count(expected=1)
        cluster_doc = OpinionClusterDocument.get(opinion_cluster.pk)
        opinion_doc = OpinionDocument.get(ES_CHILD_ID(opinion.pk).OPINION)
        self.assertEqual(cluster_doc.docketNumber, "005")
        self.assertEqual(opinion_doc.docketNumber, "005")
        self.assertEqual(
            cluster_doc.date_created, opinion_cluster.date_created
        )
        self.assertEqual(opinion_doc.date_created, opinion.date_created)

        with mock.patch(
            "cl.lib.es_signal_processor.update_children_docs_by_query.delay",
            side_effect=lambda *args, **kwargs: self.count_task_calls(
                update_children_docs_by_query, *args, **kwargs
            ),
        ):
            # update docket number in parent document
            docket.docket_number = "006"
            docket.save()

        # 1 update_children_docs_by_query task should be called on tracked
        # field update.
        self.reset_and_assert_task_count(expected=1)
        cluster_doc = OpinionClusterDocument.get(opinion_cluster.pk)
        opinion_doc = OpinionDocument.get(ES_CHILD_ID(opinion.pk).OPINION)
        self.assertEqual(cluster_doc.docketNumber, "006")
        self.assertEqual(opinion_doc.docketNumber, "006")

        # update the case name in the opinion cluster record
        opinion_cluster.case_name = "Debbas v. Franklin2"
        opinion_cluster.save()

        cluster_doc = OpinionClusterDocument.get(opinion_cluster.pk)
        opinion_doc = OpinionDocument.get(ES_CHILD_ID(opinion.pk).OPINION)
        self.assertEqual(cluster_doc.caseName, "Debbas v. Franklin2")
        self.assertEqual(opinion_doc.caseName, "Debbas v. Franklin2")
        self.assertEqual(
            cluster_doc.absolute_url,
            opinion_cluster.get_absolute_url(),
        )
        self.assertEqual(
            opinion_doc.absolute_url,
            opinion_cluster.get_absolute_url(),
        )

        opinion_cluster.case_name = ""
        opinion_cluster.case_name_full = "Franklin v. Debbas"
        opinion_cluster.case_name_short = "Franklin"
        opinion_cluster.save()

        cluster_doc = OpinionClusterDocument.get(opinion_cluster.pk)
        opinion_doc = OpinionDocument.get(ES_CHILD_ID(opinion.pk).OPINION)
        self.assertEqual(cluster_doc.caseName, "Franklin v. Debbas")
        self.assertEqual(cluster_doc.caseNameFull, "Franklin v. Debbas")
        self.assertEqual(opinion_doc.caseName, "Franklin v. Debbas")
        self.assertEqual(opinion_doc.caseNameFull, "Franklin v. Debbas")

        opinion_cluster.case_name_full = ""
        opinion_cluster.case_name_short = "Franklin50"
        opinion_cluster.save()

        cluster_doc = OpinionClusterDocument.get(opinion_cluster.pk)
        opinion_doc = OpinionDocument.get(ES_CHILD_ID(opinion.pk).OPINION)
        self.assertEqual(cluster_doc.caseName, "Franklin50")
        self.assertEqual(opinion_doc.caseName, "Franklin50")

        # update the attorneys field in the cluster record
        opinion_cluster.judges = "first judge, second judge"
        opinion_cluster.save()

        cluster_doc = OpinionClusterDocument.get(opinion_cluster.pk)
        opinion_doc = OpinionDocument.get(ES_CHILD_ID(opinion.pk).OPINION)
        self.assertEqual(cluster_doc.judge, "first judge, second judge")
        self.assertEqual(opinion_doc.judge, "first judge, second judge")

        # update the attorneys field in the cluster record
        opinion_cluster.attorneys = "first attorney, second attorney"
        opinion_cluster.save()

        cluster_doc = OpinionClusterDocument.get(opinion_cluster.pk)
        opinion_doc = OpinionDocument.get(ES_CHILD_ID(opinion.pk).OPINION)
        self.assertEqual(
            cluster_doc.attorney, "first attorney, second attorney"
        )
        self.assertEqual(
            opinion_doc.attorney, "first attorney, second attorney"
        )

        # update the nature_of_suit field in the cluster record
        opinion_cluster.nature_of_suit = "test nature"
        opinion_cluster.save()

        cluster_doc = OpinionClusterDocument.get(opinion_cluster.pk)
        opinion_doc = OpinionDocument.get(ES_CHILD_ID(opinion.pk).OPINION)
        self.assertEqual(cluster_doc.suitNature, "test nature")
        self.assertEqual(opinion_doc.suitNature, "test nature")

        # update the precedential_status field in the cluster record
        opinion_cluster.precedential_status = "Separate"
        opinion_cluster.save()

        cluster_doc = OpinionClusterDocument.get(opinion_cluster.pk)
        opinion_doc = OpinionDocument.get(ES_CHILD_ID(opinion.pk).OPINION)
        self.assertEqual(cluster_doc.status, "Separate")
        self.assertEqual(opinion_doc.status, "Separate")

        # update the procedural_history field in the cluster record
        opinion_cluster.procedural_history = "random history"
        opinion_cluster.save()

        cluster_doc = OpinionClusterDocument.get(opinion_cluster.pk)
        opinion_doc = OpinionDocument.get(ES_CHILD_ID(opinion.pk).OPINION)
        self.assertEqual(cluster_doc.procedural_history, "random history")
        self.assertEqual(opinion_doc.procedural_history, "random history")

        # update the posture in the opinion cluster record
        opinion_cluster.posture = "random procedural posture"
        opinion_cluster.save()

        cluster_doc = OpinionClusterDocument.get(opinion_cluster.pk)
        opinion_doc = OpinionDocument.get(ES_CHILD_ID(opinion.pk).OPINION)
        self.assertEqual(cluster_doc.posture, "random procedural posture")
        self.assertEqual(opinion_doc.posture, "random procedural posture")

        # update the syllabus in the opinion cluster record
        opinion_cluster.syllabus = "random text for test"
        opinion_cluster.save()

        cluster_doc = OpinionClusterDocument.get(opinion_cluster.pk)
        opinion_doc = OpinionDocument.get(ES_CHILD_ID(opinion.pk).OPINION)
        self.assertEqual(cluster_doc.syllabus, "random text for test")
        self.assertEqual(opinion_doc.syllabus, "random text for test")

        # Update the scdb_id field in the cluster record.
        opinion_cluster.scdb_id = "test"
        opinion_cluster.save()

        cluster_doc = OpinionClusterDocument.get(opinion_cluster.pk)
        opinion_doc = OpinionDocument.get(ES_CHILD_ID(opinion.pk).OPINION)
        self.assertEqual(cluster_doc.scdb_id, "test")
        self.assertEqual(opinion_doc.scdb_id, "test")

        # Add a new judge to the cluster record.
        opinion_cluster.panel.add(self.person)

        cluster_doc = OpinionClusterDocument.get(opinion_cluster.pk)
        opinion_doc = OpinionDocument.get(ES_CHILD_ID(opinion.pk).OPINION)
        self.assertIn(self.person.pk, cluster_doc.panel_ids)
        self.assertIn(self.person.pk, opinion_doc.panel_ids)

        # Add a new opinion to the cluster record.
        opinion_1 = OpinionFactory.create(
            extracted_by_ocr=False,
            plain_text="my plain text secret word for queries",
            cluster=opinion_cluster,
            type="020lead",
        )

        cluster_doc = OpinionClusterDocument.get(opinion_cluster.pk)
        opinion_doc = OpinionDocument.get(ES_CHILD_ID(opinion.pk).OPINION)
        self.assertIn(opinion_1.pk, cluster_doc.sibling_ids)
        self.assertIn(opinion_1.pk, opinion_doc.sibling_ids)
        self.assertIn(opinion.pk, opinion_doc.sibling_ids)
        opinion_1_doc = OpinionDocument.get(ES_CHILD_ID(opinion_1.pk).OPINION)
        self.assertIn(opinion_1.pk, opinion_1_doc.sibling_ids)
        self.assertIn(opinion.pk, opinion_1_doc.sibling_ids)

        opinion_2 = OpinionFactory.create(
            extracted_by_ocr=False,
            plain_text="my plain text secret word for queries",
            cluster=opinion_cluster,
            type=Opinion.COMBINED,
        )
        opinion_2.save()

        cluster_doc = OpinionClusterDocument.get(opinion_cluster.pk)
        opinion_doc = OpinionDocument.get(ES_CHILD_ID(opinion.pk).OPINION)
        self.assertIn(opinion_2.pk, cluster_doc.sibling_ids)
        self.assertIn(opinion_2.pk, opinion_doc.sibling_ids)

        # Add lexis citation to the cluster
        lexis_citation = CitationWithParentsFactory.create(
            volume=10,
            reporter="Yeates",
            page="4",
            type=6,
            cluster=opinion_cluster,
        )

        lexis_citation_str = str(lexis_citation)
        cluster_doc = OpinionClusterDocument.get(opinion_cluster.pk)
        opinion_doc = OpinionDocument.get(ES_CHILD_ID(opinion.pk).OPINION)
        self.assertEqual(cluster_doc.lexisCite, lexis_citation_str)
        self.assertEqual(opinion_doc.lexisCite, lexis_citation_str)

        # Remove lexis citation from the db
        lexis_citation.delete()

        cluster_doc = OpinionClusterDocument.get(opinion_cluster.pk)
        opinion_doc = OpinionDocument.get(ES_CHILD_ID(opinion.pk).OPINION)
        self.assertNotEqual(cluster_doc.lexisCite, lexis_citation_str)
        self.assertNotEqual(opinion_doc.lexisCite, lexis_citation_str)

        # Add neutral citation to the cluster
        neutral_citation = CitationWithParentsFactory.create(
            volume=16,
            reporter="Yeates",
            page="58",
            type=8,
            cluster=opinion_cluster,
        )

        neutral_citation_str = str(neutral_citation)
        cluster_doc = OpinionClusterDocument.get(opinion_cluster.pk)
        opinion_doc = OpinionDocument.get(ES_CHILD_ID(opinion.pk).OPINION)
        self.assertEqual(cluster_doc.neutralCite, neutral_citation_str)
        self.assertEqual(opinion_doc.neutralCite, neutral_citation_str)

        # Remove neutral citation from the db
        neutral_citation.delete()

        cluster_doc = OpinionClusterDocument.get(opinion_cluster.pk)
        opinion_doc = OpinionDocument.get(ES_CHILD_ID(opinion.pk).OPINION)
        self.assertNotEqual(cluster_doc.neutralCite, neutral_citation_str)
        self.assertNotEqual(opinion_doc.neutralCite, neutral_citation_str)

        # Update the cite_count field in the cluster record.
        opinion_clusters_to_update = OpinionCluster.objects.filter(
            pk=opinion_cluster.pk
        )
        opinion_clusters_to_update.update(
            citation_count=F("citation_count") + 1
        )
        cluster_ids_to_update = list(
            opinion_clusters_to_update.values_list("id", flat=True)
        )

        index_related_cites_fields.delay(
            OpinionsCited.__name__, opinion.pk, cluster_ids_to_update
        )
        cluster_doc = OpinionClusterDocument.get(opinion_cluster.pk)
        opinion_doc = OpinionDocument.get(ES_CHILD_ID(opinion.pk).OPINION)
        self.assertEqual(cluster_doc.citeCount, 5)
        self.assertEqual(opinion_doc.citeCount, 5)

        # Confirm a Opinion is indexed if it doesn't exist in the
        # index on a tracked field update.
        # Clean the OpinionsCluster index.
        self.delete_index("search.OpinionCluster")
        self.create_index("search.OpinionCluster")

        # Index OpinionCluster
        opinion_cluster.citation_count = 5
        opinion_cluster.save()

        self.assertFalse(
            OpinionClusterDocument.exists(id=ES_CHILD_ID(opinion.pk).OPINION)
        )
        # Opinion Document creation on update.
        opinion.plain_text = "Lorem ipsum dolor."
        opinion.save()

        opinion_doc = OpinionClusterDocument.get(
            id=ES_CHILD_ID(opinion.pk).OPINION
        )
        self.assertEqual(opinion_doc.text, "Lorem ipsum dolor.")
        self.assertEqual(
            opinion_doc.cluster_child["parent"], opinion_cluster.pk
        )

        docket.delete()
        opinion_cluster.delete()

    def test_remove_control_chars_on_text_indexing(self) -> None:
        """Confirm control chars are removed at indexing time."""

        o_c = OpinionClusterFactory.create(
            case_name_full="Testing v. Cluster",
            date_filed=datetime.date(2034, 8, 14),
            slug="case-name-cluster",
            precedential_status="Errata",
            docket=self.docket,
        )
        o = OpinionFactory.create(
            author=self.person,
            plain_text="Lorem ipsum control chars \x07\x08\x0B.",
            cluster=o_c,
            type="020lead",
        )
        o_2 = OpinionFactory.create(
            author=self.person,
            html="<p>Lorem html ipsum control chars \x07\x08\x0B.</p>",
            cluster=o_c,
            type="020lead",
        )

        o_doc = OpinionDocument.get(id=ES_CHILD_ID(o.pk).OPINION)
        self.assertEqual(o_doc.text, "Lorem ipsum control chars .")
        o_2_doc = OpinionDocument.get(id=ES_CHILD_ID(o_2.pk).OPINION)
        self.assertEqual(o_2_doc.text, "Lorem html ipsum control chars .")
        o_c.docket.delete()


class OpinionFeedTest(
    ESIndexTestCase, CourtTestCase, PeopleTestCase, SearchTestCase, TestCase
):
    """Tests for Opinion Search Feed"""

    def setUp(self) -> None:
        self.good_item = {
            "title": "Opinion Title",
            "court": "SCOTUS",
            "absolute_url": "http://absolute_url",
            "caseName": "Case Name",
            "status": "Precedential",
            "dateFiled": datetime.date(2015, 12, 25),
            "local_path": "txt/2015/12/28/opinion_text.txt",
        }
        self.zero_item = self.good_item.copy()
        self.zero_item.update(
            {"local_path": "txt/2015/12/28/opinion_text_bad.junk"}
        )
        self.bad_item = self.good_item.copy()
        self.bad_item.update(
            {"local_path": "asdfasdfasdfasdfasdfasdfasdfasdfasdjkfasdf"}
        )
        self.pdf_item = self.good_item.copy()
        self.pdf_item.update(
            {
                "local_path": "pdf/2013/06/12/"
                + "in_re_motion_for_consent_to_disclosure_of_court_records.pdf"
            }
        )
        self.null_item = self.good_item.copy()
        self.null_item.update({"local_path": None})
        self.feed = JurisdictionFeed()
        super().setUp()

    @classmethod
    def setUpTestData(cls) -> None:
        cls.rebuild_index("search.OpinionCluster")
        super().setUpTestData()
        court = CourtFactory(
            id="canb",
            jurisdiction="FB",
            full_name="court of the Medical Worries",
        )
        OpinionClusterFactoryWithChildrenAndParents(
            date_filed=datetime.date(2020, 8, 15),
            docket=DocketFactory(
                court=court, docket_number="123456", source=Docket.HARVARD
            ),
            precedential_status=PRECEDENTIAL_STATUS.PUBLISHED,
            syllabus="some rando syllabus",
            procedural_history="some rando history",
            source="C",
            judges="",
            attorneys="a bunch of crooks!",
            citation_count=1,
            scdb_votes_minority=3,
            scdb_votes_majority=6,
        )
        call_command(
            "cl_index_parent_and_child_docs",
            search_type=SEARCH_TYPES.OPINION,
            queue="celery",
            pk_offset=0,
            testing_mode=True,
        )

    def test_do_opinion_search_feed_have_content(self) -> None:
        """Can we make an Opinion Search Feed?"""

        # Text query case.
        params = {
            "q": "docket number",
            "type": SEARCH_TYPES.OPINION,
        }
        response = self.client.get(
            reverse("search_feed", args=["search"]),
            params,
        )
        self.assertEqual(
            200, response.status_code, msg="Did not get a 200 OK status code."
        )
        namespaces = {"atom": "http://www.w3.org/2005/Atom"}
        node_tests = (
            ("//atom:feed/atom:title", 1),
            ("//atom:feed/atom:link", 2),
            ("//atom:entry", 2),
            ("//atom:entry/atom:title", 2),
            ("//atom:entry/atom:link", 2),
            ("//atom:entry/atom:published", 2),
            ("//atom:entry/atom:author/atom:name", 2),
            ("//atom:entry/atom:id", 2),
            ("//atom:entry/atom:summary", 2),
        )
        xml_tree = self.assert_es_feed_content(
            node_tests, response, namespaces
        )

        # Confirm items are ordered by date_filed desc
        published_format = "%Y-%m-%dT%H:%M:%S%z"
        first_item_published_str = str(
            xml_tree.xpath(
                "//atom:entry[1]/atom:published", namespaces=namespaces
            )[0].text
            # type: ignore
        )
        second_item_published_str = str(
            xml_tree.xpath(
                "//atom:entry[2]/atom:published", namespaces=namespaces
            )[0].text
            # type: ignore
        )
        first_item_published_dt = datetime.datetime.strptime(
            first_item_published_str, published_format
        )
        second_item_published_dt = datetime.datetime.strptime(
            second_item_published_str, published_format
        )
        self.assertGreater(
            first_item_published_dt,
            second_item_published_dt,
            msg="The first item should be newer than the second item.",
        )
        # Filter case.
        params = {
            "court": self.court_1.pk,
            "type": SEARCH_TYPES.OPINION,
        }
        response = self.client.get(
            reverse("search_feed", args=["search"]),
            params,
        )
        self.assertEqual(
            200, response.status_code, msg="Did not get a 200 OK status code."
        )
        node_tests = (
            ("//atom:feed/atom:title", 1),
            ("//atom:feed/atom:link", 2),
            ("//atom:entry", 1),
            ("//atom:entry/atom:title", 1),
            ("//atom:entry/atom:link", 1),
            ("//atom:entry/atom:published", 1),
            ("//atom:entry/atom:author/atom:name", 1),
            ("//atom:entry/atom:id", 1),
            ("//atom:entry/atom:summary", 1),
        )
        self.assert_es_feed_content(node_tests, response, namespaces)

        # Match all case.
        params = {
            "type": SEARCH_TYPES.OPINION,
        }
        response = self.client.get(
            reverse("search_feed", args=["search"]),
            params,
        )
        self.assertEqual(
            200, response.status_code, msg="Did not get a 200 OK status code."
        )
        node_tests = (
            ("//atom:feed/atom:title", 1),
            ("//atom:feed/atom:link", 2),
            ("//atom:entry", 3),
            ("//atom:entry/atom:title", 3),
            ("//atom:entry/atom:link", 3),
            ("//atom:entry/atom:published", 3),
            ("//atom:entry/atom:author/atom:name", 3),
            ("//atom:entry/atom:id", 3),
            ("//atom:entry/atom:summary", 3),
        )
        self.assert_es_feed_content(node_tests, response, namespaces)

    async def test_jurisdiction_feed(self) -> None:
        """Can we simply load the jurisdiction feed?"""
        response = await self.async_client.get(
            reverse("jurisdiction_feed", kwargs={"court": "test"})
        )
        self.assertEqual(
            200,
            response.status_code,
            msg="Did not get 200 OK status code for jurisdiction feed",
        )
        namespaces = {"atom": "http://www.w3.org/2005/Atom"}
        node_tests = (
            ("//atom:feed/atom:entry", 5),
            ("//atom:feed/atom:entry/atom:title", 5),
            ("//atom:entry/atom:link", 10),
            ("//atom:entry/atom:published", 5),
            ("//atom:entry/atom:author/atom:name", 5),
            ("//atom:entry/atom:id", 5),
            ("//atom:entry/atom:summary", 5),
        )
        self.assert_es_feed_content(node_tests, response, namespaces)

    async def test_all_jurisdiction_feed(self) -> None:
        """Can we simply load the jurisdiction feed?"""
        response = await self.async_client.get(
            reverse("all_jurisdictions_feed")
        )
        self.assertEqual(
            200,
            response.status_code,
            msg="Did not get 200 OK status code for jurisdiction feed",
        )
        namespaces = {"atom": "http://www.w3.org/2005/Atom"}
        node_tests = (
            ("//atom:feed/atom:entry", 7),
            ("//atom:feed/atom:entry/atom:title", 7),
            ("//atom:entry/atom:link", 14),
            ("//atom:entry/atom:published", 7),
            ("//atom:entry/atom:author/atom:name", 7),
            ("//atom:entry/atom:id", 7),
            ("//atom:entry/atom:summary", 7),
        )
        self.assert_es_feed_content(node_tests, response, namespaces)

    def test_item_enclosure_mime_type(self) -> None:
        """Does the mime type detection work correctly?"""
        self.assertEqual(
            self.feed.item_enclosure_mime_type(self.good_item), "text/plain"
        )

    def test_item_enclosure_mime_type_handles_bogus_files(self) -> None:
        """
        Does the mime type detection safely return a good default value when
        given a file it can't detect the mime type for?
        """
        self.assertEqual(
            self.feed.item_enclosure_mime_type(self.zero_item),
            "application/octet-stream",
        )
        self.assertEqual(
            self.feed.item_enclosure_mime_type(self.bad_item),
            "application/octet-stream",
        )

    def test_feed_renders_with_item_without_file_path(self) -> None:
        """
        For Opinions without local_path attributes (that is they don't have a
        corresponding original PDF/txt/doc file) can we render the feed without
        the enclosures
        """
        fake_results = [self.null_item]

        class FakeFeed(JurisdictionFeed):
            link = "http://localhost"

            def items(self, obj):
                return fake_results

        request = HttpRequest()
        request.user = AnonymousUser()
        request.path = "/feed"
        try:
            feed = FakeFeed().get_feed(self.court_2, request)
            xml = feed.writeString("utf-8")
            self.assertIn(
                'feed xml:lang="en-us" xmlns="http://www.w3.org/2005/Atom',
                xml,
            )
        except Exception as e:
            self.fail(f"Could not call get_feed(): {e}")

    def test_cleanup_control_characters_for_xml_rendering(self) -> None:
        """Can we clean up control characters in the text for a proper XML
        rendering?
        """
        with mock.patch(
            "cl.search.documents.escape",
            return_value="Lorem ipsum control chars \x07\x08\x0B.",
        ), self.captureOnCommitCallbacks(execute=True):
            court = CourtFactory(
                id="ca1_test",
                jurisdiction="FB",
            )
            o_c = OpinionClusterFactoryWithChildrenAndParents(
                date_filed=datetime.date(2020, 8, 15),
                docket=DocketFactory(
                    court=court, docket_number="123456", source=Docket.HARVARD
                ),
                precedential_status=PRECEDENTIAL_STATUS.PUBLISHED,
                syllabus="some rando syllabus",
                sub_opinions=RelatedFactory(
                    OpinionWithChildrenFactory,
                    factory_related_name="cluster",
                    plain_text="Lorem ipsum control chars \x07\x08\x0B.",
                ),
            )

        # Opinions Search Feed
        params = {
            "q": "Lorem ipsum control chars",
            "type": SEARCH_TYPES.OPINION,
        }
        response = self.client.get(
            reverse("search_feed", args=["search"]),
            params,
        )
        self.assertEqual(
            200, response.status_code, msg="Did not get a 200 OK status code."
        )
        xml_tree = etree.fromstring(response.content)
        namespaces = {"atom": "http://www.w3.org/2005/Atom"}
        entry_summary = "//atom:entry/atom:summary"

        # Confirm the summary is properly rendered without control chars.
        # And without highlighting
        expected_summary = "Lorem ipsum control chars ."
        actual_summary = xml_tree.xpath(entry_summary, namespaces=namespaces)[
            0
        ].text
        self.assertIn(expected_summary, actual_summary)

        # Jurisdiction Feed
        response = self.client.get(
            reverse("jurisdiction_feed", kwargs={"court": court.pk})
        )
        self.assertEqual(
            200, response.status_code, msg="Did not get a 200 OK status code."
        )
        xml_tree = etree.fromstring(response.content)
        namespaces = {"atom": "http://www.w3.org/2005/Atom"}
        entry_summary = "//atom:entry/atom:summary"

        # Confirm the summary is properly rendered without control chars.
        # And without highlighting
        expected_summary = "Lorem ipsum control chars ."
        actual_summary = xml_tree.xpath(entry_summary, namespaces=namespaces)[
            0
        ].text
        self.assertIn(expected_summary, actual_summary)

        with self.captureOnCommitCallbacks(execute=True):
            o_c.delete()

    def test_catch_es_errors(self) -> None:
        """Can we catch es errors and just render an empy feed?"""

        # Bad syntax error.
        params = {
            "q": "Leave /:",
            "type": SEARCH_TYPES.OPINION,
        }
        response = self.client.get(
            reverse("search_feed", args=["search"]),
            params,
        )
        self.assertEqual(
            400, response.status_code, msg="Did not get a 400 OK status code."
        )
        self.assertEqual(
            "Invalid search syntax. Please check your request and try again.",
            response.content.decode(),
        )
        # Unbalanced parentheses
        params = {
            "q": "(Leave ",
            "type": SEARCH_TYPES.OPINION,
        }
        response = self.client.get(
            reverse("search_feed", args=["search"]),
            params,
        )
        self.assertEqual(
            400, response.status_code, msg="Did not get a 400 OK status code."
        )
        self.assertEqual(
            "Invalid search syntax. Please check your request and try again.",
            response.content.decode(),
        )<|MERGE_RESOLUTION|>--- conflicted
+++ resolved
@@ -2377,19 +2377,15 @@
         ]
         recommendations_expected = [
             (
-<<<<<<< HEAD
-                f"/opinion/{self.opinion_cluster_1.pk}/{self.opinion_cluster_1.slug}/?",
+                f"/opinion/{self.opinion_cluster_1.pk}/{self.opinion_cluster_1.slug}/",
                 "Debbas v. Franklin",
             ),
             (
-                f"/opinion/{self.opinion_cluster_2.pk}/{self.opinion_cluster_2.slug}/?",
-=======
                 f"/opinion/{self.opinion_cluster_2.pk}/{self.opinion_cluster_2.slug}/",
->>>>>>> ece5ea5b
                 "Howard v. Honda",
             ),
             (
-                f"/opinion/{self.cluster_4.pk}/{self.cluster_4.slug}/?",
+                f"/opinion/{self.cluster_4.pk}/{self.cluster_4.slug}/",
                 "Voutila v. Bonvini",
             ),
         ]
@@ -2429,15 +2425,11 @@
                 "Howard v. Honda",
             ),
             (
-<<<<<<< HEAD
-                f"/opinion/{self.cluster_4.pk}/{self.cluster_4.slug}/?",
+                f"/opinion/{self.cluster_4.pk}/{self.cluster_4.slug}/",
                 "Voutila v. Bonvini",
             ),
             (
-                f"/opinion/{self.opinion_cluster_3.pk}/{self.opinion_cluster_3.slug}/?",
-=======
                 f"/opinion/{self.opinion_cluster_3.pk}/{self.opinion_cluster_3.slug}/",
->>>>>>> ece5ea5b
                 "case name cluster 3",
             ),
         ]
