--- conflicted
+++ resolved
@@ -65,10 +65,7 @@
     OpinionClusterFactory,
     OpinionClusterFactoryWithChildrenAndParents,
     OpinionFactory,
-<<<<<<< HEAD
     OpinionsCitedWithParentsFactory,
-=======
->>>>>>> 3c99cef3
     OpinionWithChildrenFactory,
     OpinionWithParentsFactory,
     RECAPDocumentFactory,
