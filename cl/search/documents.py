from datetime import datetime

from django.http import QueryDict
from django.template import loader
from django_elasticsearch_dsl import Document, fields

from cl.alerts.models import Alert
from cl.audio.models import Audio
from cl.custom_filters.templatetags.text_filters import best_case_name
from cl.lib.command_utils import logger
from cl.lib.elasticsearch_utils import build_es_base_query
from cl.lib.fields import JoinField, PercolatorField
from cl.lib.search_index_utils import null_map
from cl.lib.utils import deepgetattr
from cl.people_db.models import Person, Position
from cl.search.es_indices import (
    oral_arguments_index,
    oral_arguments_percolator_index,
    parenthetical_group_index,
    people_db_index,
    recap_index,
)
from cl.search.forms import SearchForm
from cl.search.models import (
    Citation,
    Docket,
    ParentheticalGroup,
    RECAPDocument,
)


@parenthetical_group_index.document
class ParentheticalGroupDocument(Document):
    author_id = fields.IntegerField(attr="opinion.author_id")
    caseName = fields.TextField(attr="opinion.cluster.case_name")
    citeCount = fields.IntegerField(attr="opinion.cluster.citation_count")
    citation = fields.ListField(
        fields.KeywordField(),
    )
    cites = fields.ListField(
        fields.IntegerField(),
    )
    cluster_id = fields.IntegerField(attr="opinion.cluster_id")
    court_id = fields.KeywordField(attr="opinion.cluster.docket.court.pk")
    dateFiled = fields.DateField(attr="opinion.cluster.date_filed")
    describing_opinion_cluster_id = fields.KeywordField(
        attr="representative.describing_opinion.cluster.id"
    )
    describing_opinion_cluster_slug = fields.KeywordField(
        attr="representative.describing_opinion.cluster.slug"
    )
    docket_id = fields.IntegerField(attr="opinion.cluster.docket_id")
    docketNumber = fields.KeywordField(
        attr="opinion.cluster.docket.docket_number"
    )
    judge = fields.TextField(
        attr="opinion.cluster.judges",
    )
    lexisCite = fields.ListField(
        fields.KeywordField(),
    )
    neutralCite = fields.ListField(
        fields.KeywordField(),
    )
    opinion_cluster_slug = fields.KeywordField(attr="opinion.cluster.slug")
    opinion_extracted_by_ocr = fields.BooleanField(
        attr="opinion.extracted_by_ocr"
    )
    panel_ids = fields.ListField(
        fields.IntegerField(),
    )
    representative_score = fields.KeywordField(attr="representative.score")
    representative_text = fields.TextField(
        attr="representative.text",
    )
    status = fields.KeywordField()
    suitNature = fields.TextField(
        attr="opinion.cluster.nature_of_suit",
    )

    class Django:
        model = ParentheticalGroup
        fields = ["score"]
        ignore_signals = True

    def prepare_citation(self, instance):
        return [str(cite) for cite in instance.opinion.cluster.citations.all()]

    def prepare_cites(self, instance):
        return [o.pk for o in instance.opinion.opinions_cited.all()]

    def prepare_lexisCite(self, instance):
        try:
            return str(
                instance.opinion.cluster.citations.filter(type=Citation.LEXIS)[
                    0
                ]
            )
        except IndexError:
            pass

    def prepare_neutralCite(self, instance):
        try:
            return str(
                instance.opinion.cluster.citations.filter(
                    type=Citation.NEUTRAL
                )[0]
            )
        except IndexError:
            pass

    def prepare_panel_ids(self, instance):
        return [judge.pk for judge in instance.opinion.cluster.panel.all()]

    def prepare_status(self, instance):
        return instance.opinion.cluster.get_precedential_status_display()


class AudioDocumentBase(Document):
    absolute_url = fields.KeywordField(attr="get_absolute_url", index=False)
    caseName = fields.TextField(
        analyzer="text_en_splitting_cl",
        fields={
            "exact": fields.TextField(analyzer="english_exact"),
        },
        search_analyzer="search_analyzer",
    )
    case_name_full = fields.TextField(
        attr="case_name_full",
        analyzer="text_en_splitting_cl",
        fields={
            "exact": fields.TextField(
                attr="case_name_full", analyzer="english_exact"
            ),
        },
        search_analyzer="search_analyzer",
    )
    court = fields.TextField(
        attr="docket.court.full_name",
        analyzer="text_en_splitting_cl",
        fields={
            "exact": fields.TextField(
                attr="docket.court.full_name", analyzer="english_exact"
            ),
        },
        search_analyzer="search_analyzer",
    )
    court_exact = fields.KeywordField(attr="docket.court.pk", index=False)
    court_id = fields.KeywordField(attr="docket.court.pk")
    court_id_text = fields.TextField(
        attr="docket.court.pk",
        analyzer="text_en_splitting_cl",
        search_analyzer="search_analyzer",
    )
    court_citation_string = fields.TextField(
        attr="docket.court.citation_string",
        analyzer="text_en_splitting_cl",
        search_analyzer="search_analyzer",
    )
    docket_id = fields.IntegerField(attr="docket.pk")
    dateArgued = fields.DateField(attr="docket.date_argued")
    dateReargued = fields.DateField(attr="docket.date_reargued")
    dateReargumentDenied = fields.DateField(
        attr="docket.date_reargument_denied"
    )
    dateArgued_text = fields.TextField(
        analyzer="text_en_splitting_cl",
        fields={
            "exact": fields.TextField(analyzer="english_exact"),
        },
        search_analyzer="search_analyzer",
    )
    dateReargued_text = fields.TextField(
        analyzer="text_en_splitting_cl",
        fields={
            "exact": fields.TextField(analyzer="english_exact"),
        },
        search_analyzer="search_analyzer",
    )
    dateReargumentDenied_text = fields.TextField(
        analyzer="text_en_splitting_cl",
        fields={
            "exact": fields.TextField(analyzer="english_exact"),
        },
        search_analyzer="search_analyzer",
    )
    docketNumber = fields.TextField(
        attr="docket.docket_number",
        analyzer="text_en_splitting_cl",
        fields={
            "exact": fields.TextField(
                attr="docket.docket_number", analyzer="english_exact"
            ),
        },
        search_analyzer="search_analyzer",
    )
    docket_slug = fields.KeywordField(attr="docket.slug", index=False)
    duration = fields.IntegerField(attr="duration", index=False)
    download_url = fields.KeywordField(attr="download_url", index=False)
    file_size_mp3 = fields.IntegerField(index=False)
    id = fields.IntegerField(attr="pk")
    judge = fields.TextField(
        attr="judges",
        analyzer="text_en_splitting_cl",
        fields={
            "exact": fields.TextField(attr="judges", analyzer="english_exact"),
        },
        search_analyzer="search_analyzer",
    )
    local_path = fields.KeywordField(index=False)
    pacer_case_id = fields.KeywordField(attr="docket.pacer_case_id")
    panel_ids = fields.ListField(
        fields.IntegerField(),
    )
    sha1 = fields.TextField(attr="sha1")
    source = fields.KeywordField(attr="source", index=False)
    text = fields.TextField(
        analyzer="text_en_splitting_cl",
        fields={
            "exact": fields.TextField(analyzer="english_exact"),
        },
        search_analyzer="search_analyzer",
    )
    timestamp = fields.DateField()


@oral_arguments_index.document
class AudioDocument(AudioDocumentBase):
    class Django:
        model = Audio
        ignore_signals = True

    def prepare_caseName(self, instance):
        return best_case_name(instance)

    def prepare_panel_ids(self, instance):
        return [judge.pk for judge in instance.panel.all()]

    def prepare_file_size_mp3(self, instance):
        if instance.local_path_mp3:
            if not instance.local_path_mp3.storage.exists(
                instance.local_path_mp3.name
            ):
                logger.warning(
                    f"The file {instance.local_path_mp3.name} associated with "
                    f"Audio ID {instance.pk} not found in S3. "
                )
                return None
            return deepgetattr(instance, "local_path_mp3.size", None)

    def prepare_local_path(self, instance):
        if instance.local_path_mp3:
            if not instance.local_path_mp3.storage.exists(
                instance.local_path_mp3.name
            ):
                logger.warning(
                    f"The file {instance.local_path_mp3.name} associated with "
                    f"Audio ID {instance.pk} not found in S3. "
                )
                return None
            return deepgetattr(instance, "local_path_mp3.name", None)

    def prepare_text(self, instance):
        if instance.stt_status == Audio.STT_COMPLETE:
            return instance.transcript

    def prepare_dateArgued_text(self, instance):
        if instance.docket.date_argued:
            return instance.docket.date_argued.strftime("%-d %B %Y")

    def prepare_dateReargued_text(self, instance):
        if instance.docket.date_reargued:
            return instance.docket.date_reargued.strftime("%-d %B %Y")

    def prepare_dateReargumentDenied_text(self, instance):
        if instance.docket.date_reargument_denied:
            return instance.docket.date_reargument_denied.strftime("%-d %B %Y")

    def prepare_timestamp(self, instance):
        return datetime.utcnow()


@oral_arguments_percolator_index.document
class AudioPercolator(AudioDocumentBase):
    rate = fields.KeywordField(attr="rate")
    date_created = fields.DateField(attr="date_created")
    percolator_query = PercolatorField()

    class Django:
        model = Alert
        ignore_signals = True

    def prepare_timestamp(self, instance):
        return datetime.utcnow()

    def prepare_percolator_query(self, instance):
        qd = QueryDict(instance.query.encode(), mutable=True)
        search_form = SearchForm(qd)
        if not search_form.is_valid():
            logger.warning(
                f"The query {qd} associated with Alert ID {instance.pk} is "
                f"invalid and was not indexed."
            )
            return None

        cd = search_form.cleaned_data
        search_query = AudioDocument.search()
        query = build_es_base_query(search_query, cd)
        return query.to_dict()["query"]


class ES_CHILD_ID:
<<<<<<< HEAD
    """Returns an ID for its use in ES child documents"""
=======
    """Returns an ID for its use in people_db_index child documents"""
>>>>>>> 3f7ac2f2

    def __init__(self, instance_id: int):
        self.instance_id = instance_id

    @property
    def POSITION(self) -> str:
        return f"po_{self.instance_id}"

    @property
    def RECAP(self) -> str:
        return f"rd_{self.instance_id}"


class PersonBaseDocument(Document):
    person_child = JoinField(relations={"person": ["position"]})
    timestamp = fields.DateField()

    class Django:
        model = Person
        ignore_signals = True

    def prepare_timestamp(self, instance):
        return datetime.utcnow()


@people_db_index.document
class PositionDocument(PersonBaseDocument):
    court = fields.TextField(
        attr="court.short_name",
        analyzer="text_en_splitting_cl",
        fields={
            "exact": fields.TextField(
                attr="court.short_name", analyzer="english_exact"
            ),
        },
        search_analyzer="search_analyzer",
    )
    court_full_name = fields.TextField(
        attr="court.full_name",
        analyzer="text_en_splitting_cl",
        fields={
            "exact": fields.TextField(
                attr="court.full_name", analyzer="english_exact"
            ),
        },
        search_analyzer="search_analyzer",
    )
    court_exact = fields.TextField(
        attr="court.pk",
        analyzer="text_en_splitting_cl",
        fields={"raw": fields.KeywordField(attr="court.pk")},
        search_analyzer="search_analyzer",
    )
    court_citation_string = fields.TextField(
        attr="court.citation_string",
        analyzer="text_en_splitting_cl",
        search_analyzer="search_analyzer",
    )
    organization_name = fields.TextField(attr="organization_name")
    job_title = fields.TextField(
        attr="job_title",
        analyzer="text_en_splitting_cl",
        search_analyzer="search_analyzer",
    )
    position_type = fields.TextField(
        analyzer="text_en_splitting_cl",
        search_analyzer="search_analyzer",
        fields={"raw": fields.KeywordField()},
    )
    appointer = fields.TextField(
        attr="appointer.person.name_full_reverse",
        analyzer="text_en_splitting_cl",
        fields={
            "exact": fields.TextField(
                attr="appointer.person.name_full_reverse",
                analyzer="english_exact",
            ),
        },
        search_analyzer="search_analyzer",
    )
    supervisor = fields.TextField(
        attr="supervisor.name_full_reverse",
        analyzer="text_en_splitting_cl",
        fields={
            "exact": fields.TextField(
                attr="supervisor.name_full_reverse", analyzer="english_exact"
            ),
        },
        search_analyzer="search_analyzer",
    )
    predecessor = fields.TextField(
        attr="predecessor.name_full_reverse",
        analyzer="text_en_splitting_cl",
        fields={
            "exact": fields.TextField(
                attr="predecessor.name_full_reverse", analyzer="english_exact"
            ),
        },
        search_analyzer="search_analyzer",
    )
    date_nominated = fields.DateField(attr="date_nominated")
    date_elected = fields.DateField(attr="date_elected")
    date_recess_appointment = fields.DateField(attr="date_recess_appointment")
    date_referred_to_judicial_committee = fields.DateField(
        attr="date_referred_to_judicial_committee"
    )
    date_judicial_committee_action = fields.DateField(
        attr="date_judicial_committee_action"
    )
    date_hearing = fields.DateField(attr="date_hearing")
    date_confirmation = fields.DateField(attr="date_confirmation")
    date_start = fields.DateField(attr="date_start")
    date_granularity_start = fields.KeywordField(attr="date_granularity_start")
    date_retirement = fields.DateField(attr="date_retirement")
    date_termination = fields.DateField(attr="date_termination")
    date_granularity_termination = fields.KeywordField(
        attr="date_granularity_termination"
    )
    judicial_committee_action = fields.TextField(
        analyzer="text_en_splitting_cl",
        search_analyzer="search_analyzer",
        fields={"raw": fields.KeywordField()},
    )

    nomination_process = fields.TextField(
        analyzer="text_en_splitting_cl",
        search_analyzer="search_analyzer",
        fields={"raw": fields.KeywordField()},
    )
    selection_method = fields.TextField(
        analyzer="text_en_splitting_cl",
        search_analyzer="search_analyzer",
        fields={"raw": fields.KeywordField()},
    )
    selection_method_id = fields.KeywordField(attr="how_selected")

    termination_reason = fields.TextField(
        analyzer="text_en_splitting_cl",
        search_analyzer="search_analyzer",
        fields={"raw": fields.KeywordField()},
    )

    # Parent fields
    name = fields.TextField(
        attr="person.name_full",
        analyzer="text_en_splitting_cl",
        fields={
            "exact": fields.TextField(
                attr="person.name_full", analyzer="english_exact"
            ),
        },
        search_analyzer="search_analyzer",
    )
    gender = fields.TextField()
    alias = fields.ListField(
        fields.TextField(
            analyzer="text_en_splitting_cl",
            fields={
                "exact": fields.TextField(analyzer="english_exact"),
            },
            search_analyzer="search_analyzer",
            multi=True,
        )
    )
    dob_city = fields.TextField(
        attr="person.dob_city",
        analyzer="text_en_splitting_cl",
        fields={
            "exact": fields.TextField(
                attr="person.dob_city", analyzer="english_exact"
            ),
        },
        search_analyzer="search_analyzer",
    )

    political_affiliation = fields.ListField(
        fields.TextField(
            analyzer="text_en_splitting_cl",
            fields={
                "exact": fields.TextField(analyzer="english_exact"),
            },
            search_analyzer="search_analyzer",
            multi=True,
        )
    )
    religion = fields.TextField(attr="person.religion")
    fjc_id = fields.TextField()
    aba_rating = fields.ListField(
        fields.TextField(
            analyzer="text_en_splitting_cl",
            fields={
                "exact": fields.TextField(analyzer="english_exact"),
            },
            search_analyzer="search_analyzer",
            multi=True,
        )
    )
    school = fields.ListField(
        fields.TextField(
            analyzer="text_en_splitting_cl",
            fields={
                "exact": fields.TextField(analyzer="english_exact"),
            },
            search_analyzer="search_analyzer",
            multi=True,
        )
    )

    class Django:
        model = Position
        ignore_signals = True

    def prepare_position_type(self, instance):
        return instance.get_position_type_display()

    def prepare_judicial_committee_action(self, instance):
        return instance.get_judicial_committee_action_display()

    def prepare_nomination_process(self, instance):
        return instance.get_nomination_process_display()

    def prepare_selection_method(self, instance):
        return instance.get_how_selected_display()

    def prepare_termination_reason(self, instance):
        return instance.get_termination_reason_display()

    def prepare_person_child(self, instance):
        parent_id = getattr(instance.person, "pk", None)
        return {"name": "position", "parent": parent_id}

    def prepare_gender(self, instance):
        return instance.person.get_gender_display()

    def prepare_fjc_id(self, instance):
        return str(instance.person.fjc_id)

    def prepare_political_affiliation(self, instance):
        return [
            pa.get_political_party_display()
            for pa in instance.person.political_affiliations.all()
            if pa
        ] or None

    def prepare_alias(self, instance):
        return [r.name_full for r in instance.person.aliases.all()] or None

    def prepare_aba_rating(self, instance):
        return [
            r.get_rating_display()
            for r in instance.person.aba_ratings.all()
            if r
        ] or None

    def prepare_school(self, instance):
        return [
            e.school.name for e in instance.person.educations.all()
        ] or None


@people_db_index.document
class PersonDocument(PersonBaseDocument):
    id = fields.IntegerField(attr="pk")
    fjc_id = fields.TextField()
    alias_ids = fields.ListField(
        fields.IntegerField(multi=True),
    )
    alias = fields.ListField(
        fields.TextField(
            analyzer="text_en_splitting_cl",
            fields={
                "exact": fields.TextField(analyzer="english_exact"),
            },
            search_analyzer="search_analyzer",
            multi=True,
        )
    )
    races = fields.ListField(
        fields.KeywordField(multi=True),
    )
    gender = fields.TextField()
    religion = fields.TextField(attr="religion")
    name = fields.TextField(
        attr="name_full",
        analyzer="text_en_splitting_cl",
        fields={
            "exact": fields.TextField(
                attr="name_full", analyzer="english_exact"
            ),
        },
        search_analyzer="search_analyzer",
    )
    name_reverse = fields.KeywordField(
        attr="name_full_reverse",
    )

    date_granularity_dob = fields.KeywordField(attr="date_granularity_dob")
    date_granularity_dod = fields.KeywordField(attr="date_granularity_dod")
    dob_city = fields.TextField(
        attr="dob_city",
        analyzer="text_en_splitting_cl",
        fields={
            "exact": fields.TextField(
                attr="dob_city", analyzer="english_exact"
            ),
        },
        search_analyzer="search_analyzer",
    )
    dob_state = fields.TextField(
        analyzer="text_en_splitting_cl",
        fields={
            "exact": fields.TextField(analyzer="english_exact"),
        },
        search_analyzer="search_analyzer",
    )
    dob_state_id = fields.KeywordField(attr="dob_state")
    absolute_url = fields.KeywordField(attr="get_absolute_url")
    dob = fields.DateField(attr="date_dob")
    dod = fields.DateField(attr="date_dod")
    political_affiliation_id = fields.ListField(
        fields.KeywordField(multi=True),
    )
    political_affiliation = fields.ListField(
        fields.TextField(
            analyzer="text_en_splitting_cl",
            fields={
                "exact": fields.TextField(analyzer="english_exact"),
            },
            search_analyzer="search_analyzer",
            multi=True,
        )
    )

    aba_rating = fields.ListField(
        fields.TextField(
            analyzer="text_en_splitting_cl",
            fields={
                "exact": fields.TextField(analyzer="english_exact"),
            },
            search_analyzer="search_analyzer",
            multi=True,
        )
    )
    school = fields.ListField(
        fields.TextField(
            analyzer="text_en_splitting_cl",
            fields={
                "exact": fields.TextField(analyzer="english_exact"),
            },
            search_analyzer="search_analyzer",
            multi=True,
        )
    )

    def prepare_fjc_id(self, instance):
        return str(instance.fjc_id)

    def prepare_alias(self, instance):
        return [r.name_full for r in instance.aliases.all()] or None

    def prepare_races(self, instance):
        return [r.get_race_display() for r in instance.race.all()] or None

    def prepare_alias_ids(self, instance):
        return [alias.pk for alias in instance.aliases.all()] or None

    def prepare_gender(self, instance):
        return instance.get_gender_display()

    def prepare_dob_state(self, instance):
        return instance.get_dob_state_display()

    def prepare_political_affiliation(self, instance):
        return [
            pa.get_political_party_display()
            for pa in instance.political_affiliations.all()
            if pa
        ] or None

    def prepare_political_affiliation_id(self, instance):
        return [
            pa.political_party
            for pa in instance.political_affiliations.all()
            if pa
        ] or None

    def prepare_aba_rating(self, instance):
        return [
            r.get_rating_display() for r in instance.aba_ratings.all() if r
        ] or None

    def prepare_person_child(self, instance):
        return "person"

    def prepare_school(self, instance):
        return [e.school.name for e in instance.educations.all()] or None


# RECAP
class DocketBaseDocument(Document):
    docket_child = JoinField(relations={"docket": ["recap_document"]})
    timestamp = fields.DateField()

    class Django:
        model = Docket
        ignore_signals = True

    def prepare_timestamp(self, instance):
        return datetime.utcnow()


@recap_index.document
class ESRECAPDocument(DocketBaseDocument):
    id = fields.IntegerField(attr="pk")
    docket_entry_id = fields.IntegerField(attr="docket_entry.pk")
    description = fields.TextField(
        attr="docket_entry.description",
        analyzer="text_en_splitting_cl",
        fields={
            "exact": fields.TextField(
                attr="docket_entry.description", analyzer="english_exact"
            ),
        },
        search_analyzer="search_analyzer",
    )
    entry_number = fields.IntegerField(attr="docket_entry.entry_number")
    entry_date_filed = fields.DateField(attr="docket_entry.date_filed")
    short_description = fields.TextField(
        attr="description",
        analyzer="text_en_splitting_cl",
        fields={
            "exact": fields.TextField(
                attr="description", analyzer="english_exact"
            ),
        },
        search_analyzer="search_analyzer",
    )
    document_type = fields.TextField(
        analyzer="text_en_splitting_cl",
        fields={
            "exact": fields.TextField(analyzer="english_exact"),
        },
        search_analyzer="search_analyzer",
    )
    document_number = fields.IntegerField(attr="document_number")
    pacer_doc_id = fields.KeywordField(attr="pacer_doc_id")
    plain_text = fields.TextField(
        attr="plain_text",
        analyzer="text_en_splitting_cl",
        fields={
            "exact": fields.TextField(
                attr="plain_text", analyzer="english_exact"
            ),
        },
        search_analyzer="search_analyzer",
    )
    attachment_number = fields.IntegerField(attr="attachment_number")
    is_available = fields.BooleanField(attr="is_available")
    page_count = fields.IntegerField(attr="page_count")
    filepath_local = fields.KeywordField(index=False)
    absolute_url = fields.KeywordField(index=False)

    # Docket Fields
    docket_id = fields.IntegerField(attr="docket_entry.docket.pk")
    caseName = fields.TextField(
        analyzer="text_en_splitting_cl",
        fields={
            "exact": fields.TextField(analyzer="english_exact"),
        },
        search_analyzer="search_analyzer",
    )
    case_name_full = fields.TextField(
        attr="docket_entry.docket.case_name_full",
        analyzer="text_en_splitting_cl",
        fields={
            "exact": fields.TextField(
                attr="docket_entry.docket.case_name_full",
                analyzer="english_exact",
            ),
        },
        search_analyzer="search_analyzer",
    )
    docketNumber = fields.TextField(
        attr="docket_entry.docket.docket_number",
        analyzer="text_en_splitting_cl",
        fields={
            "exact": fields.TextField(
                attr="docket_entry.docket.docket_number",
                analyzer="english_exact",
            ),
        },
        search_analyzer="search_analyzer",
    )
    suitNature = fields.TextField(
        attr="docket_entry.docket.nature_of_suit",
        analyzer="text_en_splitting_cl",
        fields={
            "exact": fields.TextField(
                attr="docket_entry.docket.nature_of_suit",
                analyzer="english_exact",
            ),
        },
        search_analyzer="search_analyzer",
    )
    cause = fields.TextField(
        attr="docket_entry.docket.cause",
        analyzer="text_en_splitting_cl",
        fields={
            "exact": fields.TextField(
                attr="docket_entry.docket.cause", analyzer="english_exact"
            ),
        },
        search_analyzer="search_analyzer",
    )
    juryDemand = fields.TextField(
        attr="docket_entry.docket.jury_demand",
        analyzer="text_en_splitting_cl",
        fields={
            "exact": fields.TextField(
                attr="docket_entry.docket.jury_demand",
                analyzer="english_exact",
            ),
        },
        search_analyzer="search_analyzer",
    )
    jurisdictionType = fields.TextField(
        attr="docket_entry.docket.jurisdiction_type",
    )
    dateArgued = fields.DateField(attr="docket_entry.docket.date_argued")
    dateFiled = fields.DateField(attr="docket_entry.docket.date_filed")
    dateTerminated = fields.DateField(
        attr="docket_entry.docket.date_terminated"
    )
    assignedTo = fields.TextField(
        analyzer="text_en_splitting_cl",
        fields={
            "exact": fields.TextField(analyzer="english_exact"),
        },
        search_analyzer="search_analyzer",
    )
    assigned_to_id = fields.KeywordField(
        attr="docket_entry.docket.assigned_to.pk"
    )
    referredTo = fields.TextField(
        analyzer="text_en_splitting_cl",
        fields={
            "exact": fields.TextField(analyzer="english_exact"),
        },
        search_analyzer="search_analyzer",
    )
    referred_to_id = fields.KeywordField(
        attr="docket_entry.docket.referred_to.pk"
    )
    court = fields.TextField(
        attr="docket_entry.docket.court.full_name",
        analyzer="text_en_splitting_cl",
        fields={
            "exact": fields.TextField(
                attr="docket_entry.docket.court.full_name",
                analyzer="english_exact",
            ),
        },
        search_analyzer="search_analyzer",
    )
    court_id = fields.KeywordField(attr="docket_entry.docket.court.pk")
    court_id_text = fields.TextField(
        attr="docket_entry.docket.court.pk",
        analyzer="text_en_splitting_cl",
        search_analyzer="search_analyzer",
    )
    court_citation_string = fields.TextField(
        attr="docket_entry.docket.court.citation_string",
        analyzer="text_en_splitting_cl",
        search_analyzer="search_analyzer",
    )
    chapter = fields.TextField(
        analyzer="text_en_splitting_cl",
        search_analyzer="search_analyzer",
    )
    trustee_str = fields.TextField(
        analyzer="text_en_splitting_cl",
        fields={
            "exact": fields.TextField(
                analyzer="english_exact",
            ),
        },
        search_analyzer="search_analyzer",
    )

    class Django:
        model = RECAPDocument
        ignore_signals = True

    def prepare_document_type(self, instance):
        return instance.get_document_type_display()

    def prepare_filepath_local(self, instance):
        if instance.filepath_local:
            if not instance.filepath_local.storage.exists(
                instance.filepath_local.name
            ):
                logger.warning(
                    f"The file {instance.filepath_local.name} associated with "
                    f"RECAPDocument ID {instance.pk} not found in S3. "
                )
                return None
            return deepgetattr(instance, "local_path_mp3.name", None)

    def prepare_absolute_url(self, instance):
        return instance.get_absolute_url()

    def prepare_docket_child(self, instance):
        parent_id = getattr(instance.docket_entry.docket, "pk", None)
        return {"name": "recap_document", "parent": parent_id}

    def prepare_caseName(self, instance):
        return best_case_name(instance.docket_entry.docket)

    def prepare_assignedTo(self, instance):
        if instance.docket_entry.docket.assigned_to:
            return instance.docket_entry.docket.assigned_to.name_full
        elif instance.docket_entry.docket.assigned_to_str:
            return instance.docket_entry.docket.assigned_to_str

    def prepare_referredTo(self, instance):
        if instance.docket_entry.docket.referred_to:
            return instance.docket_entry.docket.referred_to.name_full
        elif instance.docket_entry.docket.referred_to_str:
            return instance.docket_entry.docket.referred_to_str

    def prepare_chapter(self, instance):
        if hasattr(instance.docket_entry.docket, "bankruptcy_information"):
            return instance.docket_entry.docket.bankruptcy_information.chapter

    def prepare_trustee_str(self, instance):
        if hasattr(instance.docket_entry.docket, "bankruptcy_information"):
            return (
                instance.docket_entry.docket.bankruptcy_information.trustee_str
            )


@recap_index.document
class DocketDocument(DocketBaseDocument):
    docket_id = fields.IntegerField(attr="pk")
    docketNumber = fields.TextField(
        attr="docket_number",
        analyzer="text_en_splitting_cl",
        fields={
            "exact": fields.TextField(
                attr="docket_number", analyzer="english_exact"
            ),
        },
        search_analyzer="search_analyzer",
    )
    caseName = fields.TextField(
        analyzer="text_en_splitting_cl",
        fields={
            "exact": fields.TextField(analyzer="english_exact"),
        },
        search_analyzer="search_analyzer",
    )
    case_name_full = fields.TextField(
        attr="case_name_full",
        analyzer="text_en_splitting_cl",
        fields={
            "exact": fields.TextField(
                attr="case_name_full", analyzer="english_exact"
            ),
        },
        search_analyzer="search_analyzer",
    )
    suitNature = fields.TextField(
        attr="nature_of_suit",
        analyzer="text_en_splitting_cl",
        fields={
            "exact": fields.TextField(
                attr="nature_of_suit", analyzer="english_exact"
            ),
        },
        search_analyzer="search_analyzer",
    )
    cause = fields.TextField(
        attr="cause",
        analyzer="text_en_splitting_cl",
        fields={
            "exact": fields.TextField(attr="cause", analyzer="english_exact"),
        },
        search_analyzer="search_analyzer",
    )
    juryDemand = fields.TextField(
        attr="jury_demand",
        analyzer="text_en_splitting_cl",
        fields={
            "exact": fields.TextField(
                attr="jury_demand", analyzer="english_exact"
            ),
        },
        search_analyzer="search_analyzer",
    )
    jurisdictionType = fields.TextField(
        attr="jurisdiction_type",
    )
    dateArgued = fields.DateField(attr="date_argued")
    dateFiled = fields.DateField(attr="date_filed")
    dateTerminated = fields.DateField(attr="date_terminated")
    docket_slug = fields.KeywordField(attr="slug", index=False)
    docket_absolute_url = fields.KeywordField(index=False)
    assignedTo = fields.TextField(
        analyzer="text_en_splitting_cl",
        fields={
            "exact": fields.TextField(analyzer="english_exact"),
        },
        search_analyzer="search_analyzer",
    )
    assigned_to_id = fields.KeywordField(attr="assigned_to.pk")
    referredTo = fields.TextField(
        analyzer="text_en_splitting_cl",
        fields={
            "exact": fields.TextField(analyzer="english_exact"),
        },
        search_analyzer="search_analyzer",
    )
    referred_to_id = fields.KeywordField(attr="referred_to.pk")
    court = fields.TextField(
        attr="court.full_name",
        analyzer="text_en_splitting_cl",
        fields={
            "exact": fields.TextField(
                attr="court.full_name", analyzer="english_exact"
            ),
        },
        search_analyzer="search_analyzer",
    )
    court_exact = fields.KeywordField(attr="court.pk", index=False)
    court_id = fields.KeywordField(attr="court.pk")
    court_id_text = fields.TextField(
        attr="court.pk",
        analyzer="text_en_splitting_cl",
        search_analyzer="search_analyzer",
    )
    court_citation_string = fields.TextField(
        attr="court.citation_string",
        analyzer="text_en_splitting_cl",
        search_analyzer="search_analyzer",
    )
    chapter = fields.TextField(
        analyzer="text_en_splitting_cl",
        search_analyzer="search_analyzer",
    )
    trustee_str = fields.TextField(
        analyzer="text_en_splitting_cl",
        fields={
            "exact": fields.TextField(
                analyzer="english_exact",
            ),
        },
        search_analyzer="search_analyzer",
    )
    text = fields.TextField(index=False)
    # Parties

    def prepare_caseName(self, instance):
        return best_case_name(instance)

    def prepare_assignedTo(self, instance):
        if instance.assigned_to:
            return instance.assigned_to.name_full
        elif instance.assigned_to_str:
            return instance.assigned_to_str

    def prepare_referredTo(self, instance):
        if instance.referred_to:
            return instance.referred_to.name_full
        elif instance.referred_to_str:
            return instance.referred_to_str

    def prepare_chapter(self, instance):
        if hasattr(instance, "bankruptcy_information"):
            return instance.bankruptcy_information.chapter

    def prepare_trustee_str(self, instance):
        if hasattr(instance, "bankruptcy_information"):
            return instance.bankruptcy_information.trustee_str

    def prepare_docket_child(self, instance):
        return "docket"

    def prepare_docket_absolute_url(self, instance):
        return instance.get_absolute_url()

    def prepare_text(self, instance):
        text_template = loader.get_template("indexes/dockets_text.txt")
        return text_template.render({"item": instance}).translate(null_map)<|MERGE_RESOLUTION|>--- conflicted
+++ resolved
@@ -310,11 +310,7 @@
 
 
 class ES_CHILD_ID:
-<<<<<<< HEAD
     """Returns an ID for its use in ES child documents"""
-=======
-    """Returns an ID for its use in people_db_index child documents"""
->>>>>>> 3f7ac2f2
 
     def __init__(self, instance_id: int):
         self.instance_id = instance_id
