--- conflicted
+++ resolved
@@ -3821,53 +3821,12 @@
             )
 
     def test_oa_results_api_pagination(self) -> None:
-<<<<<<< HEAD
-        with transaction.atomic():
-            created_audios = []
-            for i in range(20):
-                audio = AudioFactory.create(
-                    docket_id=self.audio_3.docket.pk,
-                )
-                created_audios.append(audio)
-            search_params = {
-                "type": SEARCH_TYPES.ORAL_ARGUMENT,
-            }
-            # API
-            r = self.client.get(
-                reverse("search-list", kwargs={"version": "v3"}), search_params
-            )
-            actual = self.get_results_count(r)
-            expected = 20
-            self.assertEqual(actual, expected)
-            self.assertEqual(25, r.data["count"])
-            self.assertIn("page=2", r.data["next"])
-
-            # Test next page.
-            search_params = {
-                "type": SEARCH_TYPES.ORAL_ARGUMENT,
-                "page": 2,
-            }
-            r = self.client.get(
-                reverse("search-list", kwargs={"version": "v3"}), search_params
-            )
-            actual = self.get_results_count(r)
-            expected = 5
-            self.assertEqual(actual, expected)
-            self.assertEqual(25, r.data["count"])
-            self.assertEqual(None, r.data["next"])
-
-            # Remove Audio objects to avoid affecting other concurrent tests.
-            for created_audio in created_audios:
-                created_audio.delete()
-        self.rebuild_index()
-=======
         created_audios = []
         for i in range(20):
             audio = AudioFactory.create(
                 docket_id=self.audio_3.docket.pk,
             )
             created_audios.append(audio)
->>>>>>> e7a4b19e
 
         search_params = {
             "type": SEARCH_TYPES.ORAL_ARGUMENT,
@@ -3900,10 +3859,6 @@
 
         search_params = {
             "type": SEARCH_TYPES.ORAL_ARGUMENT,
-<<<<<<< HEAD
-            "q": f'caseName:"Freedom of Inform"',
-=======
->>>>>>> e7a4b19e
         }
         # API
         r = self.client.get(
@@ -4044,7 +3999,311 @@
         actual = self.get_article_count(r)
         expected = 1
         self.assertEqual(actual, expected)
-<<<<<<< HEAD
+        self.assertIn("<mark>magazine</mark>", r.content.decode())
+
+
+    def test_oa_stopwords_search(self) -> None:
+        # Query using a stopword, indexed content doesn't contain the stop word
+        # Frontend
+        search_params = {
+            "type": SEARCH_TYPES.ORAL_ARGUMENT,
+            "q": f"judge:Wallace and Friedland",
+        }
+        r = self.client.get(
+            reverse("show_results"),
+            search_params,
+        )
+        actual = self.get_article_count(r)
+        expected = 1
+        self.assertEqual(actual, expected)
+        self.assertIn("Jose", r.content.decode())
+
+        search_params = {
+            "type": SEARCH_TYPES.ORAL_ARGUMENT,
+            "q": f"judge:Wallace to Friedland",
+        }
+        r = self.client.get(
+            reverse("show_results"),
+            search_params,
+        )
+        actual = self.get_article_count(r)
+        expected = 1
+        self.assertEqual(actual, expected)
+        self.assertIn("Freedom", r.content.decode())
+
+        # Special stopwords are not found.
+        search_params = {
+            "type": SEARCH_TYPES.ORAL_ARGUMENT,
+            "q": f"xx-xxxx",
+        }
+        r = self.client.get(
+            reverse("show_results"),
+            search_params,
+        )
+        actual = self.get_article_count(r)
+        expected = 0
+        self.assertEqual(actual, expected)
+
+
+    def test_phrase_queries_with_stop_words(self) -> None:
+        # Do phrase queries with stop words return results properly?
+        # Frontend
+        search_params = {
+            "type": SEARCH_TYPES.ORAL_ARGUMENT,
+            "q": f'caseName:"Freedom of Inform"',
+        }
+        r = self.client.get(
+            reverse("show_results"),
+            search_params,
+        )
+        actual = self.get_article_count(r)
+        expected = 1
+        self.assertEqual(actual, expected)
+        self.assertIn("Freedom", r.content.decode())
+        # API
+        r = self.client.get(
+            reverse("search-list", kwargs={"version": "v3"}), search_params
+        )
+        actual = self.get_results_count(r)
+        expected = 1
+        self.assertEqual(actual, expected)
+        self.assertIn("Freedom", r.content.decode())
+
+
+    def test_character_case_queries(self) -> None:
+        # Do character case queries works properly?
+        # Queries like WikiLeaks and wikileaks or GraphQL and GraphqL, should
+        # return the same results in both cases.
+        # Frontend
+        search_params = {
+            "type": SEARCH_TYPES.ORAL_ARGUMENT,
+            "q": "WikiLeaks",
+        }
+        r = self.client.get(
+            reverse("show_results"),
+            search_params,
+        )
+        actual = self.get_article_count(r)
+        expected = 2
+        self.assertEqual(actual, expected)
+        self.assertIn("SEC", r.content.decode())
+        self.assertIn("Freedom", r.content.decode())
+
+        search_params = {
+            "type": SEARCH_TYPES.ORAL_ARGUMENT,
+            "q": "wikileaks",
+        }
+        r = self.client.get(
+            reverse("show_results"),
+            search_params,
+        )
+        actual = self.get_article_count(r)
+        expected = 2
+        self.assertEqual(actual, expected)
+        self.assertIn("SEC", r.content.decode())
+        self.assertIn("Freedom", r.content.decode())
+
+
+    def test_emojis_searchable(self) -> None:
+        # Are emojis are searchable?
+        # Frontend
+        search_params = {
+            "type": SEARCH_TYPES.ORAL_ARGUMENT,
+            "q": "⚖️",
+        }
+        r = self.client.get(
+            reverse("show_results"),
+            search_params,
+        )
+        actual = self.get_article_count(r)
+        expected = 1
+        self.assertEqual(actual, expected)
+        self.assertIn("Wallace", r.content.decode())
+        # Is the emoji highlighted?
+        self.assertIn("<mark>⚖️</mark>", r.content.decode())
+        self.assertEqual(r.content.decode().count("<mark>⚖️</mark>"), 2)
+
+        # API
+        r = self.client.get(
+            reverse("search-list", kwargs={"version": "v3"}), search_params
+        )
+        actual = self.get_results_count(r)
+        expected = 1
+        self.assertEqual(actual, expected)
+        self.assertIn("Wallace", r.content.decode())
+
+
+    def test_docket_number_proximity_query(self) -> None:
+        """Test docket_number proximity query, so that docket numbers like
+        1:21-cv-1234-ABC can be matched by queries like: 21-1234
+        """
+
+        # Query 1234-21, no results should be returned due to phrased search.
+        # Frontend
+        search_params = {
+            "type": SEARCH_TYPES.ORAL_ARGUMENT,
+            "q": "1234-21",
+        }
+        r = self.client.get(
+            reverse("show_results"),
+            search_params,
+        )
+        actual = self.get_article_count(r)
+        expected = 0
+        self.assertEqual(actual, expected)
+        # API
+        r = self.client.get(
+            reverse("search-list", kwargs={"version": "v3"}), search_params
+        )
+        actual = self.get_results_count(r)
+        self.assertEqual(actual, expected)
+
+        # Query 21-1234, return results for 1:21-bk-1234 and 1:21-cv-1234-ABC
+        # Frontend
+        search_params["q"] = "21-1234"
+        r = self.client.get(
+            reverse("show_results"),
+            search_params,
+        )
+        actual = self.get_article_count(r)
+        expected = 2
+        self.assertEqual(actual, expected)
+        self.assertIn("Freedom", r.content.decode())
+        self.assertIn("SEC", r.content.decode())
+        # API
+        r = self.client.get(
+            reverse("search-list", kwargs={"version": "v3"}), search_params
+        )
+        actual = self.get_results_count(r)
+        self.assertEqual(actual, expected)
+        self.assertIn("Freedom", r.content.decode())
+        self.assertIn("SEC", r.content.decode())
+
+        # Query 1:21-cv-1234
+        # Frontend
+        search_params = {
+            "type": SEARCH_TYPES.ORAL_ARGUMENT,
+            "q": "1:21-cv-1234",
+        }
+        r = self.client.get(
+            reverse("show_results"),
+            search_params,
+        )
+        actual = self.get_article_count(r)
+        expected = 1
+        self.assertEqual(actual, expected)
+        self.assertIn("Wikileaks", r.content.decode())
+        # API
+        r = self.client.get(
+            reverse("search-list", kwargs={"version": "v3"}), search_params
+        )
+        actual = self.get_results_count(r)
+        self.assertEqual(actual, expected)
+        self.assertIn("Wikileaks", r.content.decode())
+
+        # Query 1:21-cv-1234-ABC
+        # Frontend
+        search_params["q"] = "1:21-cv-1234-ABC"
+        r = self.client.get(
+            reverse("show_results"),
+            search_params,
+        )
+        actual = self.get_article_count(r)
+        expected = 1
+        self.assertEqual(actual, expected)
+        self.assertIn("Wikileaks", r.content.decode())
+        # API
+        r = self.client.get(
+            reverse("search-list", kwargs={"version": "v3"}), search_params
+        )
+        actual = self.get_results_count(r)
+        self.assertEqual(actual, expected)
+        self.assertIn("Wikileaks", r.content.decode())
+
+        # Query 1:21-bk-1234
+        # Frontend
+        search_params["q"] = "1:21-bk-1234"
+        r = self.client.get(
+            reverse("show_results"),
+            search_params,
+        )
+        actual = self.get_article_count(r)
+        expected = 1
+        self.assertEqual(actual, expected)
+        self.assertIn("SEC", r.content.decode())
+        # API
+        r = self.client.get(
+            reverse("search-list", kwargs={"version": "v3"}), search_params
+        )
+        actual = self.get_results_count(r)
+        self.assertEqual(actual, expected)
+        self.assertIn("SEC", r.content.decode())
+
+        # docket_number filter: 21-1234, return results for 1:21-bk-1234
+        # and 1:21-cv-1234-ABC
+        search_params = {
+            "type": SEARCH_TYPES.ORAL_ARGUMENT,
+            "docket_number": f"21-1234",
+        }
+        # Frontend
+        r = self.client.get(
+            reverse("show_results"),
+            search_params,
+        )
+        actual = self.get_article_count(r)
+        expected = 2
+        self.assertEqual(actual, expected)
+        self.assertIn("SEC", r.content.decode())
+        self.assertIn("Freedom", r.content.decode())
+        self.assertIn("SEC", r.content.decode())
+
+        # API
+        r = self.client.get(
+            reverse("search-list", kwargs={"version": "v3"}),
+            search_params,
+        )
+        actual = self.get_results_count(r)
+        self.assertEqual(actual, expected)
+        self.assertIn("Freedom", r.content.decode())
+        self.assertIn("SEC", r.content.decode())
+
+    def test_docket_number_suffixes_query(self) -> None:
+        """Test docket_number with suffixes can be found."""
+
+        # Indexed: 1:21-bk-1234 -> Search: 1:21-bk-1234-ABC
+        # Frontend
+        search_params = {
+            "type": SEARCH_TYPES.ORAL_ARGUMENT,
+            "q": "1:21-bk-1234-ABC",
+        }
+        r = self.client.get(
+            reverse("show_results"),
+            search_params,
+        )
+        actual = self.get_article_count(r)
+        expected = 1
+        self.assertEqual(actual, expected)
+        self.assertIn("SEC", r.content.decode())
+        # API
+        r = self.client.get(
+            reverse("search-list", kwargs={"version": "v3"}), search_params
+        )
+        actual = self.get_results_count(r)
+        self.assertEqual(actual, expected)
+        self.assertIn("SEC", r.content.decode())
+
+        # Other kind of formats can still be searched -> ASBCA No. 59126
+        search_params = {
+            "type": SEARCH_TYPES.ORAL_ARGUMENT,
+            "q": "ASBCA No. 59126",
+        }
+        r = self.client.get(
+            reverse("show_results"),
+            search_params,
+        )
+        actual = self.get_article_count(r)
+        expected = 2
+        self.assertEqual(actual, expected)
         self.assertIn("Hong Liu", r.content.decode())
 
     def test_stemming_disable_search(self) -> None:
@@ -4246,313 +4505,4 @@
         )
         actual = self.get_article_count(r)
         expected = 0
-        self.assertEqual(actual, expected)
-=======
-        self.assertIn("<mark>magazine</mark>", r.content.decode())
-
-
-def test_oa_stopwords_search(self) -> None:
-    # Query using a stopword, indexed content doesn't contain the stop word
-    # Frontend
-    search_params = {
-        "type": SEARCH_TYPES.ORAL_ARGUMENT,
-        "q": f"judge:Wallace and Friedland",
-    }
-    r = self.client.get(
-        reverse("show_results"),
-        search_params,
-    )
-    actual = self.get_article_count(r)
-    expected = 1
-    self.assertEqual(actual, expected)
-    self.assertIn("Jose", r.content.decode())
-
-    search_params = {
-        "type": SEARCH_TYPES.ORAL_ARGUMENT,
-        "q": f"judge:Wallace to Friedland",
-    }
-    r = self.client.get(
-        reverse("show_results"),
-        search_params,
-    )
-    actual = self.get_article_count(r)
-    expected = 1
-    self.assertEqual(actual, expected)
-    self.assertIn("Freedom", r.content.decode())
-
-    # Special stopwords are not found.
-    search_params = {
-        "type": SEARCH_TYPES.ORAL_ARGUMENT,
-        "q": f"xx-xxxx",
-    }
-    r = self.client.get(
-        reverse("show_results"),
-        search_params,
-    )
-    actual = self.get_article_count(r)
-    expected = 0
-    self.assertEqual(actual, expected)
-
-
-def test_phrase_queries_with_stop_words(self) -> None:
-    # Do phrase queries with stop words return results properly?
-    # Frontend
-    search_params = {
-        "type": SEARCH_TYPES.ORAL_ARGUMENT,
-        "q": f'caseName:"Freedom of Information"',
-    }
-    r = self.client.get(
-        reverse("show_results"),
-        search_params,
-    )
-    actual = self.get_article_count(r)
-    expected = 1
-    self.assertEqual(actual, expected)
-    self.assertIn("Freedom", r.content.decode())
-    # API
-    r = self.client.get(
-        reverse("search-list", kwargs={"version": "v3"}), search_params
-    )
-    actual = self.get_results_count(r)
-    expected = 1
-    self.assertEqual(actual, expected)
-    self.assertIn("Freedom", r.content.decode())
-
-
-def test_character_case_queries(self) -> None:
-    # Do character case queries works properly?
-    # Queries like WikiLeaks and wikileaks or GraphQL and GraphqL, should
-    # return the same results in both cases.
-    # Frontend
-    search_params = {
-        "type": SEARCH_TYPES.ORAL_ARGUMENT,
-        "q": "WikiLeaks",
-    }
-    r = self.client.get(
-        reverse("show_results"),
-        search_params,
-    )
-    actual = self.get_article_count(r)
-    expected = 2
-    self.assertEqual(actual, expected)
-    self.assertIn("SEC", r.content.decode())
-    self.assertIn("Freedom", r.content.decode())
-
-    search_params = {
-        "type": SEARCH_TYPES.ORAL_ARGUMENT,
-        "q": "wikileaks",
-    }
-    r = self.client.get(
-        reverse("show_results"),
-        search_params,
-    )
-    actual = self.get_article_count(r)
-    expected = 2
-    self.assertEqual(actual, expected)
-    self.assertIn("SEC", r.content.decode())
-    self.assertIn("Freedom", r.content.decode())
-
-
-def test_emojis_searchable(self) -> None:
-    # Are emojis are searchable?
-    # Frontend
-    search_params = {
-        "type": SEARCH_TYPES.ORAL_ARGUMENT,
-        "q": "⚖️",
-    }
-    r = self.client.get(
-        reverse("show_results"),
-        search_params,
-    )
-    actual = self.get_article_count(r)
-    expected = 1
-    self.assertEqual(actual, expected)
-    self.assertIn("Wallace", r.content.decode())
-    # Is the emoji highlighted?
-    self.assertIn("<mark>⚖️</mark>", r.content.decode())
-    self.assertEqual(r.content.decode().count("<mark>⚖️</mark>"), 2)
-
-    # API
-    r = self.client.get(
-        reverse("search-list", kwargs={"version": "v3"}), search_params
-    )
-    actual = self.get_results_count(r)
-    expected = 1
-    self.assertEqual(actual, expected)
-    self.assertIn("Wallace", r.content.decode())
-
-
-def test_docket_number_proximity_query(self) -> None:
-    """Test docket_number proximity query, so that docket numbers like
-    1:21-cv-1234-ABC can be matched by queries like: 21-1234
-    """
-
-    # Query 1234-21, no results should be returned due to phrased search.
-    # Frontend
-    search_params = {
-        "type": SEARCH_TYPES.ORAL_ARGUMENT,
-        "q": "1234-21",
-    }
-    r = self.client.get(
-        reverse("show_results"),
-        search_params,
-    )
-    actual = self.get_article_count(r)
-    expected = 0
-    self.assertEqual(actual, expected)
-    # API
-    r = self.client.get(
-        reverse("search-list", kwargs={"version": "v3"}), search_params
-    )
-    actual = self.get_results_count(r)
-    self.assertEqual(actual, expected)
-
-    # Query 21-1234, return results for 1:21-bk-1234 and 1:21-cv-1234-ABC
-    # Frontend
-    search_params["q"] = "21-1234"
-    r = self.client.get(
-        reverse("show_results"),
-        search_params,
-    )
-    actual = self.get_article_count(r)
-    expected = 2
-    self.assertEqual(actual, expected)
-    self.assertIn("Freedom", r.content.decode())
-    self.assertIn("SEC", r.content.decode())
-    # API
-    r = self.client.get(
-        reverse("search-list", kwargs={"version": "v3"}), search_params
-    )
-    actual = self.get_results_count(r)
-    self.assertEqual(actual, expected)
-    self.assertIn("Freedom", r.content.decode())
-    self.assertIn("SEC", r.content.decode())
-
-    # Query 1:21-cv-1234
-    # Frontend
-    search_params = {
-        "type": SEARCH_TYPES.ORAL_ARGUMENT,
-        "q": "1:21-cv-1234",
-    }
-    r = self.client.get(
-        reverse("show_results"),
-        search_params,
-    )
-    actual = self.get_article_count(r)
-    expected = 1
-    self.assertEqual(actual, expected)
-    self.assertIn("Wikileaks", r.content.decode())
-    # API
-    r = self.client.get(
-        reverse("search-list", kwargs={"version": "v3"}), search_params
-    )
-    actual = self.get_results_count(r)
-    self.assertEqual(actual, expected)
-    self.assertIn("Wikileaks", r.content.decode())
-
-    # Query 1:21-cv-1234-ABC
-    # Frontend
-    search_params["q"] = "1:21-cv-1234-ABC"
-    r = self.client.get(
-        reverse("show_results"),
-        search_params,
-    )
-    actual = self.get_article_count(r)
-    expected = 1
-    self.assertEqual(actual, expected)
-    self.assertIn("Wikileaks", r.content.decode())
-    # API
-    r = self.client.get(
-        reverse("search-list", kwargs={"version": "v3"}), search_params
-    )
-    actual = self.get_results_count(r)
-    self.assertEqual(actual, expected)
-    self.assertIn("Wikileaks", r.content.decode())
-
-    # Query 1:21-bk-1234
-    # Frontend
-    search_params["q"] = "1:21-bk-1234"
-    r = self.client.get(
-        reverse("show_results"),
-        search_params,
-    )
-    actual = self.get_article_count(r)
-    expected = 1
-    self.assertEqual(actual, expected)
-    self.assertIn("SEC", r.content.decode())
-    # API
-    r = self.client.get(
-        reverse("search-list", kwargs={"version": "v3"}), search_params
-    )
-    actual = self.get_results_count(r)
-    self.assertEqual(actual, expected)
-    self.assertIn("SEC", r.content.decode())
-
-    # docket_number filter: 21-1234, return results for 1:21-bk-1234
-    # and 1:21-cv-1234-ABC
-    search_params = {
-        "type": SEARCH_TYPES.ORAL_ARGUMENT,
-        "docket_number": f"21-1234",
-    }
-    # Frontend
-    r = self.client.get(
-        reverse("show_results"),
-        search_params,
-    )
-    actual = self.get_article_count(r)
-    expected = 2
-    self.assertEqual(actual, expected)
-    self.assertIn("SEC", r.content.decode())
-    self.assertIn("Freedom", r.content.decode())
-    self.assertIn("SEC", r.content.decode())
-
-    # API
-    r = self.client.get(
-        reverse("search-list", kwargs={"version": "v3"}),
-        search_params,
-    )
-    actual = self.get_results_count(r)
-    self.assertEqual(actual, expected)
-    self.assertIn("Freedom", r.content.decode())
-    self.assertIn("SEC", r.content.decode())
-
-
-def test_docket_number_suffixes_query(self) -> None:
-    """Test docket_number with suffixes can be found."""
-
-    # Indexed: 1:21-bk-1234 -> Search: 1:21-bk-1234-ABC
-    # Frontend
-    search_params = {
-        "type": SEARCH_TYPES.ORAL_ARGUMENT,
-        "q": "1:21-bk-1234-ABC",
-    }
-    r = self.client.get(
-        reverse("show_results"),
-        search_params,
-    )
-    actual = self.get_article_count(r)
-    expected = 1
-    self.assertEqual(actual, expected)
-    self.assertIn("SEC", r.content.decode())
-    # API
-    r = self.client.get(
-        reverse("search-list", kwargs={"version": "v3"}), search_params
-    )
-    actual = self.get_results_count(r)
-    self.assertEqual(actual, expected)
-    self.assertIn("SEC", r.content.decode())
-
-    # Other kind of formats can still be searched -> ASBCA No. 59126
-    search_params = {
-        "type": SEARCH_TYPES.ORAL_ARGUMENT,
-        "q": "ASBCA No. 59126",
-    }
-    r = self.client.get(
-        reverse("show_results"),
-        search_params,
-    )
-    actual = self.get_article_count(r)
-    expected = 2
-    self.assertEqual(actual, expected)
-    self.assertIn("Hong Liu", r.content.decode())
->>>>>>> e7a4b19e
+        self.assertEqual(actual, expected)