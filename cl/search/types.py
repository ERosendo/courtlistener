from typing import Any, Type, Union

from elasticsearch_dsl.response import Hit

from cl.alerts.models import Alert
from cl.audio.models import Audio
from cl.people_db.models import Education, Person, Position
from cl.search.documents import (
    AudioDocument,
    AudioPercolator,
    EducationDocument,
    ParentheticalGroupDocument,
    PersonDocument,
    PositionDocument,
)
from cl.search.models import (
    Citation,
    Docket,
    Opinion,
    OpinionCluster,
    Parenthetical,
    ParentheticalGroup,
)

ESModelType = Union[
    Citation,
    Docket,
    Opinion,
    OpinionCluster,
    Parenthetical,
    ParentheticalGroup,
    Audio,
    Person,
    Position,
    Education,
]
<<<<<<< HEAD
ESDocumentType = Union[
    AudioDocument,
    ParentheticalGroupDocument,
    AudioPercolator,
    PersonDocument,
    PositionDocument,
    EducationDocument,
=======

ESDocumentInstanceType = Union[
    AudioDocument, ParentheticalGroupDocument, AudioPercolator
>>>>>>> b85de4d6
]

ESDocumentClassType = Union[
    Type[AudioDocument],
    Type[ParentheticalGroupDocument],
    Type[AudioPercolator],
]


ESDictDocument = dict[str, Any]

PercolatorResponseType = tuple[list[Hit], ESDictDocument]

SaveDocumentResponseType = tuple[str, ESDictDocument]

SearchAlertHitType = tuple[Alert, str, list[ESDictDocument], int]<|MERGE_RESOLUTION|>--- conflicted
+++ resolved
@@ -34,19 +34,14 @@
     Position,
     Education,
 ]
-<<<<<<< HEAD
-ESDocumentType = Union[
+
+ESDocumentInstanceType = Union[
     AudioDocument,
     ParentheticalGroupDocument,
     AudioPercolator,
     PersonDocument,
     PositionDocument,
     EducationDocument,
-=======
-
-ESDocumentInstanceType = Union[
-    AudioDocument, ParentheticalGroupDocument, AudioPercolator
->>>>>>> b85de4d6
 ]
 
 ESDocumentClassType = Union[
