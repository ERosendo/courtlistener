--- conflicted
+++ resolved
@@ -3,889 +3,116 @@
 
 
 {% block head %}
-	{% if DEBUG %}
-		<link rel="stylesheet" href="{% static "css/bootstrap-datepicker3.css" %}"/>
-	{% else %}
-		<link rel="stylesheet" href="{% static "css/bootstrap-datepicker3.min.css" %}"/>
-	{% endif %}
+  {% if DEBUG %}
+    <link rel="stylesheet" href="{% static "css/bootstrap-datepicker3.css" %}"/>
+  {% else %}
+    <link rel="stylesheet" href="{% static "css/bootstrap-datepicker3.min.css" %}"/>
+  {% endif %}
 {% endblock %}
 
 {% block canonical %}{% get_canonical_element %}{% endblock %}
 
 {% block title %}
-	{% if search_form.type.value == SEARCH_TYPES.OPINION %}
-		Advanced Legal Opinion Search – CourtListener.com
-	{% elif search_form.type.value == SEARCH_TYPES.RECAP %}
-		Advanced RECAP Archive Search for PACER – CourtListener.com
-	{% elif search_form.type.value == SEARCH_TYPES.ORAL_ARGUMENT %}
-		Advanced Oral Argument Search – CourtListener.com
-	{% elif search_form.type.value == SEARCH_TYPES.PEOPLE %}
-		Advanced Judge Search – CourtListener.com
-	{% endif %}
+    {% if search_form.type.value == SEARCH_TYPES.OPINION %}
+        Advanced Legal Opinion Search – CourtListener.com
+    {% elif search_form.type.value == SEARCH_TYPES.RECAP %}
+        Advanced RECAP Archive Search for PACER – CourtListener.com
+    {% elif search_form.type.value == SEARCH_TYPES.ORAL_ARGUMENT %}
+        Advanced Oral Argument Search – CourtListener.com
+    {% elif search_form.type.value == SEARCH_TYPES.PEOPLE %}
+        Advanced Judge Search – CourtListener.com
+    {% endif %}
 {% endblock %}
 
 {% block og_title %}
-	{% if search_form.type.value == SEARCH_TYPES.OPINION %}
-		Advanced Legal Opinion Search – CourtListener.com
-	{% elif search_form.type.value == SEARCH_TYPES.RECAP %}
-		Advanced RECAP Archive Search for PACER – CourtListener.com
-	{% elif search_form.type.value == SEARCH_TYPES.ORAL_ARGUMENT %}
-		Advanced Oral Argument Search – CourtListener.com
-	{% elif search_form.type.value == SEARCH_TYPES.PEOPLE %}
-		Advanced Judge Search – CourtListener.com
-	{% endif %}
+  {% if search_form.type.value == SEARCH_TYPES.OPINION %}
+    Advanced Legal Opinion Search – CourtListener.com
+  {% elif search_form.type.value == SEARCH_TYPES.RECAP %}
+    Advanced RECAP Archive Search for PACER – CourtListener.com
+  {% elif search_form.type.value == SEARCH_TYPES.ORAL_ARGUMENT %}
+    Advanced Oral Argument Search – CourtListener.com
+  {% elif search_form.type.value == SEARCH_TYPES.PEOPLE %}
+    Advanced Judge Search – CourtListener.com
+  {% endif %}
 {% endblock %}
 
 {% block footer-scripts %}
-	{% include "includes/date_picker.html" %}
-	<script type="text/javascript">
-        $(document).ready(function () {
-            $('#start-scroll').on("click", function () {
-                $('html, body').animate({
-                    scrollTop: $(".learn-more").offset().top
-                }, 500);
-            });
-        });
-	</script>
+  {% include "includes/date_picker.html" %}
+  <script type="text/javascript">
+    $(document).ready(function () {
+      $('#start-scroll').on("click", function () {
+        $('html, body').animate({
+          scrollTop: $(".learn-more").offset().top
+        }, 500);
+      });
+    });
+  </script>
 {% endblock %}
 
 {% block sidebar %}{% endblock %}
 
 {% block navbar-o %}
-	{% if search_form.type.value == SEARCH_TYPES.OPINION %}active{% else %}
-		{{ block.super }}{% endif %}
+    {% if search_form.type.value == SEARCH_TYPES.OPINION %}active{% else %}{{ block.super }}{% endif %}
 {% endblock %}
 {% block navbar-r %}
-	{% if search_form.type.value == SEARCH_TYPES.RECAP %}active{% else %}
-		{{ block.super }}{% endif %}
+    {% if search_form.type.value == SEARCH_TYPES.RECAP %}active{% else %}{{ block.super }}{% endif %}
 {% endblock %}
 {% block navbar-oa %}
-	{% if search_form.type.value == SEARCH_TYPES.ORAL_ARGUMENT %}active{% else %}
-		{{ block.super }}{% endif %}
+    {% if search_form.type.value == SEARCH_TYPES.ORAL_ARGUMENT %}active{% else %}{{ block.super }}{% endif %}
 {% endblock %}
 {% block navbar-p %}
-	{% if search_form.type.value == SEARCH_TYPES.PEOPLE %}active{% else %}
-		{{ block.super }}{% endif %}
+    {% if search_form.type.value == SEARCH_TYPES.PEOPLE %}active{% else %}{{ block.super }}{% endif %}
 {% endblock %}
 
 
 
 {% block content %}
-	<div id="advanced-page" class="col-xs-12">
-		<div id="above-main-query">
-			{% if search_form.type.value == SEARCH_TYPES.OPINION %}
-				<h1 class="text-center">Advanced Opinion Search</h1>
-				<p class="text-center gray large">Search millions of opinions across
-					hundreds of jurisdictions. Updated constantly.
-				</p>
-			{% elif search_form.type.value == SEARCH_TYPES.RECAP %}
-				<h1 class="text-center">Advanced RECAP Search</h1>
-				<p class="text-center gray large">Search our database of
-					millions of PACER documents and dockets.
-				</p>
-				{% if not request.COOKIES.recap_install_plea %}
-					<p class="text-center gray large recap_install_plea">Install the
-						free <a href="https://free.law/recap/">RECAP extensions for
-							Firefox, Chrome and Safari</a> to contribute to this
-						archive.</p>
-				{% endif %}
-			{% elif search_form.type.value == SEARCH_TYPES.ORAL_ARGUMENT %}
-				<h1 class="text-center">Advanced Oral Argument Search</h1>
-				<p class="text-center gray large">Search the biggest collection of oral
-					argument audio on the Internet. Updated constantly.
-				</p>
-			{% elif search_form.type.value == SEARCH_TYPES.PEOPLE %}
-				<h1 class="text-center">Advanced Judge Search</h1>
-				<p class="text-center gray large">Search our database of thousands of
-					State and Federal judges.
-				</p>
-			{% endif %}
-			<p class="text-center"><a class="btn btn-default" id="start-scroll">Learn
-				More</a></p>
-		</div>
-
-		<div id="main-query-box">
-			<form action="/" method="get" id="search-form" class="form-inline"
-				  role="form">
-				{% include "includes/result_type_chooser.html" %}
-				<div id="search-container" class="text-center">
-					<label class="sr-only" for="id_q">Search</label>
-					<div class="input-group">
-						<input class="form-control input-lg"
-							   value="{{ search_form.q.value|default:'' }}"
-							   name="q"
-							   id="id_q"
-							   autocomplete="off"
-							   type="text">
-						<span class="input-group-btn">
+    <div id="advanced-page" class="col-xs-12">
+        <div id="above-main-query">
+            {% if search_form.type.value == SEARCH_TYPES.OPINION %}
+                <h1 class="text-center">Advanced Opinion Search</h1>
+                <p class="text-center gray large">Search millions of opinions across hundreds of jurisdictions. Updated constantly.
+                </p>
+            {% elif search_form.type.value == SEARCH_TYPES.RECAP %}
+                <h1 class="text-center">Advanced RECAP Search</h1>
+                <p class="text-center gray large">Search our database of
+                    millions of PACER documents and dockets.
+                </p>
+               {% if not request.COOKIES.recap_install_plea %}
+                 <p class="text-center gray large recap_install_plea">Install the free <a href="https://free.law/recap/">RECAP extensions for Firefox, Chrome and Safari</a> to contribute to this archive.</p>
+               {% endif %}
+            {% elif search_form.type.value == SEARCH_TYPES.ORAL_ARGUMENT %}
+                <h1 class="text-center">Advanced Oral Argument Search</h1>
+                <p class="text-center gray large">Search the biggest collection of oral argument audio on the Internet. Updated constantly.
+                </p>
+            {% elif search_form.type.value == SEARCH_TYPES.PEOPLE %}
+                <h1 class="text-center">Advanced Judge Search</h1>
+                <p class="text-center gray large">Search our database of thousands of State and Federal judges.
+                </p>
+            {% endif %}
+            <p class="text-center"><a class="btn btn-default" id="start-scroll">Learn More</a></p>
+        </div>
+
+        <div id="main-query-box">
+            <form action="/" method="get" id="search-form" class="form-inline"
+                  role="form">
+                {% include "includes/result_type_chooser.html" %}
+                <div id="search-container" class="text-center">
+                    <label class="sr-only" for="id_q">Search</label>
+                    <div class="input-group">
+                        <input class="form-control input-lg"
+                               value="{{ search_form.q.value|default:'' }}"
+                               name="q"
+                               id="id_q"
+                               autocomplete="off"
+                               type="text">
+                        <span class="input-group-btn">
                         <button type="submit"
-								class="btn btn-primary btn-lg"
-								name="search"
-								id="search-button"><i class="fa fa-search"></i>&nbsp;Search
+                                class="btn btn-primary btn-lg"
+                                name="search"
+                                id="search-button"><i class="fa fa-search"></i>&nbsp;Search
                         </button>
                     </span>
-<<<<<<< HEAD
-					</div>
-				</div>
-			</form>
-		</div>
-		{% if search_form.type.value == SEARCH_TYPES.OPINION %}
-			<div class="row">
-				{#  Modal is at bottom of results, so it loads last. #}
-				<div id="extra-sidebar-fields" class="col-sm-9">
-					<div class="row">
-						<div class="col-sm-8">
-							<div class="row">
-								<div class="col-sm-6">
-									<a href="#"
-									   class="btn btn-default btn-lg v-offset-above-1"
-									   type="button" data-toggle="modal"
-									   data-target="#court-picker">
-										<span class="hidden-sm">Select </span>Jurisdictions
-										<span id="jurisdiction-count"
-											  class="badge">{{ court_count_human|default:""}}</span>
-									</a>
-								</div>
-								<div class="col-sm-6">
-									{% include "includes/order_by_dropdown.html" %}
-								</div>
-							</div>
-							<div class="row">
-								<div class="col-sm-6">
-									<div class="form-group">
-										{{ search_form.case_name.label_tag }}
-										{{ search_form.case_name }}
-									</div>
-								</div>
-								<div class="col-sm-6">
-									<div class="form-group">
-										{{ search_form.judge.label_tag }}
-										{{ search_form.judge }}
-									</div>
-								</div>
-							</div>
-						</div>
-						<div class="col-sm-4">
-							<label>Precedential Status</label>
-							{% for facet_field in facet_fields %}
-								{% if forloop.counter == 4 %}
-									<a id="show-all-statuses"
-									   class="cursor">Show All Statuses&hellip;</a>
-								{% endif %}
-								<div class="sidebar-checkbox status-item{% if forloop.counter >= 4 %} hidden{% endif %}">
-									<input
-											id="id_{{ facet_field.html_name }}"
-											type="checkbox"
-											name="{{ facet_field.html_name }}"
-											class="external-input status-checkbox left"
-											{% if facet_field.value %}checked="checked"{% endif %}>
-									<label
-											for="id_{{ facet_field.html_name }}"
-											class="pointer {% if facet_field.count == 0 %}gray{% endif %}">
-										<div>{{ facet_field.label }}&nbsp;
-											{% if facet_field.count != None %}<span
-													class="gray small">(
-												{{ facet_field.count|intcomma }}
-												){% endif %}</span>
-										</div>
-									</label>
-								</div>
-							{% endfor %}
-						</div>
-					</div>
-					<div class="row">
-						<div class="col-sm-4">
-							<div class="form-group">
-								{{ search_form.filed_after.label_tag }}
-								{{ search_form.filed_after }}
-							</div>
-						</div>
-						<div class="col-sm-4">
-							<div class="form-group">
-								{{ search_form.filed_before.label_tag }}
-								{{ search_form.filed_before }}
-							</div>
-						</div>
-						<div class="col-sm-4">
-							<div class="row">
-								<div class="col-xs-6">
-									<div class="form-group">
-										{{ search_form.cited_gt.label_tag }}
-										{{ search_form.cited_gt }}
-									</div>
-								</div>
-								<div class="col-xs-6">
-									<div class="form-group">
-										{{ search_form.cited_lt.label_tag }}
-										{{ search_form.cited_lt }}
-									</div>
-								</div>
-							</div>
-						</div>
-					</div>
-					<div class="row">
-						<div class="col-sm-4">
-							<div class="form-group">
-								{{ search_form.citation.label_tag }}
-								{{ search_form.citation }}
-								<p><a href="{% url "citation_redirector" %}">Look
-									up a specific citation</a>
-								</p>
-							</div>
-						</div>
-						<div class="col-sm-4">
-							<div class="form-group">
-								{{ search_form.neutral_cite.label_tag }}
-								{{ search_form.neutral_cite }}
-							</div>
-						</div>
-						<div class="col-sm-4">
-							<div class="form-group">
-								{{ search_form.docket_number.label_tag }}
-								{{ search_form.docket_number }}
-							</div>
-						</div>
-					</div>
-					<div class="row">
-						<div class="col-xs-12">
-							<button type="submit"
-									class="btn btn-primary btn-lg float-right"
-									name="search"
-									id="search-button-secondary"><i
-									class="fa fa-search"></i>&nbsp;Search
-							</button>
-						</div>
-					</div>
-				</div>
-				<div class="col-sm-3">
-					{% include "includes/operators_quick_list.html" %}
-					<a class="text-right" href="{% url 'advanced_search' %}">More
-						details&hellip;</a>
-				</div>
-			</div>
-
-		{% elif search_form.type.value == SEARCH_TYPES.RECAP %}
-			<div class="row">
-				{# Modal is at bottom of results, so it loads last #}
-				<div id="extra-sidebar-fields" class="col-sm-9">
-					<div class="row">
-						<div class="col-sm-3">
-							<a href="#" class="btn btn-default btn-lg v-offset-above-1"
-							   type="button" data-toggle="modal"
-							   data-target="#court-picker">
-								<span class="hidden-sm">Select </span>Jurisdictions
-								<span id="jurisdiction-count"
-									  class="badge">{{ court_count_human|default:"" }}</span>
-							</a>
-						</div>
-						<div class="col-sm-4">
-							{% include "includes/order_by_dropdown.html" %}
-						</div>
-						<div class="col-sm-5">
-							<div class="form-group">
-								{{ search_form.docket_number.label_tag }}
-								{{ search_form.docket_number }}
-							</div>
-						</div>
-					</div>
-					<div class="row">
-						<div class="col-sm-6">
-							<div class="form-group">
-								{{ search_form.description.label_tag }}
-								{{ search_form.description }}
-							</div>
-						</div>
-						<div class="col-sm-6">
-							<div class="form-group">
-								{{ search_form.case_name.label_tag }}
-								{{ search_form.case_name }}
-							</div>
-						</div>
-					</div>
-					<div class="row">
-						<div class="col-sm-3">
-							<div class="form-group">
-								{{ search_form.filed_after.label_tag }}
-								{{ search_form.filed_after }}
-							</div>
-						</div>
-						<div class="col-sm-3">
-							<div class="form-group">
-								{{ search_form.filed_before.label_tag }}
-								{{ search_form.filed_before }}
-							</div>
-						</div>
-						<div class="col-sm-3">
-							<div class="form-group">
-								{{ search_form.document_number.label_tag }}
-								{{ search_form.document_number }}
-							</div>
-						</div>
-						<div class="col-sm-3">
-							<div class="form-group">
-								{{ search_form.attachment_number.label_tag }}
-								{{ search_form.attachment_number }}
-							</div>
-						</div>
-					</div>
-					<div class="row">
-						<div class="col-sm-4">
-							<div class="form-group">
-								{{ search_form.assigned_to.label_tag }}
-								{{ search_form.assigned_to }}
-							</div>
-						</div>
-						<div class="col-sm-4">
-							<div class="form-group">
-								{{ search_form.referred_to.label_tag }}
-								{{ search_form.referred_to }}
-							</div>
-						</div>
-						<div class="col-sm-4">
-							<div class="form-group">
-								{{ search_form.nature_of_suit.label_tag }}
-								{{ search_form.nature_of_suit }}
-							</div>
-						</div>
-					</div>
-					<div class="row">
-						<div class="col-sm-4">
-							<div class="form-group">
-								{{ search_form.party_name.label_tag }}
-								{{ search_form.party_name }}
-							</div>
-						</div>
-						<div class="col-sm-4">
-							<div class="form-group">
-								{{ search_form.atty_name.label_tag }}
-								{{ search_form.atty_name }}
-							</div>
-						</div>
-						<div class="col-sm-4">
-							<div class="form-group">
-								<div class="sidebar-checkbox">
-									{{ search_form.available_only }}
-									{{ search_form.available_only.label_tag }}
-								</div>
-							</div>
-						</div>
-					</div>
-					<div class="row">
-						<div class="col-xs-12">
-							<button type="submit"
-									class="btn btn-primary btn-lg float-right"
-									name="search"
-									id="search-button-secondary"><i
-									class="fa fa-search"></i>&nbsp;Search
-							</button>
-						</div>
-					</div>
-				</div>
-				<div class="col-sm-3">
-					{% include "includes/operators_quick_list.html" %}
-					<a class="text-right" href="{% url 'advanced_search' %}">More
-						details&hellip;</a>
-				</div>
-			</div>
-
-
-		{% elif search_form.type.value == SEARCH_TYPES.ORAL_ARGUMENT %}
-			<div class="row">
-				{#  Modal is at bottom of results, so it loads last. #}
-				<div id="extra-sidebar-fields" class="col-sm-9">
-					<div class="row">
-						<div class="col-sm-3">
-							<a href="#" class="btn btn-default btn-lg v-offset-above-1"
-							   type="button" data-toggle="modal"
-							   data-target="#court-picker">
-								<span class="hidden-sm">Select </span>Jurisdictions
-								<span id="jurisdiction-count"
-									  class="badge">{{ court_count_human|default:"" }}</span>
-							</a>
-						</div>
-						<div class="col-sm-4">
-							{% include "includes/order_by_dropdown.html" %}
-						</div>
-						<div class="col-sm-5">
-							<div class="form-group">
-								{{ search_form.case_name.label_tag }}
-								{{ search_form.case_name }}
-							</div>
-						</div>
-					</div>
-					<div class="row">
-						<div class="col-sm-4">
-							<div class="form-group">
-								{{ search_form.judge.label_tag }}
-								{{ search_form.judge }}
-							</div>
-						</div>
-						<div class="col-sm-4">
-							<div class="form-group">
-								{{ search_form.argued_after.label_tag }}
-								{{ search_form.argued_after }}
-							</div>
-						</div>
-						<div class="col-sm-4">
-							<div class="form-group">
-								{{ search_form.argued_before.label_tag }}
-								{{ search_form.argued_before }}
-							</div>
-						</div>
-					</div>
-					<div class="row">
-						<div class="col-sm-4">
-							<div class="form-group">
-								{{ search_form.docket_number.label_tag }}
-								{{ search_form.docket_number }}
-							</div>
-						</div>
-					</div>
-					<div class="row">
-						<div class="col-xs-12">
-							<button type="submit"
-									class="btn btn-primary btn-lg float-right"
-									name="search"
-									id="search-button-secondary"><i
-									class="fa fa-search"></i>&nbsp;Search
-							</button>
-						</div>
-					</div>
-				</div>
-
-				<div class="col-sm-3">
-					{% include "includes/operators_quick_list.html" %}
-					<a class="text-right" href="{% url 'advanced_search' %}">More
-						details&hellip;</a>
-				</div>
-			</div>
-
-
-		{% elif search_form.type.value == SEARCH_TYPES.PEOPLE %}
-			<div class="row">
-				{#  Modal is at bottom of results, so it loads last. #}
-				<div id="extra-sidebar-fields" class="col-sm-12">
-					<div class="row">
-						<div class="col-sm-3">
-							<a href="#" class="btn btn-default btn-lg v-offset-above-1"
-							   type="button" data-toggle="modal"
-							   data-target="#court-picker">
-								<span class="hidden-sm">Select </span>Jurisdictions
-								<span id="jurisdiction-count"
-									  class="badge">{{ court_count_human|default:"" }}</span>
-							</a>
-						</div>
-						<div class="col-sm-3">
-							{% include "includes/order_by_dropdown.html" %}
-						</div>
-						<div class="col-sm-6">
-							<div class="form-group">
-								{{ search_form.name.label_tag }}
-								{{ search_form.name }}
-							</div>
-						</div>
-					</div>
-					<div class="row">
-						<div class="col-sm-3">
-							<div class="form-group">
-								{{ search_form.dob_city.label_tag }}
-								{{ search_form.dob_city }}
-							</div>
-						</div>
-						<div class="col-sm-3">
-							<div class="form-group">
-								{{ search_form.dob_state.label_tag }}
-								{{ search_form.dob_state }}
-							</div>
-						</div>
-						<div class="col-sm-3">
-							<div class="form-group">
-								{{ search_form.born_after.label_tag }}
-								{{ search_form.born_after }}
-							</div>
-						</div>
-						<div class="col-sm-3">
-							<div class="form-group">
-								{{ search_form.born_before.label_tag }}
-								{{ search_form.born_before }}
-							</div>
-						</div>
-					</div>
-					<div class="row">
-						<div class="col-sm-3">
-							<div class="form-group">
-								{{ search_form.school.label_tag }}
-								{{ search_form.school }}
-							</div>
-						</div>
-						<div class="col-sm-3">
-							<div class="form-group">
-								{{ search_form.appointer.label_tag }}
-								{{ search_form.appointer }}
-							</div>
-						</div>
-						<div class="col-sm-3">
-							<div class="form-group">
-								{{ search_form.selection_method.label_tag }}
-								{{ search_form.selection_method }}
-							</div>
-						</div>
-						<div class="col-sm-3">
-							<div class="form-group">
-								{{ search_form.political_affiliation.label_tag }}
-								{{ search_form.political_affiliation }}
-							</div>
-						</div>
-					</div>
-				</div>
-			</div>
-			<div class="row">
-				<div class="col-xs-12">
-					<button type="submit"
-							class="btn btn-primary btn-lg float-right"
-							name="search"
-							id="search-button-secondary"><i class="fa fa-search"></i>&nbsp;Search
-					</button>
-				</div>
-			</div>
-		{% endif %}
-
-
-		{% if search_form.type.value == SEARCH_TYPES.OPINION %}
-			<div class="row learn-more" id="about-opinions">
-				<div class="col-xs-12">
-					<h2>About the CourtListener Corpus of Opinions</h2>
-				</div>
-				<div class="col-md-4">
-					<h3>Background</h3>
-					<p>The opinions in CourtListener have been collected since 2009 by
-						<a href="https://free.law">Free Law Project</a>, a non-profit
-						devoted to high-quality legal data. We have collected these
-						opinions so that lawyers, researchers, journalists, corporate
-						organizations, and the public can have easy access to them.
-					</p>
-					<p>We have gathered and curated these opinions from a variety of
-						sources, including court websites, information donations, <a
-								href="https://public.resource.org">Public.Resource.org</a>,
-						and the <a href="http://scdb.wustl.edu/">Supreme Court
-							Database</a>.
-					</p>
-					<p>This work has been possible thanks to <a
-							href="https://free.law/thanks/">financial and volunteer
-						support</a> from a growing list of people and organizations. If
-						this work is valuable to you, your research, or your
-						organization, please donate so our work can continue and thrive.
-					</p>
-					<p>
-						<a href="{% url "donate" %}?referrer=opinion-adv-search"
-						   class="btn btn-danger">Donate Now</a>
-					</p>
-				</div>
-				<div class="col-md-4">
-					<h3>Coverage</h3>
-					<p>Our collection of opinions combines the best data from many
-						sources. On our <a href="{% url "coverage" %}">coverage page</a>,
-						you can see court-by-court graphs of what we have and can see
-						which courts we get data from on an ongoing basis.
-					</p>
-					<p>We are particularly proud of our Supreme Court data, which we
-						consider to be the best collection available. We have made
-						thousands of corrections to the other publicly available data
-						sets, and have enhanced it with data from the <a
-								href="https://free.law/2011/05/25/updated-scotus-dates/">Library
-							of Congress</a> and the <a
-								href="https://free.law/2014/12/21/scdb/">Supreme Court
-							Database</a>.
-					</p>
-					<p>
-						<a class="btn btn-primary"
-						   href="https://free.law/projects/supreme-court-data/">Learn
-							About Our Supreme Court Data</a>
-					</p>
-
-					<h3>CiteGeist Relevancy Engine</h3>
-					<p>The CourtListener search engine has been optimized over the years
-						to provide the most relevant and important cases at the top of
-						the results. The system we use for this is named CiteGeist, and
-						it works by analyzing your query and combining that with
-						information about the citations between cases.
-					</p>
-					<p>
-						<a href="https://free.law/2013/11/12/citegeist/"
-						   class="btn btn-primary">Read About CiteGeist</a>
-					</p>
-				</div>
-				<div class="col-md-4">
-					<h3>Alerts</h3>
-					<p>For the courts where we get content on an <a
-							href="{% url "coverage" %}#scraped-jurisdictions">ongoing
-						basis</a>, you can set up alerts for any search query. This way,
-						you get an email whenever there is a new opinion matching your
-						query.
-					</p>
-					<p>Some popular queries are your company name or that of your
-						competitor, a legal area that you follow, or even <a
-								href="https://free.law/2016/01/30/citation-searching/">a
-							citation alert</a> that emails when a certain case is cited.
-						We also offer <a href="{% url "feeds_info" %}">custom RSS
-							feeds</a> for any search query.
-					</p>
-					<p>To get started, do a search, then save it as an alert from the
-						sidebar of your list of results.
-					</p>
-
-
-					<h3>Even More Advanced Searching</h3>
-					<p>You can do even more advanced searches by using fielded searches
-						and query operators.
-					</p>
-					<p>
-						<a class="btn btn-primary"
-						   href="{% url 'advanced_search' %}">Learn More</a>
-					</p>
-				</div>
-			</div>
-
-		{% elif search_form.type.value == SEARCH_TYPES.RECAP %}
-			<div class="row learn-more" id="about-recap">
-				<div class="col-xs-12">
-					<h2>About CourtListener's RECAP Archive</h2>
-				</div>
-				<div class="col-md-4">
-					<h3>Background</h3>
-					<p>The RECAP Archive is a searchable collection of millions of PACER
-						documents and dockets that were gathered using our <a
-								href="https://free.law/recap/">RECAP Extensions for
-							Firefox, Chrome and Safari</a>. PACER is the government-run
-						system where nearly every legal document is filed from federal
-						cases. The archive also includes <a
-								href="https://free.law/2017/08/15/we-have-all-free-pacer/">every
-							free PACER opinion</a>. This unique archive was created to
-						partially address what we see as the <a
-								href="https://free.law/2015/03/20/what-is-the-pacer-problem/">PACER
-							Problem</a>.
-					</p>
-					<p>Using this archive, you can finally search and download millions
-						of PACER documents, including those that were originally scanned
-						PDFs, <a
-								href="https://free.law/2016/09/26/extracting-text-millions-of-pacer-documents/">which
-							we laboriously convert to text</a>.
-					</p>
-					<p>This work was made possible thanks to a partnership with <a
-							href="https://citp.princeton.edu/">The Center for
-						Information Technology Policy at Princeton</a>, the generous
-						data contributions of thousands of RECAP users, and a ton of <a
-								href="https://free.law/thanks/">volunteer support</a>.
-					</p>
-					<p>If you find this work valuable, or if it saves you money on your
-						PACER bill, please donate.
-					</p>
-					<p>
-						<a href="{% url "donate" %}?referrer=recap-adv-search"
-						   class="btn btn-danger">Donate Now</a>
-					</p>
-				</div>
-				<div class="col-md-4">
-					<h3>Learn More About PACER</h3>
-					<p>We've written many articles about PACER:</p>
-					<ul>
-						<li>
-							<a href="https://free.law/2015/03/20/what-is-the-pacer-problem/">What
-								is the PACER Problem?</a></li>
-						<li>
-							<a href="https://free.law/2016/11/14/pacer-revenue/">How
-								Much Money Does PACER Make?</a>
-						</li>
-						<li>
-							<a href="https://free.law/2015/03/24/what-should-be-done-about-the-pacer-problem/">What
-								Should be Done About the PACER Problem?</a></li>
-						<li>
-							<a href="https://free.law/2016/11/03/what-is-a-pacer-page/">What
-								is a Page of PACER Content?</a></li>
-						<li>
-							<a href="https://free.law/2016/10/10/pacer-costs-a-billion-dollars/">The
-								Cost of PACER Data? Around One Billion Dollars.</a>
-						</li>
-						<li>
-							<a href="https://free.law/2015/03/23/why-should-congress-care-about-pacer/">Why
-								Should Congress Care about PACER?</a></li>
-						<li>
-							<a href="https://free.law/2014/08/26/using-pacer-vid/">Using
-								PACER &mdash; What Could Possibly Go Wrong?</a></li>
-						<li>
-							<a href="https://free.law/2010/08/17/assessing-pacers-access-barriers/">Assessing
-								PACER's Access Barriers</a></li>
-					</ul>
-					<p>You can read more of our <a
-							href="https://free.law/tag/pacer/">PACER</a> and <a
-							href="https://free.law/tag/recap/">RECAP</a>
-						articles on the Free Law Project Blog.</p>
-				</div>
-				<div class="col-md-4">
-					<h3>Get Involved &mdash; Install the Extensions</h3>
-					<p>This archive of data was created by users of the RECAP
-						Extensions. Learn more and install them at the RECAP
-						homepage.
-					</p>
-					<p>
-						<a href="https://free.law/recap/"
-						   class="btn btn-success">Install the Extensions</a>
-					</p>
-
-
-					<h3>Research Service and API</h3>
-					<p>Free Law Project, the non-profit behind RECAP, is proud to host a
-						research service and API for PACER content. If you are an
-						organization that needs PACER content or a researcher looking
-						for bulk data, please get in touch.
-					</p>
-					<p>
-						<a href="{% url "contact" %}" class="btn btn-primary">Contact
-							Us</a>
-					</p>
-				</div>
-			</div>
-
-
-		{% elif search_form.type.value == SEARCH_TYPES.ORAL_ARGUMENT %}
-			<div class="row learn-more" id="about-oral-arguments">
-				<div class="col-xs-12">
-					<h2>About the CourtListener Oral Argument Archive</h2>
-				</div>
-				<div class="col-md-4">
-					<h3>Background</h3>
-					<p>The oral argument audio in CourtListener has been collected from
-						court websites by <a href="https://free.law">Free Law
-							Project</a>, a non-profit devoted to high-quality legal
-						data. We began collecting these oral arguments after hearing
-						that many courts were simply deleting them, claiming that they
-						were too expensive to keep.
-					</p>
-					<p>These audio files are an important part of the historical record,
-						and we are delighted to collect them for students, historians,
-						researchers, journalists, attorneys, and the public.
-					</p>
-					<p>This work has been possible thanks to a grant from Columbia
-						University Library, and a ton of <a
-								href="https://free.law/thanks/">volunteer support</a>.
-						If you find this work valuable, please donate so that it may
-						continue and thrive.
-					</p>
-					<p>
-						<a href="{% url "donate" %}?referrer=oral-arg-adv-search"
-						   class="btn btn-danger">Donate Now</a>
-					</p>
-				</div>
-				<div class="col-sm-4">
-					<h3>Coverage</h3>
-					<p>We collect oral argument audio from the Supreme Court and all of
-						the Federal Circuit courts that provide it. On the state side,
-						we are slowly adding support for additional courts, and we are
-						looking for support to add more. You can see all of the courts
-						that we support on an ongoing basis <a
-								href="{% url "coverage" %}#scraped-jurisdictions">on our
-							coverage page</a>.
-					</p>
-					<p>Our collection of SCOTUS recordings goes back to 2013. Before
-						that, we recommend <a href="https://www.oyez.org"
-											  target="_blank">the wonderful Oyez
-							Project</a>, which goes back to 1955.
-					</p>
-
-					<h3>Podcasts&nbsp;<i class="fa fa-podcast gray"></i></h3>
-					<p>For every jurisdiction <a
-							href="{% url "coverage" %}#scraped-jurisdictions">that
-						we support</a>, we provide Podcasts automatically, so you
-						can listen to the latest arguments from that court. It's
-						also possible to create a Podcast from any search that you
-						make, allowing you to make custom Podcasts with only the
-						information you want to hear.
-					</p>
-					<p>
-						<a href="{% url "podcasts" %}" class="btn btn-primary">Learn
-							More</a>
-					</p>
-				</div>
-				<div class="col-sm-4">
-					<h3>Enhancements</h3>
-					<p>We enhance every audio file that we download so that if you
-						download it from CourtListener it'll have great audio quality,
-						metadata, and album art.
-					</p>
-					<p>You can download our enhanced audio files from the sidebar of any
-						oral argument webpage. If you want the original file, it's there
-						too.
-					</p>
-				</div>
-			</div>
-
-		{% elif search_form.type.value == SEARCH_TYPES.PEOPLE %}
-			<div class="row v-offset-above-2 learn-more" id="about-judges">
-				<div class="col-xs-12">
-					<h2>About the CourtListener Judicial Database</h2>
-				</div>
-				<div class="col-md-4">
-					<h3>Background</h3>
-					<p>The CourtListener Judicial database <a
-							href="https://free.law/2016/04/19/judge_database/">was
-						formed</a> as partnership with researcher Elliott Ash at
-						Princeton University and with support from the National Science
-						Foundation and Knight Foundation.
-					</p>
-					<p>The database has information about thousands of judges from
-						federal and state courts, including their biographical and
-						educational background, judicial and non-judicial positions
-						held, political affiliations, American Bar Association ratings,
-						<a href="https://free.law/2016/07/27/judge-campaign-finance-data">campaign
-							finance data</a>, and <a
-								href="https://free.law/2016/06/29/judge-authorship">opinions
-							authored</a>.
-					</p>
-					<p>
-						<a href="https://free.law/projects/judge-db/"
-						   class="btn btn-primary">Learn More</a>
-					</p>
-				</div>
-				<div class="col-md-4">
-					<h3>Studying the Data</h3>
-					<p>Like all of our data, the judicial database is available <a
-							href="{% url "bulk_data_index" %}">in bulk</a> and <a
-							href="{% url "api_index" %}">via our APIs</a>. This means
-						that interested researchers, start-ups, journalists, and the
-						public can download the data or integrate it into their systems.
-					</p>
-					<p>We enthusiastically welcome reuse of and contribution to the
-						data.
-					</p>
-					<p>
-						<a href="{% url "api_index" %}"
-						   class="btn btn-primary">Learn More</a>
-					</p>
-				</div>
-				<div class="col-md-4">
-					<h3>Support this Work</h3>
-					<p>CourtListener is an initiative of <a href="https://free.law">Free
-						Law Project</a>, a 501(c)(3) non-profit organization. Projects
-						like this database take time to create and maintain. If you are
-						using it in your research or in your work, we ask that you
-						consider a line item to support our efforts.
-					</p>
-					<p>To learn more about how this works, <a
-							href="{% url "contact" %}">get in touch</a>.
-					</p>
-					<p>
-						<a href="{% url "donate" %}?referrer=judge-adv-search"
-						   class="btn btn-danger">Donate Now</a>
-					</p>
-				</div>
-			</div>
-
-		{% endif %}
-
-		{% include "includes/jurisdiction_picker_modal.html" %}
-
-	</div>
-=======
                     </div>
                 </div>
             </form>
@@ -1534,6 +761,5 @@
         {% include "includes/jurisdiction_picker_modal.html" %}
 
     </div>
->>>>>>> f759b260
 
 {% endblock content %}