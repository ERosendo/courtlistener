--- conflicted
+++ resolved
@@ -713,14 +713,8 @@
             )
         if not main_instance_id:
             return
-<<<<<<< HEAD
         parent_doc_class = DocketDocument
         main_doc = parent_doc_class.exists(main_instance_id)
-=======
-        count_query = RECAPDocument.objects.filter(
-            docket_entry__docket_id=parent_instance_id
-        )
->>>>>>> f111ee65
     elif (
         es_document is OpinionDocument or es_document is OpinionClusterDocument
     ):
@@ -733,13 +727,10 @@
         if not parent_instance:
             return
         count_query = Opinion.objects.filter(cluster_id=parent_instance_id)
-<<<<<<< HEAD
 
     else:
         # Abort UBQ update for a not supported document
         return
-=======
->>>>>>> f111ee65
 
     if not main_doc:
         # Abort for non-existing parent document in ES.
