--- conflicted
+++ resolved
@@ -318,21 +318,9 @@
     """
 
     s = es_document.search()
-<<<<<<< HEAD
-    main_doc = None
-    if es_document is PositionDocument:
-        s = s.query(
-            "parent_id", type="position_document", id=parent_instance.pk
-        )
-        main_doc = PersonDocument.get(id=parent_instance.pk)
-    elif es_document is ESRECAPDocument:
-        s = s.query("parent_id", type="recap_document", id=parent_instance.pk)
-        main_doc = DocketDocument.get(id=parent_instance.pk)
-=======
     if es_document is PositionDocument:
         s = s.query("parent_id", type="position", id=parent_instance.pk)
         main_doc = PersonDocument.get(id=parent_instance.pk)
->>>>>>> dceefe47
 
     if not main_doc:
         return
