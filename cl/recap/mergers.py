# Code for merging PACER content into the DB
import logging
import re
from copy import deepcopy
from datetime import date, timedelta
from typing import Any, Dict, List, Optional, Tuple, Union

from asgiref.sync import async_to_sync, sync_to_async
from django.core.exceptions import ValidationError
from django.core.files.base import ContentFile
from django.db import IntegrityError, OperationalError, transaction
from django.db.models import Count, Prefetch, Q, QuerySet
from django.utils.timezone import now
from juriscraper.lib.string_utils import CaseNameTweaker
from juriscraper.pacer import AppellateAttachmentPage, AttachmentPage

from cl.corpus_importer.utils import ais_appellate_court, mark_ia_upload_needed
from cl.lib.decorators import retry
from cl.lib.filesizes import convert_size_to_bytes
from cl.lib.model_helpers import clean_docket_number, make_docket_number_core
from cl.lib.pacer import (
    get_blocked_status,
    map_cl_to_pacer_id,
    map_pacer_to_cl_id,
    normalize_attorney_contact,
    normalize_attorney_role,
)
from cl.lib.privacy_tools import anonymize
from cl.lib.timezone_helpers import localize_date_and_time
from cl.lib.utils import previous_and_next, remove_duplicate_dicts
from cl.people_db.lookup_utils import lookup_judge_by_full_name_and_set_attr
from cl.people_db.models import (
    Attorney,
    AttorneyOrganization,
    AttorneyOrganizationAssociation,
    CriminalComplaint,
    CriminalCount,
    Party,
    PartyType,
    Role,
)
from cl.recap.models import (
    PROCESSING_STATUS,
    UPLOAD_TYPE,
    PacerHtmlFiles,
    ProcessingQueue,
)
from cl.search.models import (
    BankruptcyInformation,
    Claim,
    ClaimHistory,
    Court,
    Docket,
    DocketEntry,
    OriginatingCourtInformation,
    RECAPDocument,
    Tag,
)
from cl.search.tasks import index_docket_parties_in_es

logger = logging.getLogger(__name__)

cnt = CaseNameTweaker()


def confirm_docket_number_core_lookup_match(
    docket: Docket,
    docket_number: str,
    federal_defendant_number: str | None = None,
    federal_dn_judge_initials_assigned: str | None = None,
    federal_dn_judge_initials_referred: str | None = None,
) -> Docket | None:
    """Confirm if the docket_number_core lookup match returns the right docket
    by confirming the docket_number and docket_number components also matches
    if they're available.

    :param docket: The docket matched by the lookup
    :param docket_number: The incoming docket_number to lookup.
    :param federal_defendant_number: The federal defendant number to validate
    the match.
    :param federal_dn_judge_initials_assigned: The judge's initials assigned to
    validate the match.
    :param federal_dn_judge_initials_referred: The judge's initials referred to
    validate the match.
    :return: The docket object if both dockets matched or otherwise None.
    """
    existing_docket_number = clean_docket_number(docket.docket_number)
    incoming_docket_number = clean_docket_number(docket_number)
    if existing_docket_number != incoming_docket_number:
        return None

    # If the incoming data contains docket_number components and the docket
    # also contains DN components, use them to confirm that the docket matches.
    dn_components = {
        "federal_defendant_number": federal_defendant_number,
        "federal_dn_judge_initials_assigned": federal_dn_judge_initials_assigned,
        "federal_dn_judge_initials_referred": federal_dn_judge_initials_referred,
    }
    # Only compare DN component values if both the incoming data and the docket contain
    # non-None DN component values.
    for dn_key, dn_value in dn_components.items():
        incoming_dn_value = dn_value
        docket_dn_value = getattr(docket, dn_key, None)
        if (
            incoming_dn_value
            and docket_dn_value
            and incoming_dn_value != docket_dn_value
        ):
            return None
    return docket


async def find_docket_object(
    court_id: str,
    pacer_case_id: str | None,
    docket_number: str,
    federal_defendant_number: str | None,
    federal_dn_judge_initials_assigned: str | None,
    federal_dn_judge_initials_referred: str | None,
    using: str = "default",
) -> Docket:
    """Attempt to find the docket based on the parsed docket data. If cannot be
    found, create a new docket. If multiple are found, return the oldest.

    :param court_id: The CourtListener court_id to lookup
    :param pacer_case_id: The PACER case ID for the docket
    :param docket_number: The docket number to lookup.
    :param federal_defendant_number: The federal defendant number to validate
    the match.
    :param federal_dn_judge_initials_assigned: The judge's initials assigned to
    validate the match.
    :param federal_dn_judge_initials_referred: The judge's initials referred to
    validate the match.
    :param using: The database to use for the lookup queries.
    :return The docket found or created.
    """
    # Attempt several lookups of decreasing specificity. Note that
    # pacer_case_id is required for Docket and Docket History uploads.
    d = None
    docket_number_core = make_docket_number_core(docket_number)
    lookups = []
    if pacer_case_id:
        # Appellate RSS feeds don't contain a pacer_case_id, avoid lookups by
        # blank pacer_case_id values.
        lookups = [
            {
                "pacer_case_id": pacer_case_id,
                "docket_number_core": docket_number_core,
            },
            # Appellate docket uploads usually include a pacer_case_id.
            # Therefore, include the following lookup to attempt matching
            # existing dockets without a pacer_case_id using docket_number_core
            # to avoid creating duplicated dockets.
            {
                "pacer_case_id": None,
                "docket_number_core": docket_number_core,
            },
            {"pacer_case_id": pacer_case_id},
        ]
    if docket_number_core and not pacer_case_id:
        # Sometimes we don't know how to make core docket numbers. If that's
        # the case, we will have a blank value for the field. We must not do
        # lookups by blank values. See: freelawproject/courtlistener#1531
        lookups.extend(
            [
                {
                    "pacer_case_id": None,
                    "docket_number_core": docket_number_core,
                },
                {"docket_number_core": docket_number_core},
            ]
        )
    elif docket_number and not pacer_case_id:
        # Finally, as a last resort, we can try the docket number. It might not
        # match b/c of punctuation or whatever, but we can try. Avoid lookups
        # by blank docket_number values.
        lookups.append(
            {"pacer_case_id": None, "docket_number": docket_number},
        )

    for kwargs in lookups:
        ds = Docket.objects.filter(court_id=court_id, **kwargs).using(using)
        count = await ds.acount()
        if count == 0:
            continue  # Try a looser lookup.
        if count == 1:
            d = await ds.afirst()
            if kwargs.get("pacer_case_id") is None and kwargs.get(
                "docket_number_core"
            ):
                d = confirm_docket_number_core_lookup_match(
                    d,
                    docket_number,
                    federal_defendant_number,
                    federal_dn_judge_initials_assigned,
                    federal_dn_judge_initials_referred,
                )
            if d:
                break  # Nailed it!
        elif count > 1:
            # If more than one docket matches, try refining the results using
            # available docket_number components.
            dn_components = {
                "federal_defendant_number": federal_defendant_number,
                "federal_dn_judge_initials_assigned": federal_dn_judge_initials_assigned,
                "federal_dn_judge_initials_referred": federal_dn_judge_initials_referred,
            }
            dn_lookup = {
                dn_key: dn_value
                for dn_key, dn_value in dn_components.items()
                if dn_value
            }
            dn_queryset = ds.filter(**dn_lookup).using(using)
            count = await dn_queryset.acount()
            if count == 1:
                d = await dn_queryset.afirst()
            else:
                # Choose the oldest one and live with it.
                d = await ds.aearliest("date_created")
                if kwargs.get("pacer_case_id") is None and kwargs.get(
                    "docket_number_core"
                ):
                    d = confirm_docket_number_core_lookup_match(
                        d, docket_number
                    )
            if d:
                break
    if d is None:
        # Couldn't find a docket. Return a new one.
        return Docket(
            source=Docket.RECAP,
            pacer_case_id=pacer_case_id,
            court_id=court_id,
        )

    if using != "default":
        # Get the item from the default DB
        d = await Docket.objects.aget(pk=d.pk)

    return d


def add_attorney(atty, p, d):
    """Add/update an attorney.

    Given an attorney node, and a party and a docket object, add the attorney
    to the database or link the attorney to the new docket. Also add/update the
    attorney organization, and the attorney's role in the case.

    :param atty: A dict representing an attorney, as provided by Juriscraper.
    :param p: A Party object
    :param d: A Docket object
    :return: None if there's an error, or an Attorney ID if not.
    """
    atty_org_info, atty_info = normalize_attorney_contact(
        atty["contact"], fallback_name=atty["name"]
    )

    # Try lookup by atty name in the docket.
    attys = Attorney.objects.filter(
        name=atty["name"], roles__docket=d
    ).distinct()
    count = attys.count()
    if count == 0:
        # Couldn't find the attorney. Make one.
        a = Attorney.objects.create(
            name=atty["name"], contact_raw=atty["contact"]
        )
    elif count == 1:
        # Nailed it.
        a = attys[0]
    elif count >= 2:
        # Too many found, choose the most recent attorney.
        logger.info(
            f"Got too many results for atty: '{atty}'. Picking earliest."
        )
        a = attys.earliest("date_created")

    # Associate the attorney with an org and update their contact info.
    if atty["contact"]:
        if atty_org_info:
            try:
                org = AttorneyOrganization.objects.get(
                    lookup_key=atty_org_info["lookup_key"],
                )
            except AttorneyOrganization.DoesNotExist:
                try:
                    org = AttorneyOrganization.objects.create(**atty_org_info)
                except IntegrityError:
                    # Race condition. Item was created after get. Try again.
                    org = AttorneyOrganization.objects.get(
                        lookup_key=atty_org_info["lookup_key"],
                    )

            # Add the attorney to the organization
            AttorneyOrganizationAssociation.objects.get_or_create(
                attorney=a, attorney_organization=org, docket=d
            )

        if atty_info:
            a.contact_raw = atty["contact"]
            a.email = atty_info["email"]
            a.phone = atty_info["phone"]
            a.fax = atty_info["fax"]
            a.save()

    # Do roles
    roles = atty["roles"]
    if len(roles) == 0:
        roles = [{"role": Role.UNKNOWN, "date_action": None}]

    # Delete the old roles, replace with new.
    Role.objects.filter(attorney=a, party=p, docket=d).delete()
    Role.objects.bulk_create(
        [
            Role(attorney=a, party=p, docket=d, **atty_role)
            for atty_role in roles
        ]
    )
    return a.pk


def update_case_names(d, new_case_name):
    """Update the case name fields if applicable.

    This is a more complex than you'd think at first, and has resulted in at
    least two live bugs. The existing dockets and the new data can each have
    one of three values:

     - A valid case name
     - Unknown Case Title (UCT)
     - ""

    So here's a matrix for what to do:

                                       new_case_name
                       +------------+-----------------+-----------------+
                       |   x v. y   |      UCT        |      blank      |
             +---------+------------+-----------------+-----------------+
             | x v. y  |   Update   |    No update    |    No update    |
             +---------+------------+-----------------+-----------------+
      docket |  UCT    |   Update   |  Same/Whatever  |    No update    |
             +---------+------------+-----------------+-----------------+
             |  blank  |   Update   |     Update      |  Same/Whatever  |
             +---------+------------+-----------------+-----------------+

    :param d: The docket object to update or ignore
    :param new_case_name: The incoming case name
    :returns d
    """
    uct = "Unknown Case Title"
    if not new_case_name:
        return d
    if new_case_name == uct and d.case_name != "":
        return d

    d.case_name = new_case_name
    d.case_name_short = cnt.make_case_name_short(d.case_name)
    return d


async def update_docket_metadata(
    d: Docket, docket_data: Dict[str, Any]
) -> Docket:
    """Update the Docket object with the data from Juriscraper.

    Works on either docket history report or docket report (appellate
    or district) results.
    """
    d = update_case_names(d, docket_data["case_name"])
    await mark_ia_upload_needed(d, save_docket=False)
    d.docket_number = docket_data["docket_number"] or d.docket_number
    d.pacer_case_id = d.pacer_case_id or docket_data.get("pacer_case_id")
    d.date_filed = docket_data.get("date_filed") or d.date_filed
    d.date_last_filing = (
        docket_data.get("date_last_filing") or d.date_last_filing
    )
    d.date_terminated = docket_data.get("date_terminated") or d.date_terminated
    d.cause = docket_data.get("cause") or d.cause
    # Avoid updating the nature_of_suit if the docket already has a
    # nature_of_suit set, since this value doesn't change. See issue #3878.
    d.nature_of_suit = d.nature_of_suit or docket_data.get(
        "nature_of_suit", ""
    )
    d.jury_demand = docket_data.get("jury_demand") or d.jury_demand
    d.jurisdiction_type = (
        docket_data.get("jurisdiction") or d.jurisdiction_type
    )
    d.mdl_status = docket_data.get("mdl_status") or d.mdl_status
    await lookup_judge_by_full_name_and_set_attr(
        d,
        "assigned_to",
        docket_data.get("assigned_to_str"),
        d.court_id,
        docket_data.get("date_filed"),
    )
    d.assigned_to_str = docket_data.get("assigned_to_str") or d.assigned_to_str
    await lookup_judge_by_full_name_and_set_attr(
        d,
        "referred_to",
        docket_data.get("referred_to_str"),
        d.court_id,
        docket_data.get("date_filed"),
    )
    d.referred_to_str = docket_data.get("referred_to_str") or d.referred_to_str
    d.blocked, d.date_blocked = await get_blocked_status(d)

    # Update docket_number components:
    d.federal_dn_office_code = (
        docket_data.get("federal_dn_office_code") or d.federal_dn_office_code
    )
    d.federal_dn_case_type = (
        docket_data.get("federal_dn_case_type") or d.federal_dn_case_type
    )
    d.federal_dn_judge_initials_assigned = (
        docket_data.get("federal_dn_judge_initials_assigned")
        or d.federal_dn_judge_initials_assigned
    )
    d.federal_dn_judge_initials_referred = (
        docket_data.get("federal_dn_judge_initials_referred")
        or d.federal_dn_judge_initials_referred
    )
    d.federal_defendant_number = (
        docket_data.get("federal_defendant_number")
        or d.federal_defendant_number
    )

    return d


async def update_docket_appellate_metadata(d, docket_data):
    """Update the metadata specific to appellate cases."""
    if not any(
        [
            docket_data.get("originating_court_information"),
            docket_data.get("appeal_from"),
            docket_data.get("panel"),
        ]
    ):
        # Probably not appellate.
        return d, None

    d.panel_str = ", ".join(docket_data.get("panel", [])) or d.panel_str
    d.appellate_fee_status = (
        docket_data.get("fee_status", "") or d.appellate_fee_status
    )
    d.appellate_case_type_information = (
        docket_data.get("case_type_information", "")
        or d.appellate_case_type_information
    )
    d.appeal_from_str = docket_data.get("appeal_from", "") or d.appeal_from_str

    # Do originating court information dict
    og_info = docket_data.get("originating_court_information")
    if not og_info:
        return d, None

    if og_info.get("court_id"):
        cl_id = map_pacer_to_cl_id(og_info["court_id"])
        if await Court.objects.filter(pk=cl_id).aexists():
            # Ensure the court exists. Sometimes PACER does weird things,
            # like in 14-1743 in CA3, where it says the court_id is 'uspci'.
            # If we don't do this check, the court ID could be invalid, and
            # our whole save of the docket fails.
            d.appeal_from_id = cl_id

    if d.pk is None:
        d_og_info = OriginatingCourtInformation()
    else:
        try:
            d_og_info = await OriginatingCourtInformation.objects.aget(
                docket=d
            )
        except OriginatingCourtInformation.DoesNotExist:
            d_og_info = OriginatingCourtInformation()

    # Ensure we don't share A-Numbers, which can sometimes be in the docket
    # number field.
    docket_number = og_info.get("docket_number", "") or d_og_info.docket_number
    docket_number, _ = anonymize(docket_number)
    d_og_info.docket_number = docket_number
    d_og_info.court_reporter = (
        og_info.get("court_reporter", "") or d_og_info.court_reporter
    )
    d_og_info.date_disposed = (
        og_info.get("date_disposed") or d_og_info.date_disposed
    )
    d_og_info.date_filed = og_info.get("date_filed") or d_og_info.date_filed
    d_og_info.date_judgment = (
        og_info.get("date_judgment") or d_og_info.date_judgment
    )
    d_og_info.date_judgment_eod = (
        og_info.get("date_judgment_eod") or d_og_info.date_judgment_eod
    )
    d_og_info.date_filed_noa = (
        og_info.get("date_filed_noa") or d_og_info.date_filed_noa
    )
    d_og_info.date_received_coa = (
        og_info.get("date_received_coa") or d_og_info.date_received_coa
    )
    d_og_info.assigned_to_str = (
        og_info.get("assigned_to") or d_og_info.assigned_to_str
    )
    d_og_info.ordering_judge_str = (
        og_info.get("ordering_judge") or d_og_info.ordering_judge_str
    )

    if not all([d.appeal_from_id, d_og_info.date_filed]):
        # Can't do judge lookups. Call it quits.
        return d, d_og_info

    await lookup_judge_by_full_name_and_set_attr(
        d_og_info,
        "assigned_to",
        og_info.get("assigned_to"),
        d.appeal_from_id,
        d_og_info.date_filed,
    )
    await lookup_judge_by_full_name_and_set_attr(
        d_og_info,
        "ordering_judge",
        og_info.get("ordering_judge"),
        d.appeal_from_id,
        d_og_info.date_filed,
    )

    return d, d_og_info


def get_order_of_docket(docket_entries):
    """Determine whether the docket is ascending or descending or whether
    that is knowable.
    """
    order = None
    for _, de, nxt in previous_and_next(docket_entries):
        try:
            current_num = int(de["document_number"])
            nxt_num = int(nxt["document_number"])
        except (TypeError, ValueError):
            # One or the other can't be cast to an int. Continue until we have
            # two consecutive ints we can compare.
            continue

        if current_num == nxt_num:
            # Not sure if this is possible. No known instances in the wild.
            continue
        elif current_num < nxt_num:
            order = "asc"
        elif current_num > nxt_num:
            order = "desc"
        break
    return order


def make_recap_sequence_number(
    date_filed: date, recap_sequence_index: int
) -> str:
    """Make a sequence number using a date and index.

    :param date_filed: The entry date_filed used to make the sequence number.
    :param recap_sequence_index: This index will be used to populate the
    returned sequence number.
    :return: A str to use as the recap_sequence_number
    """
    template = "%s.%03d"
    return template % (
        date_filed.isoformat(),
        recap_sequence_index,
    )


def calculate_recap_sequence_numbers(docket_entries: list, court_id: str):
    """Figure out the RECAP sequence number values for docket entries
    returned by a parser.

    Writ large, this is pretty simple, but for some items you need to perform
    disambiguation using neighboring docket entries. For example, if you get
    the following docket entries, you need to use the neighboring items to
    figure out which is first:

           Date     | No. |  Description
        2014-01-01  |     |  Some stuff
        2014-01-01  |     |  More stuff
        2014-01-02  |  1  |  Still more

    For those first two items, you have the date, but that's it. No numbers,
    no de_seqno, no nuthin'. The way to handle this is to start by ensuring
    that the docket is in ascending order and correct it if not. With that
    done, you can use the values of the previous items to sort out each item
    in turn.

    :param docket_entries: A list of docket entry dicts from juriscraper or
    another parser containing information about docket entries for a docket
    :param court_id: The court id to which docket entries belong, used for
    timezone conversion.
    :return None, but sets the recap_sequence_number for all items.
    """
    # Determine the sort order of the docket entries and normalize it
    order = get_order_of_docket(docket_entries)
    if order == "desc":
        docket_entries.reverse()

    # Assign sequence numbers
    for prev, de, _ in previous_and_next(docket_entries):
        current_date_filed, current_time_filed = localize_date_and_time(
            court_id, de["date_filed"]
        )
        prev_date_filed = None
        if prev is not None:
            prev_date_filed, prev_time_filed = localize_date_and_time(
                court_id, prev["date_filed"]
            )
        if prev is not None and current_date_filed == prev_date_filed:
            # Previous item has same date. Increment the sequence number.
            de["recap_sequence_index"] = prev["recap_sequence_index"] + 1
            de["recap_sequence_number"] = make_recap_sequence_number(
                current_date_filed, de["recap_sequence_index"]
            )
            continue
        else:
            # prev is None --> First item on the list; OR
            # current is different than previous --> Changed date.
            # Take same action: Reset the index & assign it.
            de["recap_sequence_index"] = 1
            de["recap_sequence_number"] = make_recap_sequence_number(
                current_date_filed, de["recap_sequence_index"]
            )
            continue

    # Cleanup
    [de.pop("recap_sequence_index", None) for de in docket_entries]


def normalize_long_description(docket_entry):
    """Ensure that the docket entry description is normalized

    This is important because the long descriptions from the DocketHistory
    report and the Docket report vary, with the latter appending something like
    "(Entered: 01/01/2014)" on the end of every entry. Having this value means
    that our merging algorithms fail since the *only* unique thing we have for
    a unnumbered minute entry is the description itself.

    :param docket_entry: The scraped dict from Juriscraper for the docket
    entry.
    :return None (the item is modified in place)
    """
    if not docket_entry.get("description"):
        return

    # Remove the entry info from the end of the long descriptions
    desc = docket_entry["description"]
    desc = re.sub(r"(.*) \(Entered: .*\)$", r"\1", desc)

    # Remove any brackets around numbers (this happens on the DHR long
    # descriptions).
    desc = re.sub(r"\[(\d+)\]", r"\1", desc)

    docket_entry["description"] = desc


async def merge_unnumbered_docket_entries(
    des: QuerySet, docket_entry: dict[str, any]
) -> DocketEntry:
    """Unnumbered docket entries come from many sources, with different data.
    This sometimes results in two docket entries when there should be one. The
    docket history report is the one source that sometimes has the long and
    the short descriptions. When this happens, we have an opportunity to put
    them back together again, deleting the duplicate items.

    :param des: A QuerySet of DocketEntries that we believe are the same.
    :param docket_entry: The scraped dict from Juriscraper for the docket
    entry.
    :return The winning DocketEntry
    """

    # Look for docket entries that match by equal long description or if the
    # long description is not set.
    matched_entries_queryset = des.filter(
        Q(description=docket_entry["description"]) | Q(description="")
    )
    if await matched_entries_queryset.aexists():
        # Return the entry that matches the long description and remove the
        # rest if there are any duplicates.
        winner = await matched_entries_queryset.aearliest("date_created")
        await matched_entries_queryset.exclude(pk=winner.pk).adelete()
        return winner

    # No duplicates found by long description, choose the earliest as the
    # winner; delete the rest
    winner = await des.aearliest("date_created")
    await des.exclude(pk=winner.pk).adelete()
    return winner


@sync_to_async
def add_create_docket_entry_transaction(d, docket_entry):
    with transaction.atomic():
        Docket.objects.select_for_update().get(pk=d.pk)
        pacer_seq_no = docket_entry.get("pacer_seq_no")
        params = {
            "docket": d,
            "entry_number": docket_entry["document_number"],
        }
        if pacer_seq_no is not None:
            params["pacer_sequence_number"] = pacer_seq_no
        null_de_queryset = DocketEntry.objects.filter(
            docket=d,
            entry_number=docket_entry["document_number"],
            pacer_sequence_number__isnull=True,
        )
        try:
            de = DocketEntry.objects.get(**params)
            de_created = False
        except DocketEntry.DoesNotExist:
            if pacer_seq_no is not None and null_de_queryset.exists():
                de = null_de_queryset.latest("date_created")
                null_de_queryset.exclude(pk=de.pk).delete()
                de_created = False
            else:
                de = DocketEntry.objects.create(**params)
                de_created = True
        except DocketEntry.MultipleObjectsReturned:
            if pacer_seq_no is None:
                logger.error(
                    "Multiple docket entries found for document "
                    "entry number '%s' while processing '%s'",
                    docket_entry["document_number"],
                    d,
                )
                return None

            try:
                de = DocketEntry.objects.get(
                    docket=d,
                    entry_number=docket_entry["document_number"],
                    pacer_sequence_number=pacer_seq_no,
                )
                de_created = False
                null_de_queryset.delete()
            except DocketEntry.DoesNotExist:
                if null_de_queryset.exists():
                    de = null_de_queryset.latest("date_created")
                    null_de_queryset.exclude(pk=de.pk).delete()
                    de_created = False
                else:
                    de = DocketEntry.objects.create(
                        docket=d,
                        entry_number=docket_entry["document_number"],
                        pacer_sequence_number=pacer_seq_no,
                    )
                    de_created = True
            except DocketEntry.MultipleObjectsReturned:
                duplicate_de_queryset = DocketEntry.objects.filter(
                    docket=d,
                    entry_number=docket_entry["document_number"],
                    pacer_sequence_number=pacer_seq_no,
                )
                de = duplicate_de_queryset.latest("date_created")
                duplicate_de_queryset.exclude(pk=de.pk).delete()
                null_de_queryset.delete()
                de_created = False

        return de, de_created


async def get_or_make_docket_entry(
    d: Docket, docket_entry: dict[str, any]
) -> Optional[tuple[DocketEntry, bool]]:
    """Lookup or create a docket entry to match the one that was scraped.

    :param d: The docket we expect to find it in.
    :param docket_entry: The scraped dict from Juriscraper for the docket
    entry.
    :return Tuple of (de, de_created) or None, where:
     - de is the DocketEntry object
     - de_created is a boolean stating whether de was created or not
     - None is returned when things fail.
    """
    if docket_entry["document_number"]:
        response = await add_create_docket_entry_transaction(d, docket_entry)
        if response is None:
            return None
        de, de_created = response[0], response[1]
    else:
        # Unnumbered entry. The only thing we can be sure we have is a
        # date. Try to find it by date and description (short or long)
        normalize_long_description(docket_entry)
        query = Q()
        if docket_entry.get("description"):
            query |= Q(description=docket_entry["description"])
        if docket_entry.get("short_description"):
            query |= Q(
                recap_documents__description=docket_entry["short_description"]
            )

        des = DocketEntry.objects.filter(
            query,
            docket=d,
            date_filed=docket_entry["date_filed"],
            entry_number=docket_entry["document_number"],
        )
        count = await des.acount()
        if count == 0:
            de = DocketEntry(
                docket=d, entry_number=docket_entry["document_number"]
            )
            de_created = True
        elif count == 1:
            de = await des.afirst()
            de_created = False
        else:
            logger.warning(
                "Multiple docket entries returned for unnumbered docket "
                "entry on date: %s while processing %s. Attempting merge",
                docket_entry["date_filed"],
                d,
            )
            # There's so little metadata with unnumbered des that if there's
            # more than one match, we can just select the oldest as canonical.
            de = await merge_unnumbered_docket_entries(des, docket_entry)
            de_created = False
    return de, de_created


async def keep_latest_rd_document(queryset: QuerySet) -> RECAPDocument:
    """Retains the most recent item with a PDF, if available otherwise,
    retains the most recent item overall.

    :param queryset: RECAPDocument QuerySet to clean duplicates from.
    :return: The matched RECAPDocument after cleaning.
    """
    rd_with_pdf_queryset = queryset.filter(is_available=True).exclude(
        filepath_local=""
    )
    if await rd_with_pdf_queryset.aexists():
        rd = await rd_with_pdf_queryset.alatest("date_created")
    else:
        rd = await queryset.alatest("date_created")
    await queryset.exclude(pk=rd.pk).adelete()
    return rd


async def clean_duplicate_documents(params: dict[str, Any]) -> RECAPDocument:
    """Removes duplicate RECAPDocuments, keeping the most recent with PDF if
    available or otherwise the most recent overall.

    :param params: Query parameters to filter the RECAPDocuments.
    :return: The matched RECAPDocument after cleaning.
    """
    duplicate_rd_queryset = RECAPDocument.objects.filter(**params)
    return await keep_latest_rd_document(duplicate_rd_queryset)


async def add_docket_entries(
    d: Docket,
    docket_entries: list[dict[str, Any]],
    tags: list[Tag] | None = None,
    do_not_update_existing: bool = False,
) -> tuple[
    tuple[list[DocketEntry], list[RECAPDocument]], list[RECAPDocument], bool
]:
    """Update or create the docket entries and documents.

    :param d: The docket object to add things to and use for lookups.
    :param docket_entries: A list of dicts containing docket entry data.
    :param tags: A list of tag objects to apply to the recap documents and
    docket entries created or updated in this function.
    :param do_not_update_existing: Whether docket entries should only be created and avoid
    updating an existing one.
    :return: A three tuple of:
        - A two tuple of list of created or existing DocketEntry objects and
        a list of existing RECAPDocument objects.
        - A list of RECAPDocument objects created.
        - A bool indicating whether any docket entry was created.
    """
    # Remove items without a date filed value.
    docket_entries = [de for de in docket_entries if de.get("date_filed")]

    rds_created = []
    des_returned = []
    rds_updated = []
    content_updated = False
    calculate_recap_sequence_numbers(docket_entries, d.court_id)
    known_filing_dates = [d.date_last_filing]
    for docket_entry in docket_entries:
        response = await get_or_make_docket_entry(d, docket_entry)
        if response is None:
            continue
        else:
            de, de_created = response[0], response[1]

        de.description = docket_entry["description"] or de.description
        date_filed, time_filed = localize_date_and_time(
            d.court_id, docket_entry["date_filed"]
        )
        if not time_filed:
            # If not time data is available, compare if date_filed changed if
            # so restart time_filed to None, otherwise keep the current time.
            if de.date_filed != docket_entry["date_filed"]:
                de.time_filed = None
        else:
            de.time_filed = time_filed
        de.date_filed = date_filed
        de.pacer_sequence_number = (
            docket_entry.get("pacer_seq_no") or de.pacer_sequence_number
        )
        de.recap_sequence_number = docket_entry["recap_sequence_number"]
        des_returned.append(de)
        if do_not_update_existing and not de_created:
            return (des_returned, rds_updated), rds_created, content_updated
        await de.asave()
        if tags:
            for tag in tags:
                await sync_to_async(tag.tag_object)(de)

        if de_created:
            content_updated = True
            known_filing_dates.append(de.date_filed)

        # Then make the RECAPDocument object. Try to find it. If we do, update
        # the pacer_doc_id field if it's blank. If we can't find it, create it
        # or throw an error.
        params = {"docket_entry": de}
        if not docket_entry["document_number"] and docket_entry.get(
            "short_description"
        ):
            params["description"] = docket_entry["short_description"]

        if docket_entry.get("attachment_number"):
            params["document_type"] = RECAPDocument.ATTACHMENT
            params["attachment_number"] = docket_entry["attachment_number"]
        else:
            params["document_type"] = RECAPDocument.PACER_DOCUMENT

        # Unlike district and bankr. dockets, where you always have a main
        # RD and can optionally have attachments to the main RD, Appellate
        # docket entries can either they *only* have a main RD (with no
        # attachments) or they *only* have attachments (with no main doc).
        # Unfortunately, when we ingest a docket, we don't know if the entries
        # have attachments, so we begin by assuming they don't and create
        # main RDs for each entry. Later, if/when we get attachment pages for
        # particular entries, we convert the main documents into attachment
        # RDs. The check here ensures that if that happens for a particular
        # entry, we avoid creating the main RD a second+ time when we get the
        # docket sheet a second+ time.
<<<<<<< HEAD
        appellate_court_id_exists = await appellate_court_ids.filter(
            pk=d.court_id
        ).aexists()
        appellate_rd_att_exists = False
        if de_created is False and appellate_court_id_exists:
            # In existing appellate entry merges, check if the entry has at
            # least one attachment.
=======
        appelate_court_id_exists = await ais_appellate_court(d.court_id)
        if de_created is False and appelate_court_id_exists:
>>>>>>> c38ccdb3
            appellate_rd_att_exists = await de.recap_documents.filter(
                document_type=RECAPDocument.ATTACHMENT
            ).aexists()
            if appellate_rd_att_exists:
                params["document_type"] = RECAPDocument.ATTACHMENT
                params["pacer_doc_id"] = docket_entry["pacer_doc_id"]
        try:
            get_params = deepcopy(params)
            if de_created is False and not appellate_court_id_exists:
                get_params["pacer_doc_id"] = docket_entry["pacer_doc_id"]
            if de_created is False:
                # Try to match the RD regardless of the document_type.
                del get_params["document_type"]
            rd = await RECAPDocument.objects.aget(**get_params)
            rds_updated.append(rd)
        except RECAPDocument.DoesNotExist:
            rd = None
            if de_created is False and not appellate_court_id_exists:
                try:
                    # Check for documents with a bad pacer_doc_id
                    rd = await RECAPDocument.objects.aget(**params)
                except RECAPDocument.DoesNotExist:
                    # Fallback to creating document
                    pass
                except RECAPDocument.MultipleObjectsReturned:
                    rd = await clean_duplicate_documents(params)
            if rd is None:
                try:
                    params["pacer_doc_id"] = docket_entry["pacer_doc_id"]
                    rd = await RECAPDocument.objects.acreate(
                        document_number=docket_entry["document_number"] or "",
                        is_available=False,
                        **params,
                    )
                    rds_created.append(rd)
                except ValidationError:
                    # Happens from race conditions.
                    continue
        except RECAPDocument.MultipleObjectsReturned:
            logger.info(
                "Multiple recap documents found for document entry number'%s' "
                "while processing '%s'" % (docket_entry["document_number"], d)
            )
            if params["document_type"] == RECAPDocument.ATTACHMENT:
                continue
            rd = await clean_duplicate_documents(params)

        if docket_entry["pacer_doc_id"]:
            rd.pacer_doc_id = docket_entry["pacer_doc_id"]
        description = docket_entry.get("short_description")
        if rd.document_type == RECAPDocument.PACER_DOCUMENT and description:
            rd.description = description
        elif description:
            rd_qs = de.recap_documents.filter(
                document_type=RECAPDocument.PACER_DOCUMENT
            )
            if await rd_qs.aexists():
                rd_pd = await rd_qs.afirst()
                if rd_pd.attachment_number is not None:
                    continue
                if rd_pd.description != description:
                    rd_pd.description = description
                    try:
                        await rd_pd.asave()
                    except ValidationError:
                        # Happens from race conditions.
                        continue
        rd.document_number = docket_entry["document_number"] or ""
        try:
            await rd.asave()
        except ValidationError:
            # Happens from race conditions.
            continue
        if tags:
            for tag in tags:
                await sync_to_async(tag.tag_object)(rd)

        attachments = docket_entry.get("attachments")
        if attachments is not None:
            court = await Court.objects.aget(pk=d.court_id)
            await merge_attachment_page_data(
                court,
                d.pacer_case_id,
                rd.pacer_doc_id,
                docket_entry["document_number"],
                None,
                attachments,
                False,
            )

    known_filing_dates = set(filter(None, known_filing_dates))
    if known_filing_dates:
        await Docket.objects.filter(pk=d.pk).aupdate(
            date_last_filing=max(known_filing_dates)
        )

    return (des_returned, rds_updated), rds_created, content_updated


def check_json_for_terminated_entities(parties) -> bool:
    """Check the parties and attorneys to find if any terminated entities

    If so, we can assume that the user checked the box for "Terminated Parties"
    before running their docket report. If not, we can assume they didn't.

    :param parties: List of party dicts, as returned by Juriscraper.
    :returns boolean indicating whether any parties had termination dates.
    """
    for party in parties:
        if party.get("date_terminated"):
            return True
        for atty in party.get("attorneys", []):
            terminated_role = {a["role"] for a in atty["roles"]} & {
                Role.TERMINATED,
                Role.SELF_TERMINATED,
            }
            if terminated_role:
                return True
    return False


def get_terminated_entities(d):
    """Check the docket to identify if there were any terminated parties or
    attorneys. If so, return their IDs.

    :param d: A docket object to investigate.
    :returns (parties, attorneys): A tuple of two sets. One for party IDs, one
    for attorney IDs.
    """
    # This will do five queries at most rather than doing potentially hundreds
    # on cases with many parties.
    parties = (
        d.parties.prefetch_related(
            Prefetch(
                "party_types",
                queryset=PartyType.objects.filter(docket=d)
                .exclude(date_terminated=None)
                .distinct()
                .only("pk"),
                to_attr="party_types_for_d",
            ),
            Prefetch(
                "attorneys",
                queryset=Attorney.objects.filter(roles__docket=d)
                .distinct()
                .only("pk"),
                to_attr="attys_in_d",
            ),
            Prefetch(
                "attys_in_d__roles",
                queryset=Role.objects.filter(
                    docket=d, role__in=[Role.SELF_TERMINATED, Role.TERMINATED]
                )
                .distinct()
                .only("pk"),
                to_attr="roles_for_atty",
            ),
        )
        .distinct()
        .only("pk")
    )
    terminated_party_ids = set()
    terminated_attorney_ids = set()
    for party in parties:
        for _ in party.party_types_for_d:
            # PartyTypes are filtered to terminated objects. Thus, if
            # any exist, we know it's a terminated party.
            terminated_party_ids.add(party.pk)
            break
        for atty in party.attys_in_d:
            for _ in atty.roles_for_atty:
                # Roles are filtered to terminated roles. Thus, if any hits, we
                # know we have terminated attys.
                terminated_attorney_ids.add(atty.pk)
                break
    return terminated_party_ids, terminated_attorney_ids


def normalize_attorney_roles(parties):
    """Clean up the attorney roles for all parties.

    We do this fairly early in the process because we need to know if
    there are any terminated attorneys before we can start
    adding/removing content to/from the database. By normalizing
    early, we ensure we have good data for that sniffing.

    A party might be input with an attorney such as:

        {
            'name': 'William H. Narwold',
            'contact': ("1 Corporate Center\n",
                        "20 Church Street\n",
                        "17th Floor\n",
                        "Hartford, CT 06103\n",
                        "860-882-1676\n",
                        "Fax: 860-882-1682\n",
                        "Email: bnarwold@motleyrice.com"),
            'roles': ['LEAD ATTORNEY',
                      'TERMINATED: 03/12/2013'],
        }

    The role attribute will be cleaned up to be:

        'roles': [{
            'role': Role.ATTORNEY_LEAD,
            'date_action': None,
            'role_raw': 'LEAD ATTORNEY',
        }, {
            'role': Role.TERMINATED,
            'date_action': date(2013, 3, 12),
            'role_raw': 'TERMINATED: 03/12/2013',
        }

    :param parties: The parties dict from Juriscraper.
    :returns None; editing happens in place.

    """
    for party in parties:
        for atty in party.get("attorneys", []):
            roles = [normalize_attorney_role(r) for r in atty["roles"]]
            roles = remove_duplicate_dicts(roles)
            atty["roles"] = roles


def disassociate_extraneous_entities(
    d, parties, parties_to_preserve, attorneys_to_preserve
):
    """Disassociate any parties or attorneys no longer in the latest info.

     - Do not delete parties or attorneys, just allow them to be orphaned.
       Later, we can decide what to do with these, but keeping them around at
       least lets us have them later if we need them.

     - Sort out if terminated parties were included in the new data. If so,
       they'll be automatically preserved (because they would have been
       updated). If not, find the old terminated parties on the docket, and
       prevent them from getting disassociated.

     - If a party is terminated, do not delete their attorneys even if their
       attorneys are not listed as terminated.

    :param d: The docket to interrogate and act upon.
    :param parties: The parties dict that was scraped, and which we inspect to
    check if terminated parties were included.
    :param parties_to_preserve: A set of party IDs that were updated or created
    while updating the docket.
    :param attorneys_to_preserve: A set of attorney IDs that were updated or
    created while updating the docket.
    """
    new_has_terminated_entities = check_json_for_terminated_entities(parties)
    if not new_has_terminated_entities:
        # No terminated data in the JSON. Check if we have any in the DB.
        terminated_parties, terminated_attorneys = get_terminated_entities(d)
        if any([terminated_parties, terminated_attorneys]):
            # The docket currently has terminated entities, but new info
            # doesn't, indicating that the user didn't request it. Thus, delete
            # any entities that weren't just created/updated and that aren't in
            # the list of terminated entities.
            parties_to_preserve = parties_to_preserve | terminated_parties
            attorneys_to_preserve = (
                attorneys_to_preserve | terminated_attorneys
            )
    else:
        # The terminated parties are already included in the entities to
        # preserve, so just create an empty variable for this.
        terminated_parties = set()

    # Disassociate extraneous parties from the docket.
    PartyType.objects.filter(
        docket=d,
    ).exclude(
        party_id__in=parties_to_preserve,
    ).delete()

    # Disassociate extraneous attorneys from the docket and parties.
    Role.objects.filter(
        docket=d,
    ).exclude(
        # Don't delete attorney roles for attorneys we're preserving.
        attorney_id__in=attorneys_to_preserve,
    ).exclude(
        # Don't delete attorney roles for parties we're preserving b/c
        # they were terminated.
        party_id__in=terminated_parties,
    ).delete()


@transaction.atomic
# Retry on transaction deadlocks; see #814.
@retry(OperationalError, tries=2, delay=1, backoff=1, logger=logger)
def add_parties_and_attorneys(d, parties):
    """Add parties and attorneys from the docket data to the docket.

    :param d: The docket to update
    :param parties: The parties to update the docket with, with their
    associated attorney objects. This is typically the
    docket_data['parties'] field.
    :return: None

    """
    if not parties:
        # Exit early if no parties. Some dockets don't have any due to user
        # preference, and if we don't bail early, we risk deleting everything
        # we have.
        return

    # Recall that Python is pass by reference. This means that if we mutate
    # the parties variable in this function and then retry this function (note
    # the decorator it has), the second time this function runs, it will not be
    # run with the initial value of the parties variable, but will instead be
    # run with the mutated value! That will crash because the mutated variable
    # no longer has the correct shape as it did when it was first passed.
    # ∴, make a copy of parties as a first step, so that retries work.
    local_parties = deepcopy(parties)

    normalize_attorney_roles(local_parties)

    updated_parties = set()
    updated_attorneys = set()
    for party in local_parties:
        ps = Party.objects.filter(
            name=party["name"], party_types__docket=d
        ).distinct()
        count = ps.count()
        if count == 0:
            try:
                p = Party.objects.create(name=party["name"])
            except IntegrityError:
                # Race condition. Object was created after our get and before
                # our create. Try to get it again.
                ps = Party.objects.filter(
                    name=party["name"], party_types__docket=d
                ).distinct()
                count = ps.count()
        if count == 1:
            p = ps[0]
        elif count >= 2:
            p = ps.earliest("date_created")
        updated_parties.add(p.pk)

        # If the party type doesn't exist, make a new one.
        pts = p.party_types.filter(docket=d, name=party["type"])
        criminal_data = party.get("criminal_data")
        update_dict = {
            "extra_info": party.get("extra_info", ""),
            "date_terminated": party.get("date_terminated"),
        }
        if criminal_data:
            update_dict["highest_offense_level_opening"] = criminal_data[
                "highest_offense_level_opening"
            ]
            update_dict["highest_offense_level_terminated"] = criminal_data[
                "highest_offense_level_terminated"
            ]
        if pts.exists():
            pts.update(**update_dict)
            pt = pts[0]
        else:
            pt = PartyType.objects.create(
                docket=d, party=p, name=party["type"], **update_dict
            )

        # Criminal counts and complaints
        if criminal_data and criminal_data["counts"]:
            CriminalCount.objects.filter(party_type=pt).delete()
            CriminalCount.objects.bulk_create(
                [
                    CriminalCount(
                        party_type=pt,
                        name=criminal_count["name"],
                        disposition=criminal_count["disposition"],
                        status=CriminalCount.normalize_status(
                            criminal_count["status"]
                        ),
                    )
                    for criminal_count in criminal_data["counts"]
                ]
            )

        if criminal_data and criminal_data["complaints"]:
            CriminalComplaint.objects.filter(party_type=pt).delete()
            CriminalComplaint.objects.bulk_create(
                [
                    CriminalComplaint(
                        party_type=pt,
                        name=complaint["name"],
                        disposition=complaint["disposition"],
                    )
                    for complaint in criminal_data["complaints"]
                ]
            )

        # Attorneys
        for atty in party.get("attorneys", []):
            updated_attorneys.add(add_attorney(atty, p, d))

    disassociate_extraneous_entities(
        d, local_parties, updated_parties, updated_attorneys
    )


@transaction.atomic
def add_bankruptcy_data_to_docket(d: Docket, metadata: Dict[str, str]) -> None:
    """Add bankruptcy data to the docket from the claims data, RSS feeds, or
    another location.
    """
    try:
        bankr_data = d.bankruptcy_information
    except BankruptcyInformation.DoesNotExist:
        bankr_data = BankruptcyInformation(docket=d)

    fields = [
        "date_converted",
        "date_last_to_file_claims",
        "date_last_to_file_govt",
        "date_debtor_dismissed",
        "chapter",
        "trustee_str",
    ]
    do_save = False
    for field in fields:
        if metadata.get(field):
            do_save = True
            setattr(bankr_data, field, metadata[field])

    if do_save:
        bankr_data.save()


def add_claim_history_entry(new_history, claim):
    """Add a document from a claim's history table to the database.

    These documents can reference docket entries or documents that only exist
    in the claims registry. Whatever the case, we just make an entry in the
    claims history table. For now we don't try to link the docket entry table
    with the claims table. It's doable, but adds complexity.

    Further, we also don't handle unnumbered claims. You can see an example of
    one of these in Juriscraper in the txeb.html example file. Here, we just
    punt on these.

    :param new_history: The history dict returned by juriscraper.
    :param claim: The claim in the database the history is associated with.
    :return None
    """
    if new_history["document_number"] is None:
        # Punt on unnumbered claims.
        return

    history_type = new_history["type"]
    common_lookup_params = {
        "claim": claim,
        "date_filed": new_history["date_filed"],
        # Sometimes missing when a docket entry type
        # doesn't have a link for some reason.
        "pacer_case_id": new_history.get("pacer_case_id", ""),
        "document_number": new_history["document_number"],
    }

    if history_type == "docket_entry":
        db_history, _ = ClaimHistory.objects.get_or_create(
            claim_document_type=ClaimHistory.DOCKET_ENTRY,
            pacer_doc_id=new_history.get("pacer_doc_id", ""),
            **common_lookup_params,
        )
        db_history.pacer_dm_id = (
            new_history.get("pacer_dm_id") or db_history.pacer_dm_id
        )
        db_history.pacer_seq_no = new_history.get("pacer_seq_no")

    else:
        db_history, _ = ClaimHistory.objects.get_or_create(
            claim_document_type=ClaimHistory.CLAIM_ENTRY,
            claim_doc_id=new_history["id"],
            attachment_number=new_history["attachment_number"],
            **common_lookup_params,
        )

    db_history.description = (
        new_history.get("description") or db_history.description
    )
    db_history.save()


@transaction.atomic
def add_claims_to_docket(d, new_claims, tag_names=None):
    """Add claims data to the docket.

    :param d: A docket object to associate claims with.
    :param new_claims: A list of claims dicts from Juriscraper.
    :param tag_names: A list of tag names to add to the claims.
    """
    for new_claim in new_claims:
        db_claim, _ = Claim.objects.get_or_create(
            docket=d, claim_number=new_claim["claim_number"]
        )
        db_claim.date_claim_modified = (
            new_claim.get("date_claim_modified")
            or db_claim.date_claim_modified
        )
        db_claim.date_original_entered = (
            new_claim.get("date_original_entered")
            or db_claim.date_original_entered
        )
        db_claim.date_original_filed = (
            new_claim.get("date_original_filed")
            or db_claim.date_original_filed
        )
        db_claim.date_last_amendment_entered = (
            new_claim.get("date_last_amendment_entered")
            or db_claim.date_last_amendment_entered
        )
        db_claim.date_last_amendment_filed = (
            new_claim.get("date_last_amendment_filed")
            or db_claim.date_last_amendment_filed
        )
        db_claim.creditor_details = (
            new_claim.get("creditor_details") or db_claim.creditor_details
        )
        db_claim.creditor_id = (
            new_claim.get("creditor_id") or db_claim.creditor_id
        )
        db_claim.status = new_claim.get("status") or db_claim.status
        db_claim.entered_by = (
            new_claim.get("entered_by") or db_claim.entered_by
        )
        db_claim.filed_by = new_claim.get("filed_by") or db_claim.filed_by
        db_claim.amount_claimed = (
            new_claim.get("amount_claimed") or db_claim.amount_claimed
        )
        db_claim.unsecured_claimed = (
            new_claim.get("unsecured_claimed") or db_claim.unsecured_claimed
        )
        db_claim.secured_claimed = (
            new_claim.get("secured_claimed") or db_claim.secured_claimed
        )
        db_claim.priority_claimed = (
            new_claim.get("priority_claimed") or db_claim.priority_claimed
        )
        db_claim.description = (
            new_claim.get("description") or db_claim.description
        )
        db_claim.remarks = new_claim.get("remarks") or db_claim.remarks
        db_claim.save()
        async_to_sync(add_tags_to_objs)(tag_names, [db_claim])
        for new_history in new_claim["history"]:
            add_claim_history_entry(new_history, db_claim)


def get_data_from_att_report(text: str, court_id: str) -> Dict[str, str]:
    att_page = AttachmentPage(map_cl_to_pacer_id(court_id))
    att_page._parse_text(text)
    att_data = att_page.data
    return att_data


def get_data_from_appellate_att_report(
    text: str, court_id: str
) -> Dict[str, str]:
    """Get attachments data from Juriscraper AppellateAttachmentPage

    :param text: The attachment page text to parse.
    :param court_id: The CourtListener court_id we're working with
    :return: The appellate attachment page data
    """
    att_page = AppellateAttachmentPage(map_cl_to_pacer_id(court_id))
    att_page._parse_text(text)
    att_data = att_page.data
    return att_data


async def add_tags_to_objs(tag_names: List[str], objs: Any) -> list[Tag]:
    """Add tags by name to objects

    :param tag_names: A list of tag name strings
    :type tag_names: list
    :param objs: A list of objects in need of tags
    :type objs: list
    :return: [] if no tag names, else a list of the tags created/found
    """
    if tag_names is None:
        return []

    tags: list[Tag] = []
    for tag_name in tag_names:
        tag, _ = await Tag.objects.aget_or_create(name=tag_name)
        tags.append(tag)

    for tag in tags:
        for obj in objs:
            await sync_to_async(tag.tag_object)(obj)
    return tags


@transaction.atomic
def merge_pacer_docket_into_cl_docket(
    d, pacer_case_id, docket_data, report, appellate=False, tag_names=None
):
    # Ensure that we set the case ID. This is needed on dockets that have
    # matching docket numbers, but that never got PACER data before. This was
    # previously rare, but since we added the FJC data to the dockets table,
    # this is now quite common.
    if not d.pacer_case_id:
        d.pacer_case_id = pacer_case_id

    d.add_recap_source()
    async_to_sync(update_docket_metadata)(d, docket_data)
    d.save()

    if appellate:
        d, og_info = async_to_sync(update_docket_appellate_metadata)(
            d, docket_data
        )
        if og_info is not None:
            og_info.save()
            d.originating_court_information = og_info

    tags = async_to_sync(add_tags_to_objs)(tag_names, [d])

    # Add the HTML to the docket in case we need it someday.
    upload_type = (
        UPLOAD_TYPE.APPELLATE_DOCKET if appellate else UPLOAD_TYPE.DOCKET
    )
    pacer_file = PacerHtmlFiles(content_object=d, upload_type=upload_type)
    pacer_file.filepath.save(
        "docket.html",  # We only care about the ext w/S3PrivateUUIDStorageTest
        ContentFile(report.response.text.encode()),
    )

    items_returned, rds_created, content_updated = async_to_sync(
        add_docket_entries
    )(d, docket_data["docket_entries"], tags=tags)
    add_parties_and_attorneys(d, docket_data["parties"])
    if docket_data["parties"]:
        # Index or re-index parties only if the docket has parties.
        index_docket_parties_in_es.delay(d.pk)
    async_to_sync(process_orphan_documents)(
        rds_created, d.court_id, d.date_filed
    )
    logger.info(f"Created/updated docket: {d}")
    return rds_created, content_updated


async def clean_duplicate_attachment_entries(
    de: DocketEntry,
    attachment_dicts: List[Dict[str, Union[int, str]]],
):
    """Remove attachment page entries with duplicate pacer_doc_id's that
    have incorrect attachment numbers. This is needed because older attachment
    pages were incorrectly parsed. See: freelawproject/juriscraper#721

    Also generically remove attachments with duplicate pacer_doc_id's which
    may have been duplicated due to issues with document_number parsing.

    :param de: A DocketEntry object
    :param attachment_dicts: A list of Juriscraper-parsed dicts for each
    attachment.
    """
    rds = RECAPDocument.objects.filter(docket_entry=de)

    dupe_doc_ids = (
        rds.values("pacer_doc_id")
        .annotate(Count("id"))
        .order_by()
        .filter(id__count__gt=1)
    )

    if not await dupe_doc_ids.aexists():
        return
    dupes = rds.filter(
        pacer_doc_id__in=[
            i["pacer_doc_id"] async for i in dupe_doc_ids.aiterator()
        ]
    )
    async for dupe in dupes.aiterator():
        for attachment in attachment_dicts:
            attachment_number = attachment["attachment_number"]
            pacer_doc_id = attachment["pacer_doc_id"]
            if dupe.pacer_doc_id == pacer_doc_id:
                if dupe.attachment_number != attachment_number:
                    await dupe.adelete()
    if not await dupe_doc_ids.aexists():
        return
    dupes = rds.filter(
        pacer_doc_id__in=[
            i["pacer_doc_id"] async for i in dupe_doc_ids.aiterator()
        ]
    )
    async for dupe in dupes.aiterator():
        duplicate_rd_queryset = rds.filter(pacer_doc_id=dupe.pacer_doc_id)
        await keep_latest_rd_document(duplicate_rd_queryset)


async def merge_attachment_page_data(
    court: Court,
    pacer_case_id: int,
    pacer_doc_id: int,
    document_number: int | None,
    text: str | None,
    attachment_dicts: List[Dict[str, Union[int, str]]],
    debug: bool = False,
    is_acms_attachment: bool = False,
) -> Tuple[List[RECAPDocument], DocketEntry]:
    """Merge attachment page data into the docket

    :param court: The court object we're working with
    :param pacer_case_id: A PACER case ID
    :param pacer_doc_id: A PACER document ID
    :param document_number: The docket entry number
    :param text: The text of the attachment page
    :param attachment_dicts: A list of Juriscraper-parsed dicts for each
    attachment.
    :param debug: Whether to do saves during this process.
    :param is_acms_attachment: Whether the attachments come from ACMS.
    :return: A list of RECAPDocuments modified or created during the process,
    and the DocketEntry object associated with the RECAPDocuments
    :raises: RECAPDocument.MultipleObjectsReturned, RECAPDocument.DoesNotExist
    """
    # Create/update the attachment items.
    rds_created = []
    rds_affected = []
    params = {
        "pacer_doc_id": pacer_doc_id,
        "docket_entry__docket__court": court,
    }
    if pacer_case_id:
        params["docket_entry__docket__pacer_case_id"] = pacer_case_id
    try:
        if is_acms_attachment:
            # Recap documents on ACMS attachment pages share the same pacer_case_id
            # which causes an issue when using the aget method. Since the aget
            # method expects a unique identifier to retrieve a specific document,
            # utilizing it in this scenario would inevitably result in the
            # MultipleObjectsReturned exception.
            #
            # An alternative approach is to employ the filter method in conjunction
            # with the afirst method. This combination allows for efficient retrieval
            # of the main RD (record) of a docket entry.
            main_rd = (
                await RECAPDocument.objects.select_related(
                    "docket_entry", "docket_entry__docket"
                )
                .filter(**params)
                .afirst()
            )
        else:
            main_rd = await RECAPDocument.objects.select_related(
                "docket_entry", "docket_entry__docket"
            ).aget(**params)

    except RECAPDocument.MultipleObjectsReturned as exc:
        if pacer_case_id:
            await clean_duplicate_documents(params)
            main_rd = await RECAPDocument.objects.select_related(
                "docket_entry", "docket_entry__docket"
            ).aget(**params)
        else:
            # Unclear how to proceed and we don't want to associate this data
            # with the wrong case. We must punt.
            raise exc
    except RECAPDocument.DoesNotExist as exc:
        found_main_rd = False
        migrated_description = ""
        if not is_acms_attachment:
            for attachment in attachment_dicts:
                if attachment.get("pacer_doc_id", False):
                    params["pacer_doc_id"] = attachment["pacer_doc_id"]
                try:
                    main_rd = await RECAPDocument.objects.select_related(
                        "docket_entry", "docket_entry__docket"
                    ).aget(**params)
                    if attachment.get("attachment_number", 0) != 0:
                        main_rd.attachment_number = attachment[
                            "attachment_number"
                        ]
                        main_rd.document_type = RECAPDocument.ATTACHMENT
                        migrated_description = main_rd.description
                        await main_rd.asave()
                    found_main_rd = True
                    break
                except RECAPDocument.MultipleObjectsReturned as exc:
                    if pacer_case_id:
                        await clean_duplicate_documents(params)
                        main_rd = await RECAPDocument.objects.select_related(
                            "docket_entry", "docket_entry__docket"
                        ).aget(**params)
                        if attachment.get("attachment_number", 0) != 0:
                            main_rd.attachment_number = attachment[
                                "attachment_number"
                            ]
                            main_rd.document_type = RECAPDocument.ATTACHMENT
                            migrated_description = main_rd.description
                            await main_rd.asave()
                        found_main_rd = True
                        break
                    else:
                        # Unclear how to proceed and we don't want to associate
                        # this data with the wrong case. We must punt.
                        raise exc
                except RECAPDocument.DoesNotExist:
                    continue
        # Can't find the docket to associate with the attachment metadata
        # It may be possible to go look for orphaned documents at this stage
        # and to then add them here, as we do when adding dockets. This need is
        # particularly acute for those that get free look emails and then go to
        # the attachment page.
        if not found_main_rd:
            raise exc
        else:
            rd = RECAPDocument(
                docket_entry=main_rd.docket_entry,
                document_type=RECAPDocument.PACER_DOCUMENT,
                document_number=main_rd.document_number,
                description=migrated_description,
                pacer_doc_id=pacer_doc_id,
            )
            rds_created.append(rd)
            rds_affected.append(rd)
            await rd.asave()

    # We got the right item. Update/create all the attachments for
    # the docket entry.
    de = main_rd.docket_entry
    if document_number is None:
        # Bankruptcy or Appellate attachment page. Use the document number from
        # the Main doc
        document_number = main_rd.document_number

    if debug:
        return [], de

    # Save the old HTML to the docket entry.
    # We won't have text if attachments are from docket page.
    if text is not None:
        pacer_file = await sync_to_async(PacerHtmlFiles)(
            content_object=de, upload_type=UPLOAD_TYPE.ATTACHMENT_PAGE
        )
        await sync_to_async(pacer_file.filepath.save)(
            "attachment_page.html",  # Irrelevant b/c S3PrivateUUIDStorageTest
            ContentFile(text.encode()),
        )

    court_is_appellate = await ais_appellate_court(court.pk)
    main_rd_to_att = False
    for attachment in attachment_dicts:
        sanity_checks = [
            attachment.get("attachment_number") is not None,
            # Missing on sealed items.
            attachment.get("pacer_doc_id", False),
        ]
        if not all(sanity_checks):
            continue

        # Missing on some restricted docs (see Juriscraper)
        # Attachment 0 may not have page count since it is the main rd.
        if (
            "page_count" in attachment
            and attachment["page_count"] is None
            and attachment["attachment_number"] != 0
        ):
            continue

        # Appellate entries with attachments don't have a main RD, transform it
        # to an attachment. In ACMS attachment pages, all the documents use the
        # same pacer_doc_id, so we need to make sure only one is matched to the
        # main RD, while the remaining ones are created separately.
        if (
            court_is_appellate
            and attachment["pacer_doc_id"] == main_rd.pacer_doc_id
            and not main_rd_to_att
        ):
            main_rd_to_att = True
            main_rd.document_type = RECAPDocument.ATTACHMENT
            main_rd.attachment_number = attachment["attachment_number"]
            if "acms_document_guid" in attachment:
                main_rd.acms_document_guid = attachment["acms_document_guid"]
            rd = main_rd
        else:
            params = {
                "docket_entry": de,
                "document_number": document_number,
            }
            if attachment["attachment_number"] == 0:
                params["document_type"] = RECAPDocument.PACER_DOCUMENT
            else:
                params["attachment_number"] = attachment["attachment_number"]
                params["document_type"] = RECAPDocument.ATTACHMENT
            if "acms_document_guid" in attachment:
                params["acms_document_guid"] = attachment["acms_document_guid"]
            try:
                rd = await RECAPDocument.objects.aget(**params)
            except RECAPDocument.DoesNotExist:
                try:
                    doc_id_params = deepcopy(params)
                    doc_id_params.pop("attachment_number", None)
                    del doc_id_params["document_type"]
                    doc_id_params["pacer_doc_id"] = attachment["pacer_doc_id"]
                    rd = await RECAPDocument.objects.aget(**doc_id_params)
                    if attachment["attachment_number"] == 0:
                        try:
                            old_main_rd = await RECAPDocument.objects.aget(
                                docket_entry=de,
                                document_type=RECAPDocument.PACER_DOCUMENT,
                            )
                            rd.description = old_main_rd.description
                        except RECAPDocument.DoesNotExist:
                            rd.description = ""
                        except RECAPDocument.MultipleObjectsReturned:
                            rd.description = ""
                            logger.info(
                                f"Failed to migrate description for "
                                f"{attachment["pacer_doc_id"]}, "
                                f"multiple source documents found."
                            )
                        rd.attachment_number = None
                        rd.document_type = RECAPDocument.PACER_DOCUMENT
                    else:
                        rd.attachment_number = attachment["attachment_number"]
                        rd.document_type = RECAPDocument.ATTACHMENT
                except RECAPDocument.DoesNotExist:
                    rd = RECAPDocument(**params)
                    if attachment["attachment_number"] == 0:
                        try:
                            old_main_rd = await RECAPDocument.objects.aget(
                                docket_entry=de,
                                document_type=RECAPDocument.PACER_DOCUMENT,
                            )
                            rd.description = old_main_rd.description
                        except RECAPDocument.DoesNotExist:
                            rd.description = ""
                        except RECAPDocument.MultipleObjectsReturned:
                            rd.description = ""
                            logger.info(
                                f"Failed to migrate description for "
                                f"{attachment["pacer_doc_id"]}, "
                                f"multiple source documents found."
                            )
                    rds_created.append(rd)

        rds_affected.append(rd)
        if (
            attachment["description"]
            and rd.document_type == RECAPDocument.ATTACHMENT
        ):
            rd.description = attachment["description"]
        if attachment["pacer_doc_id"]:
            rd.pacer_doc_id = attachment["pacer_doc_id"]

        # Only set page_count and file_size if they're blank, in case
        # we got the real value by measuring.
        if rd.page_count is None and attachment.get("page_count", None):
            rd.page_count = attachment["page_count"]
        # If we have file_size_bytes it should have max precision.
        file_size_bytes = attachment.get("file_size_bytes")
        if file_size_bytes is not None:
            rd.file_size = file_size_bytes
        elif rd.file_size is None and attachment.get("file_size_str", None):
            try:
                rd.file_size = convert_size_to_bytes(
                    attachment["file_size_str"]
                )
            except ValueError:
                pass
        await rd.asave()

    if not is_acms_attachment:
        await clean_duplicate_attachment_entries(de, attachment_dicts)
    await mark_ia_upload_needed(de.docket, save_docket=True)
    await process_orphan_documents(
        rds_created, court.pk, main_rd.docket_entry.docket.date_filed
    )
    return rds_affected, de


def save_iquery_to_docket(
    self,
    iquery_data: Dict[str, str],
    iquery_text: str,
    d: Docket,
    tag_names: Optional[List[str]],
    avoid_trigger_signal: bool = False,
) -> Optional[int]:
    """Merge iquery results into a docket

    :param self: The celery task calling this function
    :param iquery_data: The data from a successful iquery response
    :param iquery_text: The HTML text data from a successful iquery response
    :param d: A docket object to work with
    :param tag_names: Tags to add to the items
    :param avoid_trigger_signal: Whether to avoid triggering the iquery sweep
    signal. Useful for ignoring reports added by the probe daemon or the iquery
    sweep itself.
    :return: The pk of the docket if successful. Else, None.
    """
    d = async_to_sync(update_docket_metadata)(d, iquery_data)
    d.avoid_trigger_signal = avoid_trigger_signal
    try:
        d.save()
        add_bankruptcy_data_to_docket(d, iquery_data)
    except IntegrityError as exc:
        msg = "Integrity error while saving iquery response."
        if self.request.retries == self.max_retries:
            logger.warning(msg)
            return
        logger.info("%s Retrying.", msg)
        raise self.retry(exc=exc)

    async_to_sync(add_tags_to_objs)(tag_names, [d])
    logger.info(f"Created/updated docket: {d}")

    # Add the CASE_QUERY_PAGE to the docket in case we need it someday.
    pacer_file = PacerHtmlFiles.objects.create(
        content_object=d, upload_type=UPLOAD_TYPE.CASE_QUERY_PAGE
    )
    pacer_file.filepath.save(
        "case_report.html",  # We only care about the ext w/S3PrivateUUIDStorageTest
        ContentFile(iquery_text.encode()),
    )

    return d.pk


async def process_orphan_documents(
    rds_created: List[RECAPDocument],
    court_id: int,
    docket_date: date,
) -> None:
    """After we finish processing a docket upload add any PDFs we already had
    for that docket that were lingering in our processing queue. This addresses
    the issue that arises when somebody (somehow) uploads a PDF without first
    uploading a docket.
    """
    pacer_doc_ids = [rd.pacer_doc_id for rd in rds_created]
    if docket_date:
        # If we get a date from the docket, set the cutoff to 30 days prior for
        # good measure.
        cutoff_date = docket_date - timedelta(days=30)
    else:
        # No date from docket. Limit ourselves to the last 180 days. This will
        # help prevent items with weird errors from plaguing us forever.
        cutoff_date = now() - timedelta(days=180)
    pqs = ProcessingQueue.objects.filter(
        pacer_doc_id__in=pacer_doc_ids,
        court_id=court_id,
        status=PROCESSING_STATUS.FAILED,
        upload_type=UPLOAD_TYPE.PDF,
        debug=False,
        date_modified__gt=cutoff_date,
    ).values_list("pk", flat=True)
    async for pq in pqs.aiterator():
        try:
            from cl.recap.tasks import process_recap_pdf

            await process_recap_pdf(pq)
        except:
            # We can ignore this. If we don't, we get all of the
            # exceptions that were previously raised for the
            # processing queue items a second time.
            pass


@retry(IntegrityError, tries=3, delay=0.25, backoff=1)
def process_case_query_report(
    court_id: str,
    pacer_case_id: int,
    report_data: dict[str, Any],
    report_text: str,
    avoid_trigger_signal: bool = False,
) -> None:
    """Process the case query report from probe_iquery_pages task.
    Find and update/store the docket accordingly. This method is able to retry
    on IntegrityError due to a race condition when saving the docket.

    :param court_id:  A CL court ID where we'll look things up.
    :param pacer_case_id: The internal PACER case ID number
    :param report_data: A dictionary containing report data.
    :param report_text: The HTML text data from a successful iquery response
    :param avoid_trigger_signal:  Whether to avoid triggering the iquery sweep
    signal. Useful for ignoring reports added by the probe daemon or the iquery
    sweep itself.
    :return: None
    """
    d = async_to_sync(find_docket_object)(
        court_id,
        str(pacer_case_id),
        report_data["docket_number"],
        report_data.get("federal_defendant_number"),
        report_data.get("federal_dn_judge_initials_assigned"),
        report_data.get("federal_dn_judge_initials_referred"),
        using="default",
    )
    d.pacer_case_id = pacer_case_id
    d.add_recap_source()
    d = async_to_sync(update_docket_metadata)(d, report_data)
    d.avoid_trigger_signal = avoid_trigger_signal
    d.save()
    add_bankruptcy_data_to_docket(d, report_data)
    logger.info(
        f"Created/updated docket: {d} from court: {court_id} and pacer_case_id {pacer_case_id}"
    )

    # Add the CASE_QUERY_PAGE to the docket in case we need it someday.
    pacer_file = PacerHtmlFiles.objects.create(
        content_object=d, upload_type=UPLOAD_TYPE.CASE_QUERY_PAGE
    )
    pacer_file.filepath.save(
        "case_report.html",
        # We only care about the ext w/S3PrivateUUIDStorageTest
        ContentFile(report_text.encode()),
    )
    return None<|MERGE_RESOLUTION|>--- conflicted
+++ resolved
@@ -943,18 +943,12 @@
         # RDs. The check here ensures that if that happens for a particular
         # entry, we avoid creating the main RD a second+ time when we get the
         # docket sheet a second+ time.
-<<<<<<< HEAD
-        appellate_court_id_exists = await appellate_court_ids.filter(
-            pk=d.court_id
-        ).aexists()
+
+        appellate_court_id_exists = await ais_appellate_court(d.court_id)
         appellate_rd_att_exists = False
         if de_created is False and appellate_court_id_exists:
             # In existing appellate entry merges, check if the entry has at
             # least one attachment.
-=======
-        appelate_court_id_exists = await ais_appellate_court(d.court_id)
-        if de_created is False and appelate_court_id_exists:
->>>>>>> c38ccdb3
             appellate_rd_att_exists = await de.recap_documents.filter(
                 document_type=RECAPDocument.ATTACHMENT
             ).aexists()
