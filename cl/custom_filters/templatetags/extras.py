import random
import re
<<<<<<< HEAD
import urllib.parse
=======
from datetime import datetime
>>>>>>> 07096ffb

import waffle
from django import template
from django.core.exceptions import ValidationError
from django.template import Context
<<<<<<< HEAD
from django.template.context import RequestContext
=======
from django.template.defaultfilters import date as date_filter
>>>>>>> 07096ffb
from django.utils.formats import date_format
from django.utils.html import format_html
from django.utils.http import urlencode
from django.utils.safestring import SafeString, mark_safe
from elasticsearch_dsl import AttrDict, AttrList

from cl.search.constants import ALERTS_HL_TAG, SEARCH_HL_TAG
from cl.search.models import SEARCH_TYPES, Court, Docket, DocketEntry

register = template.Library()


@register.simple_tag(takes_context=True)
def get_full_host(context, username=None, password=None):
    """Return the current URL with the correct protocol and port.

    No trailing slash.

    :param context: The template context that is passed in.
    :type context: RequestContext
    :param username: A HTTP Basic Auth username to show in the URL
    :type username: str
    :param password: A HTTP Basic Auth password to show in the URL
    :type password: str
    """
    if any([username, password]):
        assert all([username, password]), (
            "If a username is provided, a "
            "password must also be provided and "
            "vice versa."
        )
    r = context.get("request")
    if r is None:
        protocol = "http"
        domain_and_port = "courtlistener.com"
    else:
        protocol = "https" if r.is_secure() else "http"
        domain_and_port = r.get_host()

    return mark_safe(
        "{protocol}://{username}{password}{domain_and_port}".format(
            protocol=protocol,
            username="" if username is None else username,
            password="" if password is None else f":{password}@",
            domain_and_port=domain_and_port,
        )
    )


@register.simple_tag(takes_context=True)
def get_canonical_element(context: Context) -> SafeString:
    href = f"{get_full_host(context)}{context['request'].path}"
    return format_html(
        '<link rel="canonical" href="{}" />',
        href,
    )


@register.simple_tag(takes_context=False)
def granular_date(
    obj, field_name, granularity=None, iso=False, default="Unknown"
):
    """Return the date truncated according to its granularity.

    :param obj: The object to get the value from
    :param field_name: The attribute to be converted to a string.
    :param granularity: The granularity to perform. If None, we assume that
        getattr(obj, 'date_%s_field_name') will work.
    :param iso: Whether to return an iso8601 date or a human readable one.
    :return: A string representation of the date.
    """
    from cl.people_db.models import (
        GRANULARITY_DAY,
        GRANULARITY_MONTH,
        GRANULARITY_YEAR,
    )

    if not isinstance(obj, dict):
        # Convert it to a dict. It's easier to convert this way than from a dict
        # to an object.
        obj = obj.__dict__

    d = obj.get(field_name, None)
    if granularity is None:
        date_parts = field_name.split("_")
        granularity = obj[f"{date_parts[0]}_granularity_{date_parts[1]}"]

    if not d:
        return default
    if iso is False:
        if granularity == GRANULARITY_DAY:
            return date_format(d, format="F j, Y")
        elif granularity == GRANULARITY_MONTH:
            return date_format(d, format="F, Y")
        elif granularity == GRANULARITY_YEAR:
            return date_format(d, format="Y")
    else:
        if granularity == GRANULARITY_DAY:
            return date_format(d, format="Y-m-d")
        elif granularity == GRANULARITY_MONTH:
            return date_format(d, format="Y-m")
        elif granularity == GRANULARITY_YEAR:
            return date_format(d, format="Y")

    raise ValidationError(
        "Fell through date granularity template tag. This could mean that you "
        "have a date without an associated granularity. Did you apply the "
        "validation rules? Is full_clean() getting called in your save() "
        "method?"
    )


@register.filter
def get(mapping, key):
    """Emulates the dictionary get. Useful when keys have spaces or other
    punctuation."""
    return mapping.get(key, "")


@register.simple_tag
def random_int(a: int, b: int) -> int:
    return random.randint(a, b)


@register.filter
def get_es_doc_content(
    mapping: AttrDict | dict, scheduled_alert: bool = False
) -> AttrDict | dict | str:
    """
    Returns the ES document content placed in the "_source" field if the
    document is an AttrDict, or just returns the content if it's not necessary
    to extract from "_source" such as in scheduled alerts where the content is
     a dict.

    :param mapping: The AttrDict or dict instance to extract the content from.
    :param scheduled_alert: A boolean indicating if the content belongs to a
    scheduled alert where the content is already in place.
    :return: The ES document content.
    """

    if scheduled_alert:
        return mapping
    try:
        return mapping["_source"]
    except KeyError:
        return ""


# sourced from: https://stackoverflow.com/questions/2272370/sortable-table-columns-in-django
@register.simple_tag
def url_replace(request, value):
    field = "order_by"
    dict_ = request.GET.copy()
    if field in dict_.keys():
        if dict_[field].startswith("-") and dict_[field].lstrip("-") == value:
            dict_[field] = value  # desc to asc
        elif dict_[field] == value:
            dict_[field] = f"-{value}"
        else:  # order_by for different column
            dict_[field] = value
    else:  # No order_by
        dict_[field] = value
    return urlencode(sorted(dict_.items()))


@register.simple_tag
def sort_caret(request, value) -> SafeString:
    current = request.GET.get("order_by", "*UP*")
    caret = '&nbsp;<i class="gray fa fa-angle-up"></i>'
    if current == value or current == f"-{value}":
        if current.startswith("-"):
            caret = '&nbsp;<i class="gray fa fa-angle-down"></i>'
    return mark_safe(caret)


@register.simple_tag
def citation(obj) -> SafeString:
    if isinstance(obj, Docket):
        # Dockets do not have dates associated with them.  This is more
        # of a "weak citation".  It is there to allow people to find the
        # docket
        docket = obj
        date_of_interest = None
        ecf = ""
    elif isinstance(obj, DocketEntry):
        docket = obj.docket
        date_of_interest = obj.date_filed
        ecf = obj.entry_number
    else:
        raise NotImplementedError(f"Object not recongized in {__name__}")

    # We want to build a citation that follows the Bluebook format as much
    # as possible.  For documents from a case that looks like:
    #   name_bb, case_bb, (court_bb date_bb) ECF No. {ecf}"
    # If this is a citation to just a docket then we leave off the ECF number
    # For opinions there is no need as the title of the block IS the citation
    if date_of_interest:
        date_of_interest = date_of_interest.strftime("%b %d, %Y")
    result = f"{docket.case_name}, {docket.docket_number}, ("
    result = result + docket.court.citation_string
    if date_of_interest:
        result = f"{result} {date_of_interest}"
    result = f"{result})"
    if ecf:
        result = f"{result} ECF No. {ecf}"
    return result


@register.simple_tag
def contains_highlights(content: str, alert: bool = False) -> bool:
    """Check if a given string contains the mark tag used in highlights.

    :param content: The input string to check.
    :param alert: Whether this tag is being used in the alert template.
    :return: True if the mark highlight tag is found, otherwise False.
    """
    hl_tag = ALERTS_HL_TAG if alert else SEARCH_HL_TAG
    pattern = rf"<{hl_tag}>.*?</{hl_tag}>"
    matches = re.findall(pattern, content)
    return bool(matches)


@register.filter
def render_string_or_list(value: any) -> any:
    """Filter to render list of strings separated by commas or the original
    value.

    :param value: The value to be rendered.
    :return: The original value or comma-separated values.
    """
    if isinstance(value, (list, AttrList)):
        return ", ".join(str(item) for item in value)
    return value


@register.filter
def get_highlight(result: AttrDict | dict[str, any], field: str) -> any:
    """Returns the highlighted version of the field is present, otherwise,
    falls back to the original field value.

    :param result: The search result object.
    :param field: The name of the field for which to retrieve the highlighted
    version.
    :return: The highlighted field value if available, otherwise, the original
    field value.
    """

    hl_value = None
    original_value = getattr(result, field, "")
    if isinstance(result, AttrDict) and hasattr(result.meta, "highlight"):
        hl_value = getattr(result.meta.highlight, field, None)
    elif isinstance(result, dict):
        hl_value = result.get("meta", {}).get("highlight", {}).get(field)
        original_value = result.get(field, "")

    return render_string_or_list(hl_value) if hl_value else original_value


@register.simple_tag
def extract_q_value(query: str) -> str:
    """Extract the value of the "q" parameter from a URL-encoded query string.

    :param query: The URL-encoded query string.
    :return: The value of the "q" parameter or an empty string if "q" is not found.
    """

    parsed_query = urllib.parse.parse_qs(query)
    return parsed_query.get("q", [""])[0]


@register.simple_tag(takes_context=True)
def alerts_supported(context: RequestContext, search_type: str) -> str:
    """Determine if search alerts are supported based on the search type and flag
    status.

    :param context: The template context, which includes the request, required
    for the waffle flag.
    :param search_type: The type of search being performed.
    :return: True if alerts are supported, False otherwise.
    """

    request = context["request"]
    return (
        search_type == SEARCH_TYPES.OPINION
        or search_type == SEARCH_TYPES.ORAL_ARGUMENT
        or (
            search_type == SEARCH_TYPES.RECAP
            and waffle.flag_is_active(request, "recap-alerts-active")
        )
    )


@register.filter
def group_courts(courts: list[Court], num_columns: int) -> list:
    """Divide courts in equal groupings while keeping related courts together

    :param courts: Courts to group.
    :param num_columns: Number of groups wanted
    :return: The courts grouped together
    """

    column_len = len(courts) // num_columns
    remainder = len(courts) % num_columns

    groups = []
    start = 0
    for index in range(num_columns):
        # Calculate the end index for this chunk
        end = start + column_len + (1 if index < remainder else 0)

        # Find the next COLR as a starting point (Court of last resort)
        COLRs = [Court.TERRITORY_SUPREME, Court.STATE_SUPREME]
        while end < len(courts) and courts[end].jurisdiction not in COLRs:
            end += 1

        # Create the column and add it to result
        groups.append(courts[start:end])
        start = end

    return groups


@register.filter
def format_date(date_str: str) -> str:
    """Formats a date string in the format 'F jS, Y'. Useful for formatting
    ES child document results where dates are not date objects."""
    try:
        date_obj = datetime.strptime(date_str, "%Y-%m-%d")
        return date_filter(date_obj, "F jS, Y")
    except (ValueError, TypeError):
        return date_str


@register.filter
def build_docket_id_q_param(request_q: str, docket_id: str) -> str:
    """Build a query string that includes the docket ID and any existing query
    parameters.

    :param request_q: The current query string, if present.
    :param docket_id: The docket_id to append to the query string.
    :return:The query string with the docket_id included.
    """

    if request_q:
        return f"({request_q}) AND docket_id:{docket_id}"
    return f"docket_id:{docket_id}"<|MERGE_RESOLUTION|>--- conflicted
+++ resolved
@@ -1,20 +1,14 @@
 import random
 import re
-<<<<<<< HEAD
 import urllib.parse
-=======
 from datetime import datetime
->>>>>>> 07096ffb
 
 import waffle
 from django import template
 from django.core.exceptions import ValidationError
 from django.template import Context
-<<<<<<< HEAD
 from django.template.context import RequestContext
-=======
 from django.template.defaultfilters import date as date_filter
->>>>>>> 07096ffb
 from django.utils.formats import date_format
 from django.utils.html import format_html
 from django.utils.http import urlencode
