--- conflicted
+++ resolved
@@ -2,7 +2,14 @@
 
 env = environ.FileAwareEnv()
 
-<<<<<<< HEAD
+ELASTICSEARCH_DISABLED = env(
+    "ELASTICSEARCH_DISABLED",
+    default=True,
+)
+
+#
+# Connection settings
+#
 ELASTICSEARCH_DSL_HOST = env(
     "ELASTICSEARCH_DSL_HOST",
     default=[
@@ -21,15 +28,6 @@
     "ELASTICSEARCH_CA_CERT",
     default="/opt/courtlistener/docker/elastic/ca.crt",
 )
-=======
-ELASTICSEARCH_DSL_HOST = env("ELASTICSEARCH_DSL_HOST", default="cl-es")
-ELASTICSEARCH_DSL_PORT = env("ELASTICSEARCH_DSL_PORT", default="9200")
->>>>>>> a89c77a6
-ELASTICSEARCH_DISABLED = env(
-    "ELASTICSEARCH_DISABLED",
-    default=True,
-)
-
 ELASTICSEARCH_DSL = {
     "default": {
         "hosts": ELASTICSEARCH_DSL_HOST,
@@ -40,6 +38,9 @@
     },
 }
 
+#
+# Scaling/availability settings
+#
 ELASTICSEARCH_NUMBER_OF_SHARDS = env(
     "ELASTICSEARCH_NUMBER_OF_SHARDS", default=1
 )
