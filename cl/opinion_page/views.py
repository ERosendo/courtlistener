--- conflicted
+++ resolved
@@ -95,11 +95,8 @@
     Citation,
     Court,
     Docket,
-<<<<<<< HEAD
     DocketEntry,
     Opinion,
-=======
->>>>>>> 862f1d34
     OpinionCluster,
     OpinionsCitedByRECAPDocument,
     Parenthetical,
