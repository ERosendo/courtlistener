import math
import time
from datetime import date, timedelta
from http import HTTPStatus

import time_machine
from asgiref.sync import sync_to_async
from django.contrib.auth.hashers import make_password
from django.core import mail
from django.template.defaultfilters import date as template_date
from django.test import AsyncClient, override_settings
from django.urls import reverse
from django.utils.timezone import now
from selenium.webdriver.common.by import By
from timeout_decorator import timeout_decorator

from cl.custom_filters.templatetags.pacer import price
from cl.favorites.factories import NoteFactory, PrayerFactory
from cl.favorites.models import DocketTag, Note, Prayer, UserTag
from cl.favorites.utils import create_prayer, get_top_prayers, prayer_eligible
from cl.lib.test_helpers import AudioTestCase, SimpleUserDataMixin
from cl.search.factories import RECAPDocumentFactory
from cl.search.views import get_homepage_stats
from cl.tests.base import SELENIUM_TIMEOUT, BaseSeleniumTest
from cl.tests.cases import APITestCase, TestCase
from cl.tests.utils import make_client
from cl.users.factories import UserFactory, UserProfileWithParentsFactory


class NoteTest(SimpleUserDataMixin, TestCase, AudioTestCase):
    fixtures = [
        "test_court.json",
        "test_objects_search.json",
        "judge_judy.json",
    ]

    def setUp(self) -> None:
        # Set up some handy variables
        self.async_client = AsyncClient()
        self.note_cluster_params = {
            "cluster_id": 1,
            "name": "foo",
            "notes": "testing notes",
        }
        self.note_audio_params = {
            "audio_id": self.audio_1.pk,
            "name": "foo",
            "notes": "testing notes",
        }

    async def test_create_note(self) -> None:
        """Can we create a note by sending a post?"""
        self.assertTrue(
            await self.async_client.alogin(
                username="pandora", password="password"
            )
        )
        for params in [self.note_cluster_params, self.note_audio_params]:
            r = await self.async_client.post(
                reverse("save_or_update_note"),
                params,
                follow=True,
                X_REQUESTED_WITH="XMLHttpRequest",
            )
            self.assertEqual(r.status_code, 200)
            self.assertIn("It worked", r.content.decode())

        # And can we delete them?
        for params in [self.note_cluster_params, self.note_audio_params]:
            r = await self.async_client.post(
                reverse("delete_note"),
                params,
                follow=True,
                X_REQUESTED_WITH="XMLHttpRequest",
            )
        self.assertEqual(r.status_code, 200)
        self.assertIn("It worked", r.content.decode())
        await self.async_client.alogout()


class UserNotesTest(BaseSeleniumTest):
    """
    Functionally test all aspects of favoriting Opinions and Oral Arguments
    including CRUD related operations of a user's notes.
    """

    fixtures = [
        "test_court.json",
        "judge_judy.json",
        "test_objects_search.json",
    ]

    def setUp(self) -> None:
        get_homepage_stats.invalidate()
        self.f = NoteFactory.create(
            user__username="pandora",
            user__password=make_password("password"),
        )
        super().setUp()

    @timeout_decorator.timeout(SELENIUM_TIMEOUT)
    def test_anonymous_user_is_prompted_when_favoriting_an_opinion(
        self,
    ) -> None:
        # Clean up notes to start
        Note.objects.all().delete()

        # Dora needs to do some research, so she fires up CL and performs
        # an initial query on her subject: Lissner
        self.browser.get(self.live_server_url)
        search_box = self.browser.find_element(By.ID, "id_q")
        search_box.send_keys("lissner")
        search_box.submit()

        # She looks over the results and sees one in particular possibly of
        # interest so she clicks on the title
        articles = self.browser.find_elements(By.TAG_NAME, "article")
        self.assertTrue(len(articles) == 1, "Should have 1 result")

        title_anchor = articles[0].find_elements(By.TAG_NAME, "a")[0]
        self.assertNotEqual(title_anchor.text.strip(), "")
        title_anchor.click()

        # On the detail page she now sees it might be useful later, so she
        # clicks on the little add note button next to the result title
        title = self.browser.find_element(By.CSS_SELECTOR, "article h2").text
        add_note_button = self.browser.find_element(By.ID, "add-note-button")
        self.assertEqual(
            add_note_button.get_attribute("title").strip(),
            "Save this record as a note in your profile",
        )
        add_note_button.click()

        # Oops! She's not signed in and she sees a prompt telling her as such
        link = self.browser.find_element(
            By.CSS_SELECTOR, "#modal-logged-out a"
        )
        self.assertIn("Sign In", link.text)
        link.click()

        # Clicking it brings her to the sign in page
        self.assert_text_in_node("Sign in", "body")
        self.assert_text_in_node("Username", "body")
        self.assert_text_in_node("Password", "body")

        # She logs in
        self.browser.find_element(By.ID, "username").send_keys("pandora")
        self.browser.find_element(By.ID, "password").send_keys("password")
        self.browser.find_element(By.ID, "password").submit()

        # And is brought back to that item!
        self.assert_text_in_node(title.strip(), "body")

        # Clicking the add note button now brings up the "Save Note" dialog. Nice!
        add_note_button = self.browser.find_element(By.ID, "add-note-button")
        add_note_button.click()

        self.browser.find_element(By.ID, "modal-save-note")
        modal_title = self.browser.find_element(By.ID, "save-note-title")
        self.assertIn("Save Note", modal_title.text)

    @timeout_decorator.timeout(SELENIUM_TIMEOUT)
    def test_logged_in_user_can_save_note(self) -> None:
        # Meta: assure no Faves even if part of fixtures
        Note.objects.all().delete()

        # Dora goes to CL, logs in, and does a search on her topic of interest
        self.browser.get(self.live_server_url)
        self.attempt_sign_in("pandora", "password")

        search_box = self.browser.find_element(By.ID, "id_q")
        search_box.send_keys("lissner")
        search_box.submit()

        # Drilling into the result she's interested brings her to the details
        # TODO: Candidate for refactor
        articles = self.browser.find_elements(By.TAG_NAME, "article")
        title_anchor = articles[0].find_elements(By.TAG_NAME, "a")[0]
        search_title = title_anchor.text.strip()
        self.assertNotEqual(search_title, "")
        title_anchor.click()

        # She has used CL before and knows to click the add a note button
        add_note_button = self.browser.find_element(By.ID, "add-note-button")
        self.assertEqual(
            add_note_button.get_attribute("title").strip(),
            "Save this record as a note in your profile",
        )
        add_note_icon = add_note_button.find_element(By.TAG_NAME, "i")
        self.assertNotIn("gold", add_note_icon.get_attribute("class"))
        add_note_button.click()

        # She is prompted to "Save Note". She notices the title is already
        # populated with the original title from the search and there's an
        # empty notes field for her to add whatever she wants. She adds a note
        # to help her remember what was interesting about this result.
        title = self.browser.find_element(By.ID, "save-note-title")
        self.assertIn("Save Note", title.text.strip())

        name_field = self.browser.find_element(By.ID, "save-note-name-field")
        short_title = name_field.get_attribute("value")
        self.assertIn(short_title, search_title)
        notes = self.browser.find_element(By.ID, "save-note-notes-field")
        notes.send_keys("Hey, Dora. Remember something important!")

        # She clicks 'Save'
        self.browser.find_element(By.ID, "saveNote").click()

        # She now sees the note icon is full on yellow implying it's a note!
        time.sleep(1)  # Selenium is sometimes faster than JS.
        add_note_button = self.browser.find_element(By.ID, "add-note-button")
        add_note_icon = add_note_button.find_element(By.TAG_NAME, "i")
        self.assertIn("gold", add_note_icon.get_attribute("class"))

        # She closes her browser and goes to the gym for a bit since it's
        # always leg day amiright
        self.reset_browser()

        # When she returns, she signs back into CL and wants to pull up
        # that note again, so she goes to Notes under the Profile menu
        self.get_url_and_wait(self.live_server_url)
        self.attempt_sign_in("pandora", "password")

        # TODO: Refactor. Same code used in
        #       test_basic_homepage_search_and_signin_and_signout
        profile_dropdown = self.browser.find_elements(
            By.CSS_SELECTOR, "a.dropdown-toggle"
        )[0]
        self.assertEqual(profile_dropdown.text.strip(), "Profile")

        dropdown_menu = self.browser.find_element(
            By.CSS_SELECTOR, "ul.dropdown-menu"
        )
        self.assertIsNone(dropdown_menu.get_attribute("display"))

        profile_dropdown.click()
        time.sleep(1)
        self.click_link_for_new_page("Notes")

        # The case is right there with the same name and notes she gave it!
        # There are columns that show the names and notes of her notes
        # Along with options to Edit or Delete each note!
        self.assertIn("Notes", self.browser.title)
        table = self.browser.find_element(By.CSS_SELECTOR, ".settings-table")
        table_header = table.find_element(By.TAG_NAME, "thead")
        # Select the opinions pill
        opinions_pill = self.browser.find_element(By.LINK_TEXT, "Opinions 1")
        opinions_pill.click()
        [
            self.assertIn(heading, table_header.text)
            for heading in ("Name", "Notes")
        ]

        already_found = False
        for tr in table.find_elements(By.TAG_NAME, "tr"):
            if short_title in tr.text:
                if already_found:
                    self.fail("Title appears twice!")
                else:
                    self.assertIn(
                        "Hey, Dora. Remember something important!", tr.text
                    )
                    self.assertIn("Edit / Delete", tr.text)
                    already_found = True

        # Clicking the name of the note brings her
        # right back to the details
        self.click_link_for_new_page(short_title)

        self.assertIn(short_title, self.browser.title)
        self.assert_text_in_node(short_title, "body")

    @timeout_decorator.timeout(SELENIUM_TIMEOUT)
    def test_user_can_change_notes(self) -> None:
        # Dora already has some notes and she logs in and pulls them up
        self.browser.get(self.live_server_url)
        self.attempt_sign_in("pandora", "password")

        profile_dropdown = self.browser.find_elements(
            By.CSS_SELECTOR, "a.dropdown-toggle"
        )[0]
        self.assertEqual(profile_dropdown.text.strip(), "Profile")

        dropdown_menu = self.browser.find_element(
            By.CSS_SELECTOR, "ul.dropdown-menu"
        )
        self.assertIsNone(dropdown_menu.get_attribute("display"))

        profile_dropdown.click()

        notes = self.browser.find_element(By.LINK_TEXT, "Notes")
        notes.click()

        # She sees an edit link next to one of them and clicks it
        self.assertIn("Notes", self.browser.title)
        # Select the opinions pill
        opinions_pill = self.browser.find_element(By.LINK_TEXT, "Opinions 1")
        opinions_pill.click()
        self.assert_text_in_node(self.f.notes, "body")
        edit_link = self.browser.find_element(By.LINK_TEXT, "Edit / Delete")
        edit_link.click()

        # Greeted with an "Edit This Note" dialog, she fixes a typo in
        # the name and notes fields
        self.assert_text_in_node_by_id("Edit This Note", "modal-save-note")
        modal = self.find_element_by_id(self.browser, "modal-save-note")
        name = self.find_element_by_id(modal, "save-note-name-field")
        notes = self.find_element_by_id(modal, "save-note-notes-field")
        # -- via notes.json[pk=1]
        self.assertEqual(name.get_property("value"), self.f.name)
        self.assertEqual(notes.get_property("value"), self.f.notes)

        name.clear()
        name.send_keys("Renamed Note")
        notes.clear()
        notes.send_keys("Modified Notes")

        # She clicks Save
        button = modal.find_element(By.ID, "saveNote")
        self.assertIn("Save", button.text)
        button.click()

        # And notices the change on the page immediately
        time.sleep(0.5)  # Selenium is too fast.
        self.assertIn("Notes", self.browser.title)
        self.assert_text_in_node("Renamed Note", "body")
        self.assert_text_in_node("Modified Notes", "body")
        self.assert_text_not_in_node("case name cluster 3", "body")
        self.assert_text_not_in_node("Totes my Notes 2", "body")

        # Skeptical, she hits refresh to be sure
        self.browser.refresh()
        # Select the opinions pill
        opinions_pill = self.browser.find_element(By.LINK_TEXT, "Opinions 1")
        opinions_pill.click()
        self.assert_text_in_node("Renamed Note", "body")
        self.assert_text_in_node("Modified Notes", "body")


class FavoritesTest(TestCase):
    """Fvorites app tests that don't require selenium"""

    def test_revert_model_excluded_field(self) -> None:
        # We can't revert an object being tracked with django-pghistory with an
        # excluded field
        tag_name = "test-tag"
        params = {"username": "kramirez"}
        test_user = UserFactory.create(
            username=params["username"],
            email="test@courtlistener.com",
        )

        # Object is created, new event object created
        test_tag = UserTag.objects.create(
            user=test_user,
            name=tag_name,
            title="Test tag",
            description="Original description",
        )

        # Update object, new event object created
        test_tag.description = "Description updated"
        test_tag.save()

        # Revert object to previous change, we use the last result because it
        # always contains the latest change
        # Trying to revert objects with untracked fields throws an exception
        with self.assertRaises(RuntimeError):
            test_tag.events.order_by("-pgh_id")[0].revert()

    def test_revert_tracked_model(self):
        # We can revert an object being tracked with django-pghistory

        # Create test object, create event object
        favorite_obj = NoteFactory.create(name="Original alert name")

        # Update object's name, create event object
        favorite_obj.name = "Updated alert name"
        favorite_obj.save()

        # Check that we updated the value
        self.assertEqual(favorite_obj.name, "Updated alert name")

        # Revert object to previous change, we use the last result because it
        # always contains the latest change
        favorite_obj = favorite_obj.events.order_by("-pgh_id")[0].revert()
        favorite_obj.refresh_from_db()

        # Check that the object name was reverted to original name
        self.assertEqual(favorite_obj.name, "Original alert name")


class APITests(APITestCase):
    """Check that tags are created correctly and blocked correctly via APIs"""

    fixtures = [
        "judge_judy.json",
        "test_objects_search.json",
    ]

    @classmethod
    def setUpTestData(cls) -> None:
        cls.pandora = UserProfileWithParentsFactory.create(
            user__username="pandora",
            user__password=make_password("password"),
        )
        cls.unconfirmed = UserProfileWithParentsFactory.create(
            user__username="unconfirmed_email",
            user__password=make_password("password"),
            email_confirmed=False,
        )

    def setUp(self) -> None:
        self.tag_path = reverse("UserTag-list", kwargs={"version": "v3"})
        self.docket_path = reverse("DocketTag-list", kwargs={"version": "v3"})
        self.client = make_client(self.pandora.user.pk)
        self.client2 = make_client(self.unconfirmed.user.pk)

    def tearDown(cls):
        UserTag.objects.all().delete()
        DocketTag.objects.all().delete()

    async def make_a_good_tag(self, client, tag_name="taggy-tag"):
        data = {
            "name": tag_name,
        }
        return await client.post(self.tag_path, data, format="json")

    async def tag_a_docket(self, client, docket_id, tag_id):
        data = {
            "docket": docket_id,
            "tag": tag_id,
        }
        return await client.post(self.docket_path, data, format="json")

    async def test_make_a_tag(self) -> None:
        # Make a simple tag
        response = await self.make_a_good_tag(self.client)
        self.assertEqual(response.status_code, HTTPStatus.CREATED)

        # Link it to the docket
        tag_id = response.json()["id"]
        docket_to_tag_id = 1
        response = await self.tag_a_docket(
            self.client, docket_to_tag_id, tag_id
        )
        self.assertEqual(response.status_code, HTTPStatus.CREATED)

        # And does everything make sense?
        tag = await UserTag.objects.aget(pk=tag_id)
        tagged_dockets = await tag.dockets.all().afirst()
        self.assertEqual(tagged_dockets.id, docket_to_tag_id)

    async def test_failing_slug(self) -> None:
        data = {
            "name": "tag with space",
        }
        response = await self.client.post(self.tag_path, data, format="json")
        self.assertEqual(response.status_code, HTTPStatus.BAD_REQUEST)

    async def test_rename_tag_via_put(self) -> None:
        response = await self.make_a_good_tag(self.client)
        response_data = response.json()
        tag_id = response_data["id"]
        old_name = response_data["name"]
        new_name = "super-taggy-tag"

        # Check name before PUT
        tag = await UserTag.objects.aget(pk=tag_id)
        self.assertEqual(tag.name, old_name)

        # Check name after the PUT
        put_path = reverse(
            "UserTag-detail", kwargs={"version": "v3", "pk": tag_id}
        )
        response = await self.client.put(
            put_path, {"name": new_name}, format="json"
        )
        self.assertEqual(response.status_code, HTTPStatus.OK)
        await tag.arefresh_from_db()
        self.assertEqual(tag.name, new_name)

    async def test_list_users_tags(self) -> None:
        """Cam we get a user's tags (and not other users tags)?"""
        # make some tags for some users
        await self.make_a_good_tag(self.client, tag_name="foo")
        await self.make_a_good_tag(self.client, tag_name="foo2")
        # This tag should not show up in self.client's results
        await self.make_a_good_tag(self.client2, tag_name="foo2")

        # All tags for the user
        response = await self.client.get(self.tag_path)
        self.assertEqual(response.status_code, HTTPStatus.OK)
        self.assertEqual(response.json()["count"], 2)

        # Prefix query
        response = await self.client.get(
            self.tag_path, {"name__startswith": "foo"}
        )
        self.assertEqual(response.json()["count"], 2)
        response = await self.client.get(
            self.tag_path, {"name__startswith": "foo2"}
        )
        self.assertEqual(response.json()["count"], 1)

    async def test_can_users_only_see_own_tags_or_public_ones(self) -> None:
        # Use two users to create two tags
        await self.make_a_good_tag(self.client, tag_name="foo")
        await self.make_a_good_tag(self.client2, tag_name="foo2")

        # The user should only be able to see one so far (their own)
        response = await self.client.get(self.tag_path)
        self.assertEqual(response.json()["count"], 1)

        # But then the second user names theirs public
        await UserTag.objects.filter(name="foo2").aupdate(published=True)

        # And now self.client can see two tags
        response = await self.client.get(self.tag_path)
        self.assertEqual(response.json()["count"], 2)

        # And if they want to, they can just show their own
        response = await self.client.get(
            self.tag_path, {"user": self.pandora.user.pk}
        )
        self.assertEqual(response.json()["count"], 1)

    async def test_use_a_tag_thats_not_yours(self) -> None:
        # self.client makes a tag. self.client2 tries to use it
        response = await self.make_a_good_tag(self.client, tag_name="foo")
        tag_id = response.json()["id"]
        docket_to_tag_id = 1
        response = await self.tag_a_docket(
            self.client, docket_to_tag_id, tag_id
        )
        self.assertEqual(response.status_code, HTTPStatus.CREATED)

        response = await self.tag_a_docket(
            self.client2, docket_to_tag_id, tag_id
        )
        self.assertEqual(response.status_code, HTTPStatus.BAD_REQUEST)

        # Same as above, but with a public tag
        await UserTag.objects.filter(pk=tag_id).aupdate(published=True)
        response = await self.tag_a_docket(
            self.client2, docket_to_tag_id, tag_id
        )
        self.assertEqual(response.status_code, HTTPStatus.BAD_REQUEST)

    async def test_can_filter_tag_associations_using_docket_id(self) -> None:
        """Test filter for the docket field in the docket-tags endpoint"""

        # create a tag and use it for docket #1 and #2
        response = await self.make_a_good_tag(self.client, tag_name="foo")
        tag_id = response.json()["id"]
        response = await self.tag_a_docket(self.client, 1, tag_id)
        response = await self.tag_a_docket(self.client, 2, tag_id)

        # create another tag for docket #2
        response = await self.make_a_good_tag(self.client, tag_name="foo-2")
        tag_id = response.json()["id"]
        response = await self.tag_a_docket(self.client, 2, tag_id)

        # filter the associations using the docket id
        response = await self.client.get(self.docket_path, {"docket": 1})
        self.assertEqual(response.status_code, HTTPStatus.OK)
        self.assertEqual(response.json()["count"], 1)

        response = await self.client.get(self.docket_path, {"docket": 2})
        self.assertEqual(response.status_code, HTTPStatus.OK)
        self.assertEqual(response.json()["count"], 2)

    async def test_can_filter_tag_associations_using_user_id(self) -> None:
        """Test filter for the docket field in the docket-tags endpoint"""

        # create a two tags using client 1 and use them in docket #1
        response = await self.make_a_good_tag(self.client, tag_name="foo")
        tag_id = response.json()["id"]
        response = await self.tag_a_docket(self.client, 1, tag_id)
        response = await self.make_a_good_tag(self.client, tag_name="foo-c1")
        tag_id = response.json()["id"]
        response = await self.tag_a_docket(self.client, 1, tag_id)

        await UserTag.objects.filter(name="foo").aupdate(published=True)

        # create another tag using client 2 and use it in docket #1
        response = await self.make_a_good_tag(self.client2, tag_name="foo-c2")
        tag_id = response.json()["id"]
        response = await self.tag_a_docket(self.client2, 1, tag_id)

        await UserTag.objects.filter(name="foo-c2").aupdate(published=True)

        # query the associations(own + public) for docket #1 using client 1
        response = await self.client.get(self.docket_path, {"docket": 1})
        self.assertEqual(response.status_code, HTTPStatus.OK)
        self.assertEqual(response.json()["count"], 3)

        # query the associations(own + public) for docket #1 using client 2
        response = await self.client2.get(self.docket_path, {"docket": 1})
        self.assertEqual(response.status_code, HTTPStatus.OK)
        self.assertEqual(response.json()["count"], 2)

        # filter association using user id
        response = await self.client.get(
            self.docket_path, {"docket": 1, "tag__user": self.pandora.user.pk}
        )
        self.assertEqual(response.status_code, HTTPStatus.OK)
        self.assertEqual(response.json()["count"], 2)

        response = await self.client2.get(
            self.docket_path,
            {"docket": 1, "tag__user": self.unconfirmed.user.pk},
        )
        self.assertEqual(response.status_code, HTTPStatus.OK)
        self.assertEqual(response.json()["count"], 1)

    async def test_can_only_see_your_tag_associations(self) -> None:
        # Make a tag, and tag a docket with it
        response = await self.make_a_good_tag(self.client, tag_name="foo")
        tag_id = response.json()["id"]
        docket_to_tag_id = 1
        await self.tag_a_docket(self.client, docket_to_tag_id, tag_id)

        # Check that client2 can't see that association
        response = await self.client2.get(self.docket_path)
        self.assertEqual(response.json()["count"], 0)

        # But self.client *can*.
        response = await self.client.get(self.docket_path)
        self.assertEqual(response.json()["count"], 1)

        # Making it a public tag changes things. Now client2 can see it.
        await UserTag.objects.filter(pk=tag_id).aupdate(published=True)
        response = await self.client2.get(self.docket_path)
        self.assertEqual(response.json()["count"], 1)


class RECAPPrayAndPay(TestCase):

    @classmethod
    def setUpTestData(cls) -> None:
        cls.user = UserFactory()
        cls.user_2 = UserFactory()
        cls.user_3 = UserFactory()

        cls.rd_1 = RECAPDocumentFactory(
            pacer_doc_id="98763421",
            document_number="1",
            is_available=True,
        )
        cls.rd_2 = RECAPDocumentFactory(
            pacer_doc_id="98763422",
            document_number="2",
            is_available=False,
        )

        cls.rd_3 = RECAPDocumentFactory(
            pacer_doc_id="98763423",
            document_number="3",
            is_available=False,
        )
        cls.rd_4 = RECAPDocumentFactory(
            pacer_doc_id="98763424",
            document_number="4",
            is_available=False,
        )

        cls.rd_5 = RECAPDocumentFactory(
            pacer_doc_id="98763425",
            document_number="5",
            is_available=False,
        )

    @override_settings(ALLOWED_PRAYER_COUNT=2)
    async def test_prayer_eligible(self) -> None:
        """Does the prayer_eligible method works properly?"""

        current_time = now()
        with time_machine.travel(current_time, tick=False):
            # No user prayers in the last 24 hours yet for this user.
            user_is_eligible = await prayer_eligible(self.user)
            self.assertTrue(user_is_eligible)

            # Add prays for this user.
            await sync_to_async(PrayerFactory)(
                user=self.user, recap_document=self.rd_1
            )

            user_prays = Prayer.objects.filter(user=self.user)
            self.assertEqual(await user_prays.acount(), 1)
            user_is_eligible = await prayer_eligible(self.user)
            self.assertTrue(user_is_eligible)

            await sync_to_async(PrayerFactory)(
                user=self.user, recap_document=self.rd_2
            )
            self.assertEqual(await user_prays.acount(), 2)

            # After two prays (ALLOWED_PRAYER_COUNT) in the last 24 hours.
            # The user is no longer eligible to create more prays
            user_is_eligible = await prayer_eligible(self.user)
            self.assertFalse(user_is_eligible)

        with time_machine.travel(
            current_time + timedelta(hours=25), tick=False
        ):
            # After more than 24 hours the user is eligible to create more prays.
            await sync_to_async(PrayerFactory)(
                user=self.user, recap_document=self.rd_3
            )
            self.assertEqual(await user_prays.acount(), 3)
            user_is_eligible = await prayer_eligible(self.user)
            self.assertTrue(user_is_eligible)

    async def test_create_prayer(self) -> None:
        """Does the create_prayer method works properly?"""

        # Prayer is not created if the document is already available.
        prayer_created = await create_prayer(self.user, self.rd_1)
        self.assertEqual(prayer_created, None)

        # Prayer is created if the user eligible and RD is not available.
        prayer_created = await create_prayer(self.user, self.rd_2)
        self.assertTrue(prayer_created)

        # Ensure that a user cannot "pray" for the same document more than once
        same_prayer_created = await create_prayer(self.user, self.rd_2)
        self.assertIsNone(same_prayer_created)

    async def test_get_top_prayers_by_number(self) -> None:
        """Does the get_top_prayers method works properly?"""

        # Test top documents based on prayers count.
        current_time = now()
        with time_machine.travel(current_time, tick=False):
            await create_prayer(self.user, self.rd_2)
            await create_prayer(self.user_2, self.rd_2)
            await create_prayer(self.user_3, self.rd_2)

            await create_prayer(self.user, self.rd_4)
            await create_prayer(self.user_3, self.rd_4)

            await create_prayer(self.user_2, self.rd_3)

        prays = Prayer.objects.all()
        self.assertEqual(await prays.acount(), 6)

        top_prayers = await get_top_prayers()
        self.assertEqual(len(top_prayers), 3)
        expected_top_prayers = [self.rd_2.pk, self.rd_4.pk, self.rd_3.pk]
        actual_top_prayers = [top_rd.pk for top_rd in top_prayers]
        self.assertEqual(
            actual_top_prayers,
            expected_top_prayers,
            msg="Wrong top_prayers based on prayers count.",
        )

    async def test_get_top_prayers_by_age(self) -> None:
        """Does the get_top_prayers method works properly?"""

        # Test top documents based on prayer age.
        current_time = now()
        with time_machine.travel(
            current_time - timedelta(minutes=1), tick=False
        ):
            await create_prayer(self.user, self.rd_4)

        with time_machine.travel(
            current_time - timedelta(minutes=2), tick=False
        ):
            await create_prayer(self.user, self.rd_2)

        with time_machine.travel(
            current_time - timedelta(minutes=3), tick=False
        ):
            await create_prayer(self.user_2, self.rd_3)

        top_prayers = await get_top_prayers()
        self.assertEqual(len(top_prayers), 3)
        expected_top_prayers = [self.rd_3.pk, self.rd_2.pk, self.rd_4.pk]
        actual_top_prayers = [top_rd.pk for top_rd in top_prayers]

        self.assertEqual(
            actual_top_prayers,
            expected_top_prayers,
            msg="Wrong top_prayers based on prayers age.",
        )

    async def test_get_top_prayers_by_number_and_age(self) -> None:
        """Does the get_top_prayers method works properly?"""

        # Create prayers with different counts and ages
        current_time = now()
        with time_machine.travel(current_time - timedelta(days=5), tick=False):
            await create_prayer(self.user, self.rd_5)  # 1 prayer, 5 days old

        with time_machine.travel(current_time - timedelta(days=3), tick=False):
            await create_prayer(self.user, self.rd_2)
            await create_prayer(
                self.user_2, self.rd_2
            )  # 2 prayers, 3 days old

        with time_machine.travel(current_time - timedelta(days=1), tick=False):
            await create_prayer(self.user, self.rd_3)
            await create_prayer(self.user_2, self.rd_3)
            await create_prayer(self.user_3, self.rd_3)  # 3 prayers, 1 day old

        with time_machine.travel(current_time - timedelta(days=4), tick=False):
            await create_prayer(self.user, self.rd_4)
            await create_prayer(
                self.user_2, self.rd_4
            )  # 2 prayers, 4 days old

        top_prayers = await get_top_prayers()
        self.assertEqual(len(top_prayers), 4)

        expected_top_prayers = [
            self.rd_4.pk,
            self.rd_2.pk,
            self.rd_5.pk,
            self.rd_3.pk,
        ]
        actual_top_prayers = [top_rd.pk for top_rd in top_prayers]

        self.assertEqual(
            actual_top_prayers,
            expected_top_prayers,
            msg="Wrong top_prayers based on combined prayer count and age.",
        )

        # Compute expected geometric means
        rd_4_score = math.sqrt(2 * (4 * 3600 * 24))
        rd_2_score = math.sqrt(2 * (3 * 3600 * 24))
        rd_5_score = math.sqrt(1 * (5 * 3600 * 24))
        rd_3_score = math.sqrt(3 * (1 * 3600 * 24))

        self.assertAlmostEqual(
            top_prayers[0].geometric_mean, rd_4_score, places=2
        )
        self.assertAlmostEqual(
            top_prayers[1].geometric_mean, rd_2_score, places=2
        )
        self.assertAlmostEqual(
            top_prayers[2].geometric_mean, rd_5_score, places=2
        )
        self.assertAlmostEqual(
            top_prayers[3].geometric_mean, rd_3_score, places=2
        )

    async def test_prayers_integration(self) -> None:
        """Integration test for prayers."""

        rd_6 = await sync_to_async(RECAPDocumentFactory)(
            docket_entry__entry_number=6,
            docket_entry__date_filed=date(2015, 8, 16),
            pacer_doc_id="98763427",
            document_number="1",
            is_available=False,
            page_count=10,
            description="Dismissing Case",
        )

        current_time = now()
        with time_machine.travel(current_time, tick=False):
            # Create prayers
            prayer_1 = await create_prayer(self.user, rd_6)
            await create_prayer(self.user_2, rd_6)
            await create_prayer(self.user, self.rd_4)

        # Assert number of Prayer in Waiting status.
        waiting_prays = Prayer.objects.filter(status=Prayer.WAITING)
        self.assertEqual(
            await waiting_prays.acount(),
            3,
            msg="Wrong number of waiting prayers",
        )

        # Confirm top prayers list is as expected.
        top_prayers = await get_top_prayers()
        self.assertEqual(
            len(top_prayers), 2, msg="Wrong number of top prayers"
        )

        expected_top_prayers = [rd_6.pk, self.rd_4.pk]
        actual_top_prayers = [top_rd.pk for top_rd in top_prayers]
        self.assertEqual(
            actual_top_prayers, expected_top_prayers, msg="Wrong top_prayers."
        )

        # rd_6 is granted.
        rd_6.is_available = True
        await rd_6.asave()

        # Confirm Prayers related to rd_6 are now set to Granted status.
        self.assertEqual(
            await waiting_prays.acount(),
            1,
            msg="Wrong number of waiting prayers",
        )
        granted_prays = Prayer.objects.filter(status=Prayer.GRANTED)
        self.assertEqual(
            await granted_prays.acount(),
            2,
            msg="Wrong number of granted prayers",
        )

        # Assert that prayer granted email notifications are properly sent to users.
        self.assertEqual(
            len(mail.outbox), 2, msg="Wrong number of emails sent."
        )
        self.assertIn(
            "A document you requested is now on CourtListener",
            mail.outbox[0].subject,
        )

        email_text_content = mail.outbox[0].body
        html_content = None
        for content, content_type in mail.outbox[0].alternatives:
            if content_type == "text/html":
                html_content = content
                break

        self.assertIn(
            f"https://www.courtlistener.com{rd_6.get_absolute_url()}",
            email_text_content,
        )
        self.assertIn(
<<<<<<< HEAD
            f"You requested it on {prayer_1.date_created.strftime("%b %-d, %Y")}",
=======
            f"You requested it on {template_date(prayer_1.date_created, 'M j, Y')}",
>>>>>>> 2a95889b
            email_text_content,
        )
        self.assertIn(
            f"{len(actual_top_prayers)} people were also waiting for it.",
            email_text_content,
        )
        self.assertIn(
            f"Somebody paid ${price(rd_6)}",
            email_text_content,
        )

        self.assertIn(
            f"https://www.courtlistener.com{rd_6.get_absolute_url()}",
            html_content,
        )
        self.assertIn(
            f"{len(actual_top_prayers)} people were also waiting for it.",
            html_content,
        )
        self.assertIn(
<<<<<<< HEAD
            f"You requested it on {prayer_1.date_created.strftime("%b %-d, %Y")}",
=======
            f"You requested it on {template_date(prayer_1.date_created, 'M j, Y')}",
>>>>>>> 2a95889b
            html_content,
        )
        self.assertIn(
            f"Somebody paid ${price(rd_6)}",
            html_content,
        )
        email_recipients = {email.to[0] for email in mail.outbox}
        self.assertEqual(
            email_recipients, {self.user_2.email, self.user.email}
        )

        top_prayers = await get_top_prayers()
        self.assertEqual(len(top_prayers), 1, msg="Wrong top_prayers.")
        self.assertEqual(
            top_prayers[0], self.rd_4, msg="The top prayer didn't match."
        )<|MERGE_RESOLUTION|>--- conflicted
+++ resolved
@@ -925,11 +925,7 @@
             email_text_content,
         )
         self.assertIn(
-<<<<<<< HEAD
-            f"You requested it on {prayer_1.date_created.strftime("%b %-d, %Y")}",
-=======
             f"You requested it on {template_date(prayer_1.date_created, 'M j, Y')}",
->>>>>>> 2a95889b
             email_text_content,
         )
         self.assertIn(
@@ -950,12 +946,8 @@
             html_content,
         )
         self.assertIn(
-<<<<<<< HEAD
-            f"You requested it on {prayer_1.date_created.strftime("%b %-d, %Y")}",
-=======
             f"You requested it on {template_date(prayer_1.date_created, 'M j, Y')}",
->>>>>>> 2a95889b
-            html_content,
+          html_content,
         )
         self.assertIn(
             f"Somebody paid ${price(rd_6)}",
