--- conflicted
+++ resolved
@@ -1,11 +1,8 @@
 import logging
 from datetime import date, timedelta
 
-<<<<<<< HEAD
 import waffle
-=======
 from asgiref.sync import sync_to_async
->>>>>>> 42f4e18c
 from django.conf import settings
 from django.http import HttpRequest, HttpResponse, JsonResponse
 from django.shortcuts import get_object_or_404, render
@@ -178,12 +175,8 @@
     :return: A JSON object with the number of hits during the last day_range
     period.
     """
-<<<<<<< HEAD
-
-    search_form = SearchForm(request.GET.copy())
-=======
+
     search_form = await sync_to_async(SearchForm)(request.GET.copy())
->>>>>>> 42f4e18c
     if not search_form.is_valid():
         return JsonResponse(
             {"error": "Invalid SearchForm"},
