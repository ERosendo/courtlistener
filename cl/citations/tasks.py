--- conflicted
+++ resolved
@@ -237,15 +237,10 @@
 
         if update_unmatched_status:
             update_unmatched_citations_status(citation_resolutions, opinion)
-<<<<<<< HEAD
-        else:
+        elif unmatched_citations or ambiguous_matches:
             store_unmatched_citations(
                 unmatched_citations, ambiguous_matches, opinion
             )
-=======
-        elif unmatched_citations:
-            store_unmatched_citations(unmatched_citations, opinion)
->>>>>>> e978edc4
 
         # Nuke existing citations and parentheticals
         OpinionsCited.objects.filter(citing_opinion_id=opinion.pk).delete()
