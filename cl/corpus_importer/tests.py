import json
from datetime import date, datetime, timedelta
from unittest.mock import call, patch

import eyecite
import pytest
import time_machine
from bs4 import BeautifulSoup
from django.conf import settings
from django.core.files.base import ContentFile
from django.core.management import call_command
from django.db.models.signals import post_save
from django.test import override_settings
from django.utils import timezone
from django.utils.timezone import now
from eyecite.tokenizers import HyperscanTokenizer
from factory import RelatedFactory
from juriscraper.lib.string_utils import harmonize, titlecase

from cl.alerts.factories import DocketAlertFactory
from cl.alerts.models import DocketAlert
from cl.audio.factories import AudioFactory
from cl.corpus_importer.court_regexes import match_court_string
from cl.corpus_importer.factories import (
    CaseBodyFactory,
    CaseLawCourtFactory,
    CaseLawFactory,
    CitationFactory,
)
from cl.corpus_importer.import_columbia.columbia_utils import fix_xml_tags
from cl.corpus_importer.import_columbia.parse_opinions import (
    get_state_court_object,
)
from cl.corpus_importer.management.commands.clean_up_mis_matched_dockets import (
    find_and_fix_mis_matched_dockets,
)
from cl.corpus_importer.management.commands.columbia_merge import (
    process_cluster,
)
from cl.corpus_importer.management.commands.harvard_merge import (
    combine_non_overlapping_data,
    fetch_non_harvard_data,
    merge_cluster_dates,
    merge_opinion_clusters,
    update_cluster_source,
    update_docket_source,
)
from cl.corpus_importer.management.commands.harvard_opinions import (
    clean_body_content,
    parse_harvard_opinions,
    validate_dt,
)
from cl.corpus_importer.management.commands.make_aws_manifest_files import (
    get_monthly_record_ids_by_type,
)
from cl.corpus_importer.management.commands.normalize_judges_opinions import (
    normalize_authors_in_opinions,
    normalize_panel_in_opinioncluster,
)
from cl.corpus_importer.management.commands.probe_iquery_pages_daemon import (
    get_latest_pacer_case_id_for_courts,
)
from cl.corpus_importer.management.commands.update_casenames_wl_dataset import (
    check_case_names_match,
    parse_citations,
)
from cl.corpus_importer.signals import (
    handle_update_latest_case_id_and_schedule_iquery_sweep,
    update_latest_case_id_and_schedule_iquery_sweep,
)
from cl.corpus_importer.tasks import (
    generate_ia_json,
    get_and_save_free_document_report,
    probe_or_scrape_iquery_pages,
)
from cl.corpus_importer.utils import (
    ClusterSourceException,
    DocketSourceException,
    compare_documents,
    compute_binary_probe_jitter,
    compute_blocked_court_wait,
    compute_next_binary_probe,
    get_start_of_quarter,
    merge_case_names,
    merge_docket_numbers,
    merge_judges,
    merge_strings,
    winnow_case_name,
)
from cl.lib.pacer import process_docket_data
from cl.lib.redis_utils import get_redis_interface
from cl.people_db.factories import (
    ABARatingFactory,
    EducationFactory,
    PersonFactory,
    PersonWithChildrenFactory,
    PoliticalAffiliationFactory,
    PositionFactory,
    SchoolFactory,
)
from cl.people_db.lookup_utils import (
    extract_judge_last_name,
    find_all_judges,
    find_just_name,
)
<<<<<<< HEAD
from cl.people_db.models import Attorney, AttorneyOrganization, Party
from cl.recap.management.commands.nightly_pacer_updates import (
=======
from cl.people_db.models import Attorney, AttorneyOrganization, Party, Position
from cl.recap.management.commands.pacer_iquery_scraper import (
>>>>>>> 0e60e697
    get_docket_ids_docket_alerts,
    get_docket_ids_missing_info,
    get_docket_ids_week_ago_no_case_name,
)
from cl.recap.models import UPLOAD_TYPE, PacerHtmlFiles
from cl.scrapers.models import PACERFreeDocumentRow
from cl.scrapers.tasks import update_docket_info_iquery
from cl.search.factories import (
    CourtFactory,
    DocketFactory,
    OpinionClusterFactory,
    OpinionClusterFactoryMultipleOpinions,
    OpinionClusterFactoryWithChildrenAndParents,
    OpinionClusterWithParentsFactory,
    OpinionWithChildrenFactory,
    OpinionWithParentsFactory,
)
from cl.search.models import (
    SEARCH_TYPES,
    SOURCES,
    Citation,
    Court,
    Docket,
    Opinion,
    OpinionCluster,
    RECAPDocument,
)
from cl.settings import MEDIA_ROOT
from cl.tests.cases import SimpleTestCase, TestCase
from cl.tests.fakes import FakeCaseQueryReport, FakeFreeOpinionReport
from cl.users.factories import UserProfileWithParentsFactory

HYPERSCAN_TOKENIZER = HyperscanTokenizer(cache_dir=".hyperscan")


class JudgeExtractionTest(SimpleTestCase):
    def test_get_judge_from_string_columbia(self) -> None:
        """Can we cleanly get a judge value from a string?"""
        tests = (
            (
                "CLAYTON <italic>Ch. Jus. of the Superior Court,</italic> "
                "delivered the following opinion of this Court: ",
                ["clayton"],
            ),
            ("OVERTON, J. &#8212; ", ["overton"]),
            ("BURWELL, J.:", ["burwell"]),
        )
        for q, a in tests:
            self.assertEqual(extract_judge_last_name(q), a)


class CourtMatchingTest(SimpleTestCase):
    """Tests related to converting court strings into court objects."""

    def test_get_court_object_from_string(self) -> None:
        """Can we get a court object from a string and filename combo?

        When importing the Columbia corpus, we use a combination of regexes and
        the file path to determine a match.
        """
        pairs = (
            {
                "args": (
                    "California Superior Court  "
                    "Appellate Division, Kern County.",
                    "california/supreme_court_opinions/documents"
                    "/0dc538c63bd07a28.xml",
                    # noqa
                ),
                "answer": "calappdeptsuperct",
            },
            {
                "args": (
                    "California Superior Court  "
                    "Appellate Department, Sacramento.",
                    "california/supreme_court_opinions/documents"
                    "/0dc538c63bd07a28.xml",
                    # noqa
                ),
                "answer": "calappdeptsuperct",
            },
            {
                "args": (
                    "Appellate Session of the Superior Court",
                    "connecticut/appellate_court_opinions/documents"
                    "/0412a06c60a7c2a2.xml",
                    # noqa
                ),
                "answer": "connsuperct",
            },
            {
                "args": (
                    "Court of Errors and Appeals.",
                    "new_jersey/supreme_court_opinions/documents"
                    "/0032e55e607f4525.xml",
                    # noqa
                ),
                "answer": "nj",
            },
            {
                "args": (
                    "Court of Chancery",
                    "new_jersey/supreme_court_opinions/documents"
                    "/0032e55e607f4525.xml",
                    # noqa
                ),
                "answer": "njch",
            },
            {
                "args": (
                    "Workers' Compensation Commission",
                    "connecticut/workers_compensation_commission/documents"
                    "/0902142af68ef9df.xml",
                    # noqa
                ),
                "answer": "connworkcompcom",
            },
            {
                "args": (
                    "Appellate Session of the Superior Court",
                    "connecticut/appellate_court_opinions/documents"
                    "/00ea30ce0e26a5fd.xml",
                    # noqa
                ),
                "answer": "connsuperct",
            },
            {
                "args": (
                    "Superior Court  New Haven County",
                    "connecticut/superior_court_opinions/documents"
                    "/0218655b78d2135b.xml",
                    # noqa
                ),
                "answer": "connsuperct",
            },
            {
                "args": (
                    "Superior Court, Hartford County",
                    "connecticut/superior_court_opinions/documents"
                    "/0218655b78d2135b.xml",
                    # noqa
                ),
                "answer": "connsuperct",
            },
            {
                "args": (
                    "Compensation Review Board  "
                    "WORKERS' COMPENSATION COMMISSION",
                    "connecticut/workers_compensation_commission/documents"
                    "/00397336451f6659.xml",
                    # noqa
                ),
                "answer": "connworkcompcom",
            },
            {
                "args": (
                    "Appellate Division Of The Circuit Court",
                    "connecticut/superior_court_opinions/documents"
                    "/03dd9ec415bf5bf4.xml",
                    # noqa
                ),
                "answer": "connsuperct",
            },
            {
                "args": (
                    "Superior Court for Law and Equity",
                    "tennessee/court_opinions/documents/01236c757d1128fd.xml",
                ),
                "answer": "tennsuperct",
            },
            {
                "args": (
                    "Courts of General Sessions and Oyer and Terminer "
                    "of Delaware",
                    "delaware/court_opinions/documents/108da18f9278da90.xml",
                ),
                "answer": "delsuperct",
            },
            {
                "args": (
                    "Circuit Court of the United States of Delaware",
                    "delaware/court_opinions/documents/108da18f9278da90.xml",
                ),
                "answer": "circtdel",
            },
            {
                "args": (
                    "Circuit Court of Delaware",
                    "delaware/court_opinions/documents/108da18f9278da90.xml",
                ),
                "answer": "circtdel",
            },
            {
                "args": (
                    "Court of Quarter Sessions "
                    "Court of Delaware,  Kent County.",
                    "delaware/court_opinions/documents/f01f1724cc350bb9.xml",
                ),
                "answer": "delsuperct",
            },
            {
                "args": (
                    "District Court of Appeal.",
                    "florida/court_opinions/documents/25ce1e2a128df7ff.xml",
                ),
                "answer": "fladistctapp",
            },
            {
                "args": (
                    "District Court of Appeal, Lakeland, Florida.",
                    "florida/court_opinions/documents/25ce1e2a128df7ff.xml",
                ),
                "answer": "fladistctapp",
            },
            {
                "args": (
                    "District Court of Appeal Florida.",
                    "florida/court_opinions/documents/25ce1e2a128df7ff.xml",
                ),
                "answer": "fladistctapp",
            },
            {
                "args": (
                    "District Court of Appeal, Florida.",
                    "florida/court_opinions/documents/25ce1e2a128df7ff.xml",
                ),
                "answer": "fladistctapp",
            },
            {
                "args": (
                    "District Court of Appeal of Florida, Second District.",
                    "florida/court_opinions/documents/25ce1e2a128df7ff.xml",
                ),
                "answer": "fladistctapp",
            },
            {
                "args": (
                    "District Court of Appeal of Florida, Second District.",
                    "/data/dumps/florida/court_opinions/documents"
                    "/25ce1e2a128df7ff.xml",
                    # noqa
                ),
                "answer": "fladistctapp",
            },
            {
                "args": (
                    "U.S. Circuit Court",
                    "north_carolina/court_opinions/documents"
                    "/fa5b96d590ae8d48.xml",
                    # noqa
                ),
                "answer": "circtnc",
            },
            {
                "args": (
                    "United States Circuit Court,  Delaware District.",
                    "delaware/court_opinions/documents/6abba852db7c12a1.xml",
                ),
                "answer": "circtdel",
            },
            {
                "args": ("Court of Common Pleas  Hartford County", "asdf"),
                "answer": "connsuperct",
            },
        )
        for d in pairs:
            got = get_state_court_object(*d["args"])
            self.assertEqual(
                got,
                d["answer"],
                msg="\nDid not get court we expected: '%s'.\n"
                "               Instead we got: '%s'" % (d["answer"], got),
            )

    def test_get_fed_court_object_from_string(self) -> None:
        """Can we get the correct federal courts?"""

        pairs = (
            {"q": "Eastern District of New York", "a": "nyed"},
            {"q": "Northern District of New York", "a": "nynd"},
            {"q": "Southern District of New York", "a": "nysd"},
            # When we have unknown first word, we assume it's errant.
            {"q": "Nathan District of New York", "a": "nyd"},
            {"q": "Nate District of New York", "a": "nyd"},
            {"q": "Middle District of Pennsylvania", "a": "pamd"},
            {"q": "Middle Dist. of Pennsylvania", "a": "pamd"},
            {"q": "M.D. of Pennsylvania", "a": "pamd"},
        )
        for test in pairs:
            print(f"Testing: {test['q']}, expecting: {test['a']}")
            got = match_court_string(test["q"], federal_district=True)
            self.assertEqual(test["a"], got)

    def test_get_appellate_court_object_from_string(self) -> None:
        """Can we get the correct federal appellate courts?"""

        pairs = (
            {"q": "U. S. Court of Appeals for the Ninth Circuit", "a": "ca9"},
            {
                # FJC data does not appear to have a space between U. and S.
                "q": "U.S. Court of Appeals for the Ninth Circuit",
                "a": "ca9",
            },
            {"q": "U. S. Circuit Court for the Ninth Circuit", "a": "ca9"},
            {"q": "U.S. Circuit Court for the Ninth Circuit", "a": "ca9"},
        )
        for test in pairs:
            print(f"Testing: {test['q']}, expecting: {test['a']}")
            got = match_court_string(test["q"], federal_appeals=True)
            self.assertEqual(test["a"], got)


@override_settings(
    EGRESS_PROXY_HOSTS=["http://proxy_1:9090", "http://proxy_2:9090"]
)
@pytest.mark.django_db
class PacerDocketParserTest(TestCase):
    """Can we parse RECAP dockets successfully?"""

    NUM_PARTIES = 3
    NUM_PETRO_ATTYS = 6
    NUM_FLOYD_ROLES = 3
    NUM_DOCKET_ENTRIES = 3

    @classmethod
    def setUpTestData(cls) -> None:
        cls.fp = (
            MEDIA_ROOT / "test" / "xml" / "gov.uscourts.akd.41664.docket.xml"
        )
        docket_number = "3:11-cv-00064"
        cls.court = CourtFactory.create()
        cls.docket = DocketFactory.create(
            source=Docket.RECAP,
            pacer_case_id="41664",
            docket_number=docket_number,
            court=cls.court,
            filepath_local__from_path=str(cls.fp),
        )

    def setUp(self) -> None:
        process_docket_data(self.docket, UPLOAD_TYPE.IA_XML_FILE, self.fp)

    def tearDown(self) -> None:
        Docket.objects.all().delete()
        Party.objects.all().delete()
        Attorney.objects.all().delete()
        AttorneyOrganization.objects.all().delete()

    def test_docket_entry_parsing(self) -> None:
        """Do we get the docket entries we expected?"""
        # Total count is good?
        all_rds = RECAPDocument.objects.all()
        self.assertEqual(self.NUM_DOCKET_ENTRIES, all_rds.count())

        # Main docs exist and look about right?
        rd = RECAPDocument.objects.get(pacer_doc_id="0230856334")
        desc = rd.docket_entry.description
        good_de_desc = all(
            [
                desc.startswith("COMPLAINT"),
                "Filing fee" in desc,
                desc.endswith("2011)"),
            ]
        )
        self.assertTrue(good_de_desc)

        # Attachments have good data?
        att_rd = RECAPDocument.objects.get(pacer_doc_id="02301132632")
        self.assertTrue(
            all(
                [
                    att_rd.description.startswith("Judgment"),
                    "redistributed" in att_rd.description,
                    att_rd.description.endswith("added"),
                ]
            ),
            f"Description didn't match. Got: {att_rd.description}",
        )
        self.assertEqual(att_rd.attachment_number, 1)
        self.assertEqual(att_rd.document_number, "116")
        self.assertEqual(att_rd.docket_entry.date_filed, date(2012, 12, 10))

        # Two documents under the docket entry?
        self.assertEqual(att_rd.docket_entry.recap_documents.all().count(), 2)

    def test_party_parsing(self) -> None:
        """Can we parse an XML docket and get good results in the DB"""
        self.assertEqual(self.docket.parties.all().count(), self.NUM_PARTIES)

        petro = self.docket.parties.get(name__contains="Petro")
        self.assertEqual(petro.party_types.all()[0].name, "Plaintiff")

        attorneys = petro.attorneys.all().distinct()
        self.assertEqual(attorneys.count(), self.NUM_PETRO_ATTYS)

        floyd = petro.attorneys.distinct().get(name__contains="Floyd")
        self.assertEqual(floyd.roles.all().count(), self.NUM_FLOYD_ROLES)
        self.assertEqual(floyd.name, "Floyd G. Short")
        self.assertEqual(floyd.email, "fshort@susmangodfrey.com")
        self.assertEqual(floyd.fax, "(206) 516-3883")
        self.assertEqual(floyd.phone, "(206) 373-7381")

        godfrey_llp = floyd.organizations.all()[0]
        self.assertEqual(godfrey_llp.name, "Susman Godfrey, LLP")
        self.assertEqual(godfrey_llp.address1, "1201 Third Ave.")
        self.assertEqual(godfrey_llp.address2, "Suite 3800")
        self.assertEqual(godfrey_llp.city, "Seattle")
        self.assertEqual(godfrey_llp.state, "WA")

    @patch("cl.corpus_importer.tasks.get_or_cache_pacer_cookies")
    def test_get_and_save_free_document_report(self, mock_cookies) -> None:
        """Test the retrieval and storage of free document report data."""

        with patch(
            "cl.corpus_importer.tasks.FreeOpinionReport",
            new=FakeFreeOpinionReport,
        ):
            get_and_save_free_document_report(
                "cand", now().date(), now().date()
            )

        row = PACERFreeDocumentRow.objects.all()
        self.assertEqual(row.count(), 1)
        self.assertEqual(row[0].court_id, "cand")
        self.assertEqual(row[0].docket_number, "5:18-ap-07075")
        self.assertTrue(row[0].description)
        self.assertTrue(row[0].date_filed)
        self.assertTrue(row[0].document_number)
        self.assertTrue(row[0].nature_of_suit)
        self.assertTrue(row[0].pacer_case_id)
        self.assertTrue(row[0].pacer_doc_id)
        self.assertTrue(row[0].pacer_seq_no)


class GetQuarterTest(SimpleTestCase):
    """Can we properly figure out when the quarter that we're currently in
    began?
    """

    def test_january(self) -> None:
        self.assertEqual(
            date(2018, 1, 1), get_start_of_quarter(date(2018, 1, 1))
        )
        self.assertEqual(
            date(2018, 1, 1), get_start_of_quarter(date(2018, 1, 10))
        )

    def test_december(self) -> None:
        self.assertEqual(
            date(2018, 10, 1), get_start_of_quarter(date(2018, 12, 1))
        )


@pytest.mark.django_db
class IAUploaderTest(TestCase):
    """Tests related to uploading docket content to the Internet Archive"""

    fixtures = [
        "test_objects_query_counts.json",
        "attorney_party_dup_roles.json",
    ]

    def test_correct_json_generated(self) -> None:
        """Do we generate the correct JSON for a handful of tricky dockets?

        The most important thing here is that we don't screw up how we handle
        m2m relationships, which have a tendency of being tricky.
        """
        d, j_str = generate_ia_json(1)
        j = json.loads(j_str)
        parties = j["parties"]
        first_party = parties[0]
        first_party_attorneys = first_party["attorneys"]
        expected_num_attorneys = 1
        actual_num_attorneys = len(first_party_attorneys)
        self.assertEqual(
            expected_num_attorneys,
            actual_num_attorneys,
            msg="Got wrong number of attorneys when making IA JSON. "
            "Got %s, expected %s: \n%s"
            % (
                actual_num_attorneys,
                expected_num_attorneys,
                first_party_attorneys,
            ),
        )

        first_attorney = first_party_attorneys[0]
        attorney_roles = first_attorney["roles"]
        expected_num_roles = 1
        actual_num_roles = len(attorney_roles)
        self.assertEqual(
            actual_num_roles,
            expected_num_roles,
            msg="Got wrong number of roles on attorneys when making IA JSON. "
            "Got %s, expected %s" % (actual_num_roles, expected_num_roles),
        )

    def test_num_queries_ok(self) -> None:
        """Have we regressed the number of queries it takes to make the JSON

        It's very easy to use the DRF in a way that generates a LOT of queries.
        Let's avoid that.
        """
        with self.assertNumQueries(11):
            generate_ia_json(1)

        with self.assertNumQueries(9):
            generate_ia_json(2)

        with self.assertNumQueries(5):
            generate_ia_json(3)


class HarvardTests(TestCase):
    def setUp(self):
        """Setup harvard tests

        This setup is a little distinct from normal ones.  Here we are actually
        setting up our patches which are used by the majority of the tests.
        Each one can be used or turned off.  See the teardown for more.
        :return:
        """
        self.make_filepath_patch = patch(
            "cl.corpus_importer.management.commands.harvard_opinions.filepath_list"
        )
        self.filepath_list_func = self.make_filepath_patch.start()
        self.read_json_patch = patch(
            "cl.corpus_importer.management.commands.harvard_opinions.read_json"
        )
        self.read_json_func = self.read_json_patch.start()
        self.find_court_patch = patch(
            "cl.corpus_importer.management.commands.harvard_opinions.find_court"
        )
        self.find_court_func = self.find_court_patch.start()
        self.get_fix_list_patch = patch(
            "cl.corpus_importer.management.commands.harvard_opinions.get_fix_list"
        )
        self.get_fix_list = self.get_fix_list_patch.start()

        # Default values for Harvard Tests
        self.filepath_list_func.return_value = ["/one/fake/filepath.json"]
        self.find_court_func.return_value = ["harvard"]
        self.get_fix_list.return_value = []

    @classmethod
    def setUpTestData(cls) -> None:
        for court in ["harvard", "alnb"]:
            CourtFactory.create(id=court)

    def tearDown(self) -> None:
        """Tear down patches and remove added objects"""
        self.make_filepath_patch.stop()
        self.read_json_patch.stop()
        self.find_court_patch.stop()
        Docket.objects.all().delete()
        Court.objects.all().delete()

    def _get_cite(self, case_law) -> Citation:
        """Fetch first citation added to case

        :param case_law: Case object
        :return: First citation found
        """
        cites = eyecite.get_citations(
            case_law["citations"][0]["cite"], tokenizer=HYPERSCAN_TOKENIZER
        )
        cite = Citation.objects.get(
            volume=cites[0].groups["volume"],
            reporter=cites[0].groups["reporter"],
            page=cites[0].groups["page"],
        )
        return cite

    def assertSuccessfulParse(self, expected_count_diff, bankruptcy=False):
        pre_install_count = OpinionCluster.objects.all().count()
        parse_harvard_opinions(
            {
                "reporter": None,
                "volumes": None,
                "page": None,
                "make_searchable": False,
                "court_id": None,
                "location": None,
                "bankruptcy": bankruptcy,
            }
        )
        post_install_count = OpinionCluster.objects.all().count()
        self.assertEqual(
            expected_count_diff, post_install_count - pre_install_count
        )
        print(post_install_count - pre_install_count, "✓")

    def test_partial_dates(self) -> None:
        """Can we validate partial dates?"""
        pairs = (
            {"q": "2019-01-01", "a": "2019-01-01"},
            {"q": "2019-01", "a": "2019-01-15"},
            {"q": "2019-05", "a": "2019-05-15"},
            {"q": "1870-05", "a": "1870-05-15"},
            {"q": "2019", "a": "2019-07-01"},
        )
        for test in pairs:
            print(f"Testing: {test['q']}, expecting: {test['a']}")
            got = validate_dt(test["q"])
            dt_obj = datetime.strptime(test["a"], "%Y-%m-%d").date()
            self.assertEqual(dt_obj, got[0])

    def test_short_opinion_matching(self) -> None:
        """Can we match opinions successfully when very small?"""
        aspby_case_body = '<casebody firstpage="1007" lastpage="1007" \
xmlns="http://nrs.harvard.edu/urn-3:HLS.Libr.US_Case_Law.Schema.Case_Body:v1">\n\
<parties id="b985-7">State, Respondent, v. Aspby, Petitioner,</parties>\n \
<docketnumber id="Apx">No. 73722-3.</docketnumber>\n  <opinion type="majority">\n \
<p id="AJ6">Petition for review of a decision of the Court of Appeals,\
 No. 48369-2-1, September 19, 2002. <em>Denied </em>September 30, 2003.\
</p>\n  </opinion>\n</casebody>\n'

        matching_cl_case = "Petition for review of a decision of the Court of \
Appeals, No. 48369-2-1, September 19, 2002. Denied September 30, 2003."
        nonmatch_cl_case = "Petition for review of a decision of the Court of \
Appeals, No. 19667-4-III, October 31, 2002. Denied September 30, 2003."

        harvard_characters = clean_body_content(aspby_case_body)
        good_characters = clean_body_content(matching_cl_case)
        bad_characters = clean_body_content(nonmatch_cl_case)

        good_match = compare_documents(harvard_characters, good_characters)
        self.assertEqual(good_match, 100)

        bad_match = compare_documents(harvard_characters, bad_characters)
        self.assertEqual(bad_match, 81)

    def test_new_case(self):
        """Can we import a new case?"""
        case_law = CaseLawFactory()
        self.read_json_func.return_value = case_law
        self.assertSuccessfulParse(1)

        cite = self._get_cite(case_law)
        ops = cite.cluster.sub_opinions.all()
        expected_opinion_count = 1
        self.assertEqual(ops.count(), expected_opinion_count)

        op = ops[0]
        expected_op_type = Opinion.LEAD
        self.assertEqual(op.type, expected_op_type)

        expected_author_str = "Cowin"
        self.assertEqual(op.author_str, expected_author_str)

        # Test some cluster attributes
        cluster = cite.cluster

        self.assertEqual(cluster.judges, expected_author_str)
        self.assertEqual(
            cluster.date_filed,
            datetime.strptime(case_law["decision_date"], "%Y-%m-%d").date(),
        )
        self.assertEqual(cluster.case_name_full, case_law["name"])

        expected_other_dates = "March 3, 2009."
        self.assertEqual(cluster.other_dates, expected_other_dates)

        # Test some docket attributes
        docket = cite.cluster.docket
        self.assertEqual(docket.docket_number, case_law["docket_number"])

    def test_existing_docket_lookup(self):
        """Can we update an existing docket instead of creating a new one?"""

        case_law = CaseLawFactory()
        DocketFactory(
            docket_number=case_law["docket_number"],
            court_id="harvard",
            source=Docket.HARVARD,
            pacer_case_id=None,
            idb_data=None,
        )

        self.read_json_func.return_value = case_law
        self.assertSuccessfulParse(1)

        cite = self._get_cite(case_law)

        dockets = Docket.objects.all()
        self.assertEqual(dockets.count(), 1)

        # Test some docket attributes
        docket = cite.cluster.docket
        self.assertEqual(docket.docket_number, case_law["docket_number"])
        self.assertEqual(
            docket.case_name, harmonize(case_law["name_abbreviation"])
        )
        self.assertEqual(docket.ia_needs_upload, False)

    def test_new_bankruptcy_case(self):
        """Can we add a bankruptcy court?"""

        # Disable court_func patch to test ability to identify bank. ct.
        self.find_court_patch.stop()

        self.read_json_func.return_value = CaseLawFactory(
            court=CaseLawCourtFactory.create(
                name="United States Bankruptcy Court for the Northern "
                "District of Alabama "
            )
        )
        self.assertSuccessfulParse(0)
        self.assertSuccessfulParse(1, bankruptcy=True)

    def test_syllabus_and_summary_wrapping(self):
        """Did we properly parse syllabus and summary?"""
        data = '<casebody>  <summary id="b283-8"><em>Error from Bourbon \
Bounty.</em></summary>\
<syllabus id="b283-9">Confessions of judgment, provided for in title 11,\
 chap. 3, civil code, must be made in open court; a judgment entered on a \
confession taken by the clerk in vacation, is a nullity. <em>Semble, </em>the \
clerk, in vacation, is only authorized by § 389 to enter in vacation a judgment \
rendered by the court.</syllabus> <opinion type="majority"><p id="AvW"> \
delivered the opinion of the Court.</p></opinion> </casebody>'

        self.read_json_func.return_value = CaseLawFactory.create(
            casebody=CaseBodyFactory.create(data=data),
        )
        self.assertSuccessfulParse(1)
        cite = self._get_cite(self.read_json_func.return_value)
        self.assertEqual(cite.cluster.syllabus.count("<p>"), 1)
        self.assertEqual(cite.cluster.summary.count("<p>"), 1)

    def test_attorney_extraction(self):
        """Did we properly parse attorneys?"""
        data = '<casebody> <attorneys id="b284-5"><em>M. V. Voss, \
</em>for plaintiff in error.</attorneys> <attorneys id="b284-6">\
<em>W. O. Webb, </em>for defendant in error.</attorneys> \
<attorneys id="b284-7"><em>Voss, </em>for plaintiff in error,\
</attorneys> <attorneys id="b289-5"><em>Webb, </em>\
<page-number citation-index="1" label="294">*294</page-number>for \
defendant in error,</attorneys> <opinion type="majority"><p id="AvW"> \
delivered the opinion of the Court.</p></opinion> </casebody>'
        case_law = CaseLawFactory.create(
            casebody=CaseBodyFactory.create(data=data)
        )
        self.read_json_func.return_value = case_law

        self.assertSuccessfulParse(1)
        cite = self._get_cite(case_law)
        self.assertEqual(
            cite.cluster.attorneys,
            "M. V. Voss, for plaintiff in error., W. O. Webb, for defendant "
            "in error., Voss, for plaintiff in error,, Webb, for defendant "
            "in error,",
        )

    def test_per_curiam(self):
        """Did we identify the per curiam case."""
        case_law = CaseLawFactory.create(
            casebody=CaseBodyFactory.create(
                data='<casebody><opinion type="majority"><author '
                'id="b56-3">PER CURIAM:</author></casebody> '
            ),
        )
        self.read_json_func.return_value = case_law
        self.assertSuccessfulParse(1)
        cite = self._get_cite(case_law)

        ops = cite.cluster.sub_opinions.all()
        self.assertEqual(ops[0].author_str, "Per Curiam")
        self.assertTrue(ops[0].per_curiam)

    def test_authors(self):
        """Did we find the authors and the list of judges."""
        casebody = """<casebody>
  <judges id="b246-5">Thomas, J., delivered the opinion of the \
  Court, in which Roberts, C. J., and Scaua, <page-number citation-index="1" \
  label="194">Kennedy, Sotjter, Ginsbtjrg, and Auto, JJ., joined. Stevens, J., \
   filed a dissenting opinion, in which Breyer, J., joined, \
   <em>post, </em>p. 202.</judges>
  <opinion type="majority">
    <author id="b247-5">Justice Thomas</author>
    <p id="AvW">delivered the opinion of the Court.</p>
  </opinion>
  <opinion type="dissent">
    <author id="b254-6">Justice Stevens,</author>
    <p id="Ab5">with whom Justice Breyer joins, dissenting.</p>
  </opinion>
</casebody>
        """
        case_law = CaseLawFactory(
            casebody=CaseBodyFactory.create(data=casebody),
        )
        self.read_json_func.return_value = case_law
        self.assertSuccessfulParse(1)

        cite = self._get_cite(case_law)
        ops = cite.cluster.sub_opinions.all().order_by("author_str")

        self.assertEqual(ops[0].author_str, "Stevens")
        self.assertEqual(ops[1].author_str, "Thomas")

        self.assertEqual(
            cite.cluster.judges,
            "Auto, Breyer, Ginsbtjrg, Kennedy, Roberts, Scaua, Sotjter, "
            "Stevens, Thomas",
        )

    def test_xml_harvard_extraction(self):
        """Did we successfully not remove page citations while
        processing other elements?"""
        data = """
<casebody firstpage="1" lastpage="2">
<opinion type="majority">Everybody <page-number citation-index="1" \
label="194">*194</page-number>
 and next page <page-number citation-index="1" label="195">*195
 </page-number>wins.
 </opinion>
 </casebody>
"""
        case_law = CaseLawFactory.create(
            casebody=CaseBodyFactory.create(data=data),
        )
        self.read_json_func.return_value = case_law
        self.assertSuccessfulParse(1)
        cite = self._get_cite(case_law)

        opinions = cite.cluster.sub_opinions.all().order_by("-pk")
        self.assertEqual(opinions[0].xml_harvard.count("</page-number>"), 2)

    def test_same_citation_different_case(self):
        """Same case name, different opinion - based on a BTA bug"""
        case_law = CaseLawFactory()
        self.read_json_func.return_value = case_law
        self.assertSuccessfulParse(1)

        case_law["casebody"] = CaseBodyFactory.create(
            data='<casebody firstpage="1" lastpage="2">\n  \
            <opinion type="minority">Something else.</opinion>\n</casebody>'
        )
        self.read_json_func.return_value = case_law
        self.filepath_list_func.return_value = ["/another/fake/filepath.json"]
        self.assertSuccessfulParse(1)

    def test_bad_ibid_citation(self):
        """Can we add a case with a bad ibid citation?"""
        citations = [
            "7 Ct. Cl. 65",
            "1 Ct. Cls. R., p. 270, 3 id., p. 10; 7 W. R., p. 666",
        ]
        case_law = CaseLawFactory(
            citations=[CitationFactory(cite=cite) for cite in citations],
        )
        self.read_json_func.return_value = case_law
        self.assertSuccessfulParse(1)
        cite = self._get_cite(case_law)
        self.assertEqual(str(cite), "7 Ct. Cl. 65")

    def test_no_volume_citation(self):
        """Can we handle an opinion that contains a citation without a
        volume?"""
        citations = [
            "Miller's Notebook, 179",
        ]
        case_law = CaseLawFactory(
            citations=[CitationFactory(cite=cite) for cite in citations],
        )
        self.read_json_func.return_value = case_law
        self.assertSuccessfulParse(1)

    def test_case_name_winnowing_comparison(self):
        """
        Test removing "United States" from case names and check if there is an
        overlap between two case names.
        """
        case_name_full = (
            "UNITED STATES of America, Plaintiff-Appellee, "
            "v. Wayne VINSON, Defendant-Appellant "
        )
        case_name_abbreviation = "United States v. Vinson"
        harvard_case = f"{case_name_full} {case_name_abbreviation}"

        case_name_cl = "United States v. Frank Esquivel"
        overlap = winnow_case_name(case_name_cl) & winnow_case_name(
            harvard_case
        )
        self.assertEqual(len(overlap), 0)

    def test_case_names_with_abbreviations(self):
        """
        Test what happens when the case name contains abbreviations
        """

        # Check against itself, there must be an overlap
        case_1_data = {
            "case_name_full": "In the matter of S.J.S., a minor child. "
            "D.L.M. and D.E.M., Petitioners/Respondents v."
            " T.J.S.",
            "case_name_abbreviation": "D.L.M. v. T.J.S.",
            "case_name_cl": "D.L.M. v. T.J.S.",
            "overlaps": 2,
        }

        case_2_data = {
            "case_name_full": "Appeal of HAMILTON & CHAMBERS CO., INC.",
            "case_name_abbreviation": "Appeal of Hamilton & Chambers Co.",
            "case_name_cl": "Appeal of Hamilton & Chambers Co.",
            "overlaps": 4,
        }

        # Check against different case name, there shouldn't be an overlap
        case_3_data = {
            "case_name_full": "Henry B. Wesselman et al., as Executors of "
            "Blanche Wesselman, Deceased, Respondents, "
            "v. The Engel Company, Inc., et al., "
            "Appellants, et al., Defendants",
            "case_name_abbreviation": "Wesselman v. Engel Co.",
            "case_name_cl": " McQuillan v. Schechter",
            "overlaps": 0,
        }

        cases = [case_1_data, case_2_data, case_3_data]

        for case in cases:
            harvard_case = f"{case.get('case_name_full')} {case.get('case_name_abbreviation')}"
            overlap = winnow_case_name(
                case.get("case_name_cl")
            ) & winnow_case_name(harvard_case)

            self.assertEqual(len(overlap), case.get("overlaps"))


class CorpusImporterManagementCommmandsTests(TestCase):
    @classmethod
    def setUpTestData(cls) -> None:
        cls.court = CourtFactory(id="nyappdiv")

        # Create object person
        cls.judge = PersonWithChildrenFactory.create(
            name_first="Paul",
            name_middle="J.",
            name_last="Yesawich",
            name_suffix="jr",
            date_dob="1923-11-27",
            date_granularity_dob="%Y-%m-%d",
        )
        position = PositionFactory.create(court=cls.court, person=cls.judge)
        cls.judge.positions.add(position)

        cls.judge_2 = PersonWithChildrenFactory.create(
            name_first="Harold",
            name_middle="Fleming",
            name_last="Snead",
            name_suffix="jr",
            date_dob="1903-06-16",
            date_granularity_dob="%Y-%m-%d",
            date_dod="1987-12-23",
            date_granularity_dod="%Y-%m-%d",
        )
        position_2 = PositionFactory.create(
            court=cls.court, person=cls.judge_2
        )
        cls.judge_2.positions.add(position_2)

    def test_normalize_author_str(self):
        """Normalize author_str field in opinions in Person object"""

        # Create opinion cluster with opinion and docket
        cluster = (
            OpinionClusterFactoryWithChildrenAndParents(
                docket=DocketFactory(
                    court=self.court,
                    case_name="Foo v. Bar",
                    case_name_full="Foo v. Bar",
                ),
                case_name="Foo v. Bar",
                date_filed=date.today(),
                sub_opinions=RelatedFactory(
                    OpinionWithChildrenFactory,
                    factory_related_name="cluster",
                    plain_text="Sample text",
                    author_str="Yesawich",
                    author=None,
                ),
            ),
        )

        # Check that the opinion doesn't have an author
        self.assertEqual(cluster[0].sub_opinions.all().first().author, None)

        # Run function to normalize authors in opinions
        normalize_authors_in_opinions()

        # Reload field values from the database.
        cluster[0].refresh_from_db()

        #  Check that the opinion now have an author
        self.assertEqual(
            cluster[0].sub_opinions.all().first().author, self.judge
        )

    def test_normalize_panel_str(self):
        """Normalize judges string field into panel field(m2m)"""

        cluster = OpinionClusterWithParentsFactory(
            docket=DocketFactory(
                court=self.court,
                case_name="Lorem v. Ipsum",
                case_name_full="Lorem v. Ipsum",
            ),
            case_name="Lorem v. Ipsum",
            date_filed=date.today(),
            judges="Snead, Yesawich",
        )

        # Check panel is empty
        self.assertEqual(len(cluster.panel.all()), 0)

        # Run function to normalize panel in opinion clusters
        normalize_panel_in_opinioncluster()

        # Reload field values from the database
        cluster.refresh_from_db()

        # Check that the opinion cluster now have judges in panel
        self.assertEqual(len(cluster.panel.all()), 2)


@patch(
    "cl.corpus_importer.management.commands.clean_up_mis_matched_dockets.download_file",
    side_effect=lambda a: {
        "name_abbreviation": "Benedict v. Hankook",
        "name": "Robert BENEDICT, Plaintiff, v. HANKOOK",
        "docket_number": "Civil Action No. 3:17\u2013cv\u2013109",
    },
)
class CleanUpMisMatchedDockets(TestCase):
    """Test find_and_fix_mis_matched_dockets method that finds and fixes mis
    matched opinion dockets added by Harvard importer.
    """

    @classmethod
    def setUpTestData(cls):
        cls.court = CourtFactory(id="canb", jurisdiction="FB")
        # Opinion cluster with mis matched docket.
        cls.cluster = (
            OpinionClusterFactoryWithChildrenAndParents(
                docket=DocketFactory(
                    court=cls.court,
                    source=Docket.HARVARD,
                    case_name="Glover vs Pridemore",
                    case_name_full="Glover vs Pridemore",
                    docket_number="2:17-cv-00109",
                    pacer_case_id="12345",
                ),
                case_name="Foo v. Bar",
                date_filed=date.today(),
            ),
        )
        cf = ContentFile(b"Hello World att 1")
        cls.cluster[0].filepath_json_harvard.save("file.json", cf)

        # Opinion cluster with correct docket
        cluster_2 = (
            OpinionClusterFactoryWithChildrenAndParents(
                docket=DocketFactory(
                    court=cls.court,
                    source=Docket.HARVARD,
                    case_name="Foo v. Bar",
                    case_name_full="Foo v. Bar",
                    docket_number="2:17-cv-00109",
                    pacer_case_id=None,
                ),
                case_name="Foo v. Bar",
                date_filed=date.today(),
            ),
        )
        cf = ContentFile(b"Hello World att 1")
        cluster_2[0].filepath_json_harvard.save("file.json", cf)

    def test_find_mis_matched_docket(self, mock_download_ia):
        """Test only find and report mis matched dockets."""

        dockets = Docket.objects.all()
        self.assertEqual(dockets.count(), 2)
        mis_matched_dockets = find_and_fix_mis_matched_dockets(fix=False)
        self.assertEqual(len(mis_matched_dockets), 1)
        self.assertEqual(dockets.count(), 2)

    def test_find_and_fix_mis_matched_dockets(self, mock_download_ia):
        """Test find and fix mis matched dockets"""

        cluster = self.cluster[0]
        mis_matched_docket = cluster.docket
        dockets = Docket.objects.all()
        self.assertEqual(dockets.count(), 2)
        mis_matched_dockets = find_and_fix_mis_matched_dockets(fix=True)
        self.assertEqual(len(mis_matched_dockets), 1)
        self.assertEqual(dockets.count(), 3)

        cluster.refresh_from_db()
        self.assertEqual(
            cluster.docket.docket_number, "Civil Action No. 3:17–cv–109"
        )
        self.assertEqual(cluster.docket.case_name, "Benedict v. Hankook")
        self.assertEqual(cluster.docket.source, Docket.HARVARD)

        # The mis matched docket is preserved, fix its source to RECAP.
        mis_matched_docket.refresh_from_db()
        self.assertEqual(mis_matched_docket.source, Docket.RECAP)


class HarvardMergerTests(TestCase):
    def setUp(self):
        """Setup harvard merger tests"""
        self.read_json_patch = patch(
            "cl.corpus_importer.management.commands.harvard_merge.read_json"
        )
        self.read_json_func = self.read_json_patch.start()

    def tearDown(self) -> None:
        """Tear down patches and remove added objects"""
        Docket.objects.all().delete()
        self.read_json_patch.stop()

    def test_merger(self):
        """Can we identify opinions correctly even when they are slightly
        different"""

        case_data = {
            "name": "CANNON v. THE STATE",
            "name_abbreviation": "Cannon v. State",
            "decision_date": "1944-11-18",
            "docket_number": "30614",
            "casebody": {
                "status": "ok",
                "data": '<casebody firstpage="757" lastpage="758" xmlns="http://nrs.harvard.edu/urn-3:HLS.Libr.US_Case_Law.Schema.Case_Body:v1">\n  <docketnumber id="b795-7">30614.</docketnumber>\n  <parties id="AAY">CANNON <em>v. </em>THE STATE.</parties>\n  <decisiondate id="b795-9">Decided November 18, 1944.</decisiondate>\n  <attorneys id="b796-4"><page-number citation-index="1" label="758">*758</page-number><em>B. B. Giles, </em>for plaintiff in error.</attorneys>\n  <attorneys id="b796-5"><em>Lindley W. Gamp, solicitor, John A. Boyhin, solicitor-general,. Durwood T. Bye, </em>contra.</attorneys>\n  <opinion type="majority">\n    <author id="b796-6">Broyles, C. J.</author>\n    <p id="Auq">(After stating the foregoing facts.) After the-disposal of counts 2 and 3, the only charge before the court and jury was that the defendant had sold distilled spirits and alcohol as a retail dealer, without first obtaining a license from the State Revenue Commissioner. The evidence adduced to show the guilt, of the accused on count 1 was wholly circumstantial, and was insufficient to exclude every reasonable hypothesis except that of his-guilt, and it failed to show beyond a reasonable doubt that he had sold distilled spirits or alcohol. The cases of <em>Thomas </em>v. <em>State, </em>65 <em>Ga. App. </em>749 (16 S. E. 2d, 447), and <em>Martin </em>v. <em>State, </em>68 <em>Ga. App. </em>169 (22 S. E. 2d, 193), cited in behalf of the defendant in error, are distinguished by their facts from this case. The verdict was-contrary to law and the evidence; and the overruling of the certiorari was error. <em>Judgment reversed.</em></p>\n    <judges id="Ae85">\n      <em>MacIntyre, J., concurs.</em>\n    </judges>\n  </opinion>\n  <opinion type="concurrence">\n    <author id="b796-7">Gardner, J.,</author>\n    <p id="AK2">concurring specially: Under the record the judgment should be reversed for another reason. Since the jury, based on the same evidence, found the defendant not guilty on count 2 for possessing liquors, and a verdict finding him guilty on count 1 for selling intoxicating liquors, the verdicts are repugnant and void as being inconsistent verdicts by the same jury based on the same \'evidence. <em>Britt </em>v. <em>State, </em>36 <em>Ga. App. </em>668 (137 S. E. 791), and cit.; <em>Kuck </em>v. <em>State, </em>149 <em>Ga. </em>191 (99 S. E. 622). I concur in the reversal for this additional reason.</p>\n  </opinion>\n</casebody>\n',
            },
        }
        self.read_json_func.return_value = case_data

        lead = """<p>The overruling of the certiorari was error.</p>
            <p><center>                       DECIDED NOVEMBER 18, 1944.</center>
            John Cannon was tried in the criminal court of Fulton County on an accusation containing three counts. Count I charged that in said county on July 24, 1943, he "did engage in and sell, as a retail dealer, distilled spirits and alcohol, without first obtaining a license from the State Revenue Commissioner of the State of Georgia." Count 2 charged that on July 24, 1943, he possessed forty-eight half pints and three pints of whisky in Fulton County, and had not been licensed by the State Revenue Commissioner to sell whisky as a retail or wholesale dealer. Count 3 charged that on September 24, 1943, in said county, he sold malt beverages as a retail dealer, without first securing a license from the State Revenue Commissioner. On the trial, after the close of the State's evidence, counsel for the accused made a motion that count 2 be stricken, and that a verdict for the defendant be directed on counts 1 and 3. The court sustained the motion as to counts 2 and 3, but overruled it as to count 1. The jury returned a verdict of guilty on count 1, and of not guilty on counts 2 and 3. Subsequently the defendant's certiorari was overruled by a judge of the superior court and that judgment is assigned as error. <span class="star-pagination">*Page 758</span>
            After the disposal of counts 2 and 3, the only charge before the court and jury was that the defendant had sold distilled spirits and alcohol as a retail dealer, without first obtaining a license from the State Revenue Commissioner. The evidence adduced to show the guilt of the accused on count 1 was wholly circumstantial, and was insufficient to exclude every reasonable hypothesis except that of his guilt, and it failed to show beyond a reasonable doubt that he had sold distilled spirits or alcohol. The cases of <em>Thomas</em> v. <em>State,</em> <cross_reference><span class="citation no-link">65 Ga. App. 749</span></cross_reference> (<cross_reference><span class="citation" data-id="3407553"><a href="/opinion/3412403/thomas-v-state/">16 S.E.2d 447</a></span></cross_reference>), and <em>Martin</em> v. <em>State,</em> <cross_reference><span class="citation no-link">68 Ga. App. 169</span></cross_reference> (<cross_reference><span class="citation" data-id="3405716"><a href="/opinion/3410794/martin-v-state/">22 S.E.2d 193</a></span></cross_reference>), cited in behalf of the defendant in error, are distinguished by their facts from this case. The verdict was contrary to law and the evidence; and the overruling of the certiorari was error.</p>
            <p><em>Judgment reversed. MacIntyre, J., concurs.</em></p>"""
        concurrence = """<p>Under the record the judgment should be reversed for another reason. Since the jury, based on the same evidence, found the defendant not guilty on count 2 for possessing liquors, and a verdict finding him guilty on count 1 for selling intoxicating liquors, the verdicts are repugnant and void as being inconsistent verdicts by the same jury based on the same evidence. <em>Britt</em> v. <em>State,</em> <cross_reference><span class="citation no-link">36 Ga. App. 668</span></cross_reference>
            (<cross_reference><span class="citation no-link">137 S.E. 791</span></cross_reference>), and cit.; <em>Kuck</em> v. <em>State,</em> <cross_reference><span class="citation" data-id="5582722"><a href="/opinion/5732248/kuck-v-state/">149 Ga. 191</a></span></cross_reference>
            (<cross_reference><span class="citation no-link">99 S.E. 622</span></cross_reference>). I concur in the reversal for this additional reason.</p>"""

        cluster = OpinionClusterFactoryMultipleOpinions(
            source=SOURCES.COLUMBIA_ARCHIVE,
            docket=DocketFactory(source=Docket.COLUMBIA),
            sub_opinions__data=[
                {
                    "type": "020lead",
                    "html_with_citations": lead,
                    "author_str": "Broyles",
                },
                {
                    "type": "030concurrence",
                    "html_with_citations": concurrence,
                    "author_str": "Gardner",
                },
            ],
        )

        self.assertEqual(
            cluster.attorneys,
            "",
            msg="This value should be empty unless you have specified it in "
            "the factory.",
        )

        self.assertEqual(
            cluster.judges,
            "",
            msg="This value should be empty unless you have specified it in "
            "the factory.",
        )

        self.assertEqual(cluster.sub_opinions.all().count(), 2)

        merge_opinion_clusters(cluster_id=cluster.id)

        cluster.refresh_from_db()

        self.assertEqual(cluster.sub_opinions.all().count(), 2)

        self.assertEqual(
            cluster.attorneys,
            "B. B. Giles, for plaintiff in error., Lindley W. Gamp, "
            "solicitor, John A. Boyhin, solicitor-general,. Durwood T. Bye, "
            "contra.",
        )

        self.assertEqual(
            cluster.judges,
            "Broyles, Gardner, MacIntyre",
        )

    def test_non_overlapping(self):
        """Can we find fields that need merging"""

        case_data = {
            "casebody": {
                "data": '<casebody> <attorneys><page-number citation-index="1" label="758">*758</page-number><em>B. B. Giles, </em>for plaintiff in error.</attorneys>\n  <attorneys id="b796-5"><em>Lindley W. Gamp, solicitor, John A. Boyhin, solicitor-general,. Durwood T. Bye, </em>contra.</attorneys>\n  <opinion type="majority"> a simple opinion</opinion>\n</casebody>\n',
            },
        }
        self.read_json_func.return_value = case_data

        cluster = OpinionClusterFactoryMultipleOpinions(
            docket=DocketFactory(),
            attorneys="B. B. Giles, Lindley W. Gamp, and John A. Boyhin",
        )
        clean_dictionary = combine_non_overlapping_data(cluster, case_data)
        self.assertEqual(
            clean_dictionary,
            {
                "attorneys": (
                    "B. B. Giles, for plaintiff in error., Lindley W. Gamp, solicitor, John A. Boyhin, solicitor-general,. Durwood T. Bye, contra.",
                    "B. B. Giles, Lindley W. Gamp, and John A. Boyhin",
                )
            },
            msg="Should find differences to merge",
        )

        # Test that we can ignore matching fields
        cluster = OpinionClusterFactoryMultipleOpinions(
            docket=DocketFactory(),
            attorneys="B. B. Giles, for plaintiff in error., Lindley W. Gamp, solicitor, John A. Boyhin, solicitor-general,. Durwood T. Bye, contra.",
        )
        clean_dictionary = combine_non_overlapping_data(cluster, case_data)
        self.assertEqual(clean_dictionary, {}, msg="Attorneys are the same")

    def test_docket_number_merger(self):
        """Can we choose the correct docket number"""
        docket = DocketFactory(docket_number="17-3000")
        cluster = OpinionClusterWithParentsFactory(id=4, docket=docket)
        updated_docket_number = merge_docket_numbers(
            cluster, "Master Docket No. 17-3000L"
        )
        docket.docket_number = updated_docket_number
        docket.save()
        docket.refresh_from_db()
        self.assertEqual(docket.docket_number, "Master Docket 17-3000L")

    def test_sources_query(self):
        """Test query for Non Harvard Sources"""

        OpinionClusterFactory(
            source=SOURCES.COLUMBIA_ARCHIVE,
            docket=DocketFactory(source=Docket.COLUMBIA),
            id=1,
            filepath_json_harvard="/the/file/path.json",
        )
        OpinionClusterFactory(
            source=SOURCES.HARVARD_CASELAW,
            docket=DocketFactory(source=Docket.HARVARD),
            id=2,
            filepath_json_harvard="/a/file/path.json",
        )
        OpinionClusterFactory(
            source=SOURCES.COLUMBIA_ARCHIVE_M_HARVARD,
            docket=DocketFactory(source=Docket.HARVARD_AND_COLUMBIA),
            id=3,
            filepath_json_harvard="/some/file/path.json",
        )
        OpinionClusterFactory(
            source=SOURCES.COURT_WEBSITE,
            docket=DocketFactory(source=Docket.SCRAPER),
            id=4,
            filepath_json_harvard="/my/file/path.json",
        )
        OpinionClusterFactory(
            source=SOURCES.COURT_WEBSITE,
            docket=DocketFactory(source=Docket.SCRAPER),
            id=5,
            filepath_json_harvard=None,
        )
        OpinionClusterFactory(
            docket=DocketFactory(source=Docket.HARVARD),
            id=6,
            filepath_json_harvard="",
        )

        cluster_ids = (
            OpinionCluster.objects.filter(
                docket__source__in=[
                    s[0]
                    for s in Docket.SOURCE_CHOICES
                    if "Harvard" not in s[1]
                ],
                filepath_json_harvard__isnull=False,
            )
            .exclude(filepath_json_harvard__exact="")
            .values_list("id", flat=True)
        )

        self.assertEqual([1, 4], list(sorted(cluster_ids)))

        case_data = {
            "docket_number": "345",
            "name_abbreviation": "A v. B",
            "name": "A v. B",
            "casebody": {
                "data": '<casebody><opinion type="majority">An opinion</opinion></casebody>'
            },
        }

        self.read_json_func.return_value = case_data

        cluster_ids = OpinionCluster.objects.filter(
            docket__source__in=[
                s[0] for s in Docket.SOURCE_CHOICES if "Harvard" not in s[1]
            ],
            filepath_json_harvard__isnull=False,
        ).values_list("id", flat=True)

        for id in cluster_ids:
            merge_opinion_clusters(cluster_id=id)

        self.assertEqual([1, 4, 5], list(sorted(cluster_ids)))

    def test_add_opinions_without_authors_in_cl(self):
        """Can we add opinion and update authors"""

        cluster = OpinionClusterFactoryMultipleOpinions(
            source=SOURCES.COLUMBIA_ARCHIVE,
            docket=DocketFactory(source=Docket.COLUMBIA),
            sub_opinions__data=[
                {"author_str": "", "plain_text": "My opinion"},
                {"author_str": "", "plain_text": "I disagree"},
            ],
        )
        case_data = {
            "docket_number": "345",
            "name_abbreviation": "A v. B",
            "name": "A v. B",
            "casebody": {
                "data": '<casebody> <opinion type="majority"> '
                "<author>Broyles, C. J.</author>My opinion</opinion>"
                ' <opinion type="dissent"><author>Gardner, J.,</author>'
                "I disagree </opinion>"
                "</casebody>",
            },
        }
        self.read_json_func.return_value = case_data

        author_query = Opinion.objects.filter(
            cluster_id=cluster.id
        ).values_list("author_str", flat=True)

        authors = list(author_query)

        self.assertEqual(authors, ["", ""])

        cluster_ids = OpinionCluster.objects.filter(
            docket__source__in=[
                s[0] for s in Docket.SOURCE_CHOICES if "Harvard" not in s[1]
            ],
            filepath_json_harvard__isnull=False,
        ).values_list("id", flat=True)

        for id in cluster_ids:
            merge_opinion_clusters(cluster_id=id)

        cluster.refresh_from_db()

        author_query = Opinion.objects.filter(
            cluster_id=cluster.id
        ).values_list("author_str", flat=True)

        authors = list(author_query)

        self.assertEqual(
            Opinion.objects.filter(cluster_id=cluster.id).count(),
            2,
            msg="Oops",
        )

        self.assertNotEqual(
            Opinion.objects.filter(cluster_id=cluster.id)[0].xml_harvard, ""
        )

        self.assertEqual(cluster.docket.source, Docket.HARVARD_AND_COLUMBIA)

        self.assertEqual(authors, ["Broyles", "Gardner"])

    def test_add_opinions_with_authors_in_cl(self):
        """Can we update an opinion and leave author_str alone if already
        assigned"""

        cluster = OpinionClusterFactoryMultipleOpinions(
            source=SOURCES.COLUMBIA_ARCHIVE,
            docket=DocketFactory(source=Docket.COLUMBIA),
            sub_opinions__data=[
                {"author_str": "Broyles", "plain_text": "My opinion"},
                {"author_str": "Gardner", "plain_text": "I disagree"},
            ],
        )
        case_data = {
            "docket_number": "345",
            "name_abbreviation": "A v. B",
            "name": "A v. B",
            "casebody": {
                "data": '<casebody> <opinion type="majority"> '
                "<author>Broyles, C. J.</author>My opinion</opinion>"
                ' <opinion type="dissent"><author>Gardner, J.,</author>'
                "I disagree </opinion>"
                "</casebody>",
            },
        }

        self.read_json_func.return_value = case_data

        author_query = Opinion.objects.filter(
            cluster_id=cluster.id
        ).values_list("author_str", flat=True)

        self.assertEqual(sorted(list(author_query)), ["Broyles", "Gardner"])

        merge_opinion_clusters(cluster_id=cluster.id)

        cluster.refresh_from_db()
        author_query = Opinion.objects.filter(
            cluster_id=cluster.id
        ).values_list("author_str", flat=True)

        self.assertEqual(
            Opinion.objects.filter(cluster_id=cluster.id).count(),
            2,
            msg="Oops",
        )

        self.assertNotEqual(
            Opinion.objects.filter(cluster_id=cluster.id)[0].xml_harvard, ""
        )

        self.assertEqual(cluster.docket.source, Docket.HARVARD_AND_COLUMBIA)

        self.assertEqual(sorted(list(author_query)), ["Broyles", "Gardner"])

    def test_merge_overlap_judges(self):
        """Can we merge overlap judge names?"""

        for item in [
            # Format: (cl judge, harvard prepared data, expected output)
            # CL item #4575556
            (
                "Barbera",
                "Barbera",
                "",  # No need to update value, expected output is empty
            ),
            # CL item #4573873
            (
                "Simpson, J. ~ Concurring Opinion by Pellegrini, Senior Judge",
                "Simpson",
                "",  # No need to update, cl data is better than harvard data
            ),
            (
                "January 1st 2020",  # CL  #bad data example
                "Simpson, J. ~ Concurring Opinion by Pellegrini, Senior Judge",
                # Harvard
                "Pellegrini, Simpson",  # harvard data is good, save it
            ),
            # CL item #4576003
            (
                "French, J.",
                "Fischer, French, Kennedy",
                "Fischer, French, Kennedy",
            ),
            # CL item #4576003
            (
                "Leavitt, President Judge",
                "Leavitt",
                "",  # extracted data is the same, no need to update
            ),
            # CL item #1301211
            (
                "Mikell",
                "MlKELL",  # there is a typo in the name, but it is very similar, we shouldn't be throwing an exception
                "Mikell",
            ),
        ]:
            # Pass a fake cluster id, it is only necessary to log a message when
            # skip_judge_merger option is set
            data_to_update = merge_judges((item[1], item[0]), cluster_id=12345)
            self.assertEqual(data_to_update.get("judges", ""), item[2])

    def test_merge_overlap_casenames(self):
        """Can we merge overlap case names?"""

        for item in [
            # CL item #4571581
            (
                {
                    "name": "Vivian PEREZ, Administratrix (Estate of Andres "
                    "Burgos) v. METROPOLITAN DISTRICT COMMISSION",
                    "name_abbreviation": "Perez v. Metro. Dist. Comm'n",
                },
                {
                    "cl_case_name": "Perez v. Metropolitan District Commisssion",
                    "cl_case_name_full": "",
                },
                {
                    "expected_case_name": "",
                    "expected_case_name_full": "Vivian PEREZ, Administratrix "
                    "(Estate of Andres Burgos) v. "
                    "METROPOLITAN DISTRICT "
                    "COMMISSION",
                },
            ),
            # CL item #4574207
            (
                {
                    "name": "Randy WEYERMAN v. FREEMAN EXPOSITIONS, INC., "
                    "Employer, and Old Republic Insurance Company, "
                    "Insurance Carrier",
                    "name_abbreviation": "Weyerman v. Freeman Expositions, "
                    "Inc.",
                },
                {
                    "cl_case_name": "Weyerman v. Freeman Expositions",
                    "cl_case_name_full": "",
                },
                {
                    "expected_case_name": "Weyerman v. Freeman Expositions, "
                    "Inc.",
                    "expected_case_name_full": "Randy WEYERMAN v. FREEMAN "
                    "EXPOSITIONS, INC., Employer, "
                    "and Old Republic Insurance "
                    "Company, Insurance Carrier",
                },
            ),
            # CL item #4576005
            (
                {
                    "name": "The STATE EX REL. MURRAY v. STATE EMPLOYMENT "
                    "RELATIONS BOARD",
                    "name_abbreviation": "State ex rel. Murray v. State "
                    "Emp't Relations Bd",
                },
                {
                    "cl_case_name": "State ex rel. Murray v. State Emp. "
                    "Relations Bd. (Slip Opinion)",
                    "cl_case_name_full": "",
                },
                {
                    "expected_case_name": "The State Ex Rel. Murray v. State "
                    "Employment Relations Board",
                    "expected_case_name_full": "State Ex Rel. Murray v. "
                    "State Emp. Relations Bd. ("
                    "Slip Opinion)",
                },
            ),
        ]:
            cluster = OpinionClusterWithParentsFactory(
                case_name=item[1].get("cl_case_name"),
                case_name_full=item[1].get("cl_case_name_full"),
            )

            data_to_update = merge_case_names(
                cluster,
                item[0],
                case_name_key="name_abbreviation",
                case_name_full_key="name",
            )

            self.assertEqual(
                data_to_update.get("case_name", ""),
                item[2].get("expected_case_name"),
            )

            self.assertEqual(
                data_to_update.get("case_name_full", ""),
                item[2].get("expected_case_name_full"),
            )

    def test_merge_date_filed(self):
        """Can we merge date filed?"""

        # Item format: (harvard_decision_date, cl date_filed, expected output)
        for item in [
            # CL item #4549197
            ("2018-10-23", date(2018, 11, 1), date(2018, 10, 23)),
            # CL item #4549214
            ("2018-10-19", date(2018, 11, 1), date(2018, 10, 19)),
            # CL item #4548724
            ("2018-10-30", date(2018, 11, 6), date(2018, 10, 30)),
        ]:
            cluster = OpinionClusterWithParentsFactory(
                date_filed=item[1],
                docket=DocketFactory(source=Docket.SCRAPER),
            )

            data_to_update = merge_cluster_dates(
                cluster, "date_filed", (item[0], item[1])
            )
            cluster.refresh_from_db()

            self.assertEqual(data_to_update.get("date_filed"), item[2])

    def test_update_docket_source(self):
        """Can we update docket source?"""

        docket_1 = DocketFactory(source=Docket.RECAP)
        cluster_1 = OpinionClusterWithParentsFactory(docket=docket_1)
        update_docket_source(cluster_1)
        docket_1.refresh_from_db()
        self.assertEqual(docket_1.source, Docket.HARVARD_AND_RECAP)

        with self.assertRaises(DocketSourceException):
            # Raise DocketSourceException if the initial source already contains
            # Harvard.
            docket_2 = DocketFactory(
                source=Docket.RECAP_AND_SCRAPER_AND_HARVARD
            )
            cluster_2 = OpinionClusterWithParentsFactory(docket=docket_2)
            update_docket_source(cluster_2)
            docket_2.refresh_from_db()

    def test_update_cluster_source(self):
        """Can we update cluster source?"""

        cluster_1 = OpinionClusterWithParentsFactory(
            source=SOURCES.COURT_WEBSITE
        )
        update_cluster_source(cluster_1)
        cluster_1.refresh_from_db()
        self.assertEqual(cluster_1.source, SOURCES.COURT_M_HARVARD)

        with self.assertRaises(ClusterSourceException):
            cluster_2 = OpinionClusterWithParentsFactory(
                source=SOURCES.INTERNET_ARCHIVE
            )
            update_cluster_source(cluster_2)
            cluster_2.refresh_from_db()

    def test_merge_strings(self):
        """Can we choose the best string to fill the field?"""
        cluster = OpinionClusterWithParentsFactory(
            attorneys="A. G. Allen and O. N. Gibson, for appellants."
        )

        changed_values_dictionary = {
            "attorneys": (
                "A. G. Allen and O. N. Gibson, for appellants., H. G. Brome "
                "and C. H. Harkins, for respondents.",
                "A. G. Allen and O. N. Gibson, for appellants.",
            )
        }

        data_to_update = merge_strings(
            "attorneys", changed_values_dictionary.get("attorneys")
        )

        cluster.refresh_from_db()

        self.assertEqual(
            data_to_update.get("attorneys"),
            "A. G. Allen and O. N. Gibson, for appellants., H. G. Brome and "
            "C. H. Harkins, for respondents.",
        )

    def test_judge_name_extraction(self):
        """Can we extract out judges properly"""

        test_pairs = [
            (
                # Test if we are tripped up by multiple judge names in tag
                "ARNOLD, Circuit Judge, with whom BRIGHT, Senior Circuit Judge, and McMILLIAN and MAGILL, Circuit Judges, join,:",
                "Arnold",
            ),
            (
                # Test if we have issues with accents
                "POCHÉ, Acting P. J.",
                "Poche",
            ),
            (
                # Test Scottish name and different pattern
                "CHIEF JUSTICE McGRATH",
                "McGRATH",
            ),
            (
                # Test a common word issue, with Common Style
                "PAGE, J.",
                "Page",
            ),
            (
                # Test if CAPITALIZED words in long string causes issue
                "J. Michael Seabright, Chief United States District Judge         I.           INTRODUCTION",
                "Seabright",
            ),
            (
                # Test Surnames with numerals
                "WILLIAM H. PAULEY III, United States District Judge:",
                "Pauley III",
            ),
            (
                # Test apostrophes
                "Joseph E. O\u2019Neill, Presiding Judge.",
                "O'Neill",
            ),
            (
                # Test Hyphenated names
                "BAMATTRE-MANOUKIAN, Acting P. J.\u2014 2",
                "Bamattre-Manoukian",
            ),
            (
                # Test common who word name
                "De Vane, District Judge",
                "De Vane",
            ),
            (
                # Test another common two word name, titled
                "Van Goth, District Judge",
                "Van Goth",
            ),
            (
                # Test common two word, capitalized
                "VAN GOGH, District Judge",
                "Van Gogh",
            ),
            (
                # Test Simple name
                "Judge Smith",
                "Smith",
            ),
            (
                # Test honorific
                "Hon. Gonzalo P. Curiel, United States District Judge",
                "Curiel",
            ),
            (
                # Test abbreviated middle name
                "Terrence L. O'Brien, Circuit Judge",
                "O'Brien",
            ),
        ]
        for pair in test_pairs:
            author_str = titlecase(find_just_name(pair[0]))
            self.assertEqual(pair[1], author_str, msg=f"Failed: {pair[1]}")

    def test_panel_extraction(self):
        """Can we extract out judges properly"""

        test_pairs = [
            (
                # Test if we are tripped up by multiple judge names in tag
                "ARNOLD, Circuit Judge, with whom BRIGHT, Senior Circuit Judge, and McMILLIAN and MAGILL, Circuit Judges, join,:",
                ["ARNOLD", "BRIGHT", "MAGILL", "McMILLIAN"],
            ),
            (
                # Normal and
                "Judge MARQUEZ and Judge VOGT concur",
                ["MARQUEZ", "VOGT"],
            ),
            (
                # Test Suffixes
                "Judge MARQUEZ IV and Judge VOGT concur",
                ["MARQUEZ IV", "VOGT"],
            ),
            (
                "DENNIS joined by GRAVES, Circuit JUDGE",
                ["DENNIS", "GRAVES"],
            ),
            (
                "DENNIS joined by GRAVES, Circuit JUDGE",
                ["DENNIS", "GRAVES"],
            ),
            (
                "Present: Qua, C.J., Lummus, Dolan, Spalding, & Williams, JJ.",
                ["Dolan", "Lummus", "Qua", "Spalding", "Williams"],
            ),
            (
                "Argued before VAN BRUNT, P. J., and BARRETT, RUMSEY, PATTERSON, and O’BRIEN, JJ.",
                ["BARRETT", "O'BRIEN", "PATTERSON", "RUMSEY", "VAN BRUNT"],
            ),
        ]
        for pair in test_pairs:
            judge_list = find_all_judges(pair[0])
            self.assertEqual(pair[1], judge_list, msg=f"Failed: {pair[1]}")

    def test_process_harvard_data(self):
        """Can we correctly parse the data from json harvard?"""

        case_data = {
            "name": "CANNON v. THE STATE",
            "name_abbreviation": "Cannon v. State",
            "decision_date": "1944-11-18",
            "docket_number": "30614",
            "casebody": {
                "status": "ok",
                "data": '<casebody firstpage="757" lastpage="758" '
                'xmlns="http://nrs.harvard.edu/urn-3:HLS.Libr'
                ".US_Case_Law"
                '.Schema.Case_Body:v1">\n  <docketnumber '
                'id="b795-7">30614.</docketnumber>\n  <parties '
                'id="AAY">CANNON <em>v. </em>THE STATE.</parties>\n  '
                '<decisiondate id="b795-9">Decided November 18, '
                '1944.</decisiondate>\n  <attorneys id="b796-4"><page-number '
                'citation-index="1" label="758">*758</page-number><em>B. B. '
                "Giles, </em>for plaintiff in error.</attorneys>\n  "
                '<attorneys id="b796-5"><em>Lindley W. Gamp, solicitor, '
                "John A. Boyhin, solicitor-general,. Durwood T. Bye, "
                '</em>contra.</attorneys>\n  <syllabus id="b283-9"> This is '
                "a syllabus example.</syllabus><opinion "
                'type="majority">\n'
                '<author id="b796-6">Broyles, C. J.</author>\n  <p>Sample '
                'text</p>   <judges id="Ae85">\n      <em>MacIntyre, J., '
                "concurs.</em>\n    </judges>\n  </opinion>\n  <opinion "
                'type="concurrence">\n    <author id="b796-7">Gardner, J.,'
                "</author>\n    <p>Sample text</p>\n  "
                "</opinion>\n</casebody>\n",
            },
        }

        all_data = fetch_non_harvard_data(case_data)

        self.assertEqual(
            all_data.get("syllabus"), "<p> This is a syllabus " "example.</p>"
        )
        self.assertEqual(all_data.get("judges"), "Broyles, Gardner, MacIntyre")
        self.assertEqual(
            all_data.get("attorneys"),
            "B. B. Giles, for plaintiff in error., Lindley W. Gamp, "
            "solicitor, John A. Boyhin, solicitor-general,. Durwood T. Bye, "
            "contra.",
        )


class ColumbiaMergerTests(TestCase):
    def setUp(self):
        """Setup columbia merger tests"""
        self.read_xml_to_soup_patch = patch(
            "cl.corpus_importer.management.commands.columbia_merge.read_xml_to_soup"
        )
        self.read_xml_to_soup_func = self.read_xml_to_soup_patch.start()

    def tearDown(self) -> None:
        """Tear down patches and remove added objects"""
        Docket.objects.all().delete()
        self.read_xml_to_soup_patch.stop()

    def test_merger(self):
        """Can we identify opinions correctly even when they are slightly
        different"""

        # Xml content with bad tags </footnote_body></block_quote> instead of
        # </block_quote></footnote_body> and unpublished opinion
        case_xml = """<opinion unpublished=true>
<reporter_caption>
<center>
MENDOZA v. STATE,
<citation>61 S.W.3d 498</citation>
(Tex.App.-San Antonio [4th Dist.] 2001)
</center>
</reporter_caption>
<caption>
<center>PIOQUINTO MENDOZA, III, Appellant, v. THE STATE OF TEXAS, Appellee.</center>
</caption>
<docket>
<center>No. 04-00-00521-CR.</center>
</docket>
<court>
<center>Court of Appeals of Texas, Fourth District, San Antonio.</center>
</court>
<date>
<center>Delivered and Filed: July 25, 2001.</center>
<center>Rehearing Overruled August 21, 2001.</center>
<center>Discretionary Review Granted February 13, 2002.</center>
</date>
<posture>
Appeal from the 49th Judicial District Court, Webb County, Texas, Trial Court No. 99-CRN3-0088-DI, Honorable Manuel Flores, Judge Presiding
<footnote_reference>[fn1]</footnote_reference>
.
<footnote_body>
<footnote_number>[fn1]</footnote_number>
Judge Flores presided over the pre-trial hearings. The Honorable Peter Michael Curry, Visiting Judge, presided over the trial on the merits.
</footnote_body>
<page_number>Page 499</page_number>
</posture>
<opinion_text>
[EDITORS' NOTE: THIS PAGE CONTAINS HEADNOTES. HEADNOTES ARE NOT AN OFFICIAL PRODUCT OF THE COURT, THEREFORE THEY ARE NOT DISPLAYED.]
<page_number>Page 500</page_number>
</opinion_text>
<attorneys> Fernando Sanchez, Law Offices of Fernando Sanchez, Laredo, for appellant. Oscar J. Hale, Assistant District Attorney, Laredo, for appellee. </attorneys>
<panel> Sitting: TOM RICKHOFF, ALMA L. LOPEZ, and SARAH B. DUNCAN, Justices. </panel>
<opinion_byline> Opinion by ALMA L. LOPEZ, Justice. </opinion_byline>
<opinion_text>
Lorem ipsum dolor sit amet, consectetur adipiscing elit. Nullam quis elit sed dui interdum feugiat.
<footnote_body>
<footnote_number>[fn1]</footnote_number>
<block_quote>Footnote sample
</footnote_body></block_quote>
</opinion_text>
</opinion>
        """

        fixed_case_xml = fix_xml_tags(case_xml)

        self.read_xml_to_soup_func.return_value = BeautifulSoup(
            fixed_case_xml, "lxml"
        )

        # Factory create cluster, data from cluster id: 1589121
        cluster = OpinionClusterFactoryMultipleOpinions(
            case_name="Mendoza v. State",
            case_name_full="Pioquinto MENDOZA, III, Appellant, v. the STATE of Texas, "
            "Appellee",
            date_filed=date(2002, 2, 13),
            attorneys="Fernando Sanchez, Law Offices of Fernando Sanchez, Laredo, "
            "for appellant., Oscar J. Hale, Assistant District Attorney, Laredo, "
            "for appellee.",
            other_dates="Rehearing Overruled Aug. 21, 2001., Discretionary Review "
            "Granted Feb. 13, 2002.",
            posture="",
            judges="Alma, Duncan, Lopez, Rickhoff, Sarah, Tom",
            source=SOURCES.LAWBOX_M_HARVARD,
            docket=DocketFactory(source=Docket.HARVARD),
            sub_opinions__data=[
                {
                    "type": "010combined",
                    "xml_harvard": "<p>Lorem ipsum dolor sit amet, consectetur "
                    "adipiscing elit. Nullam quis elit sed dui "
                    "interdum feugiat.</p>",
                    "html_columbia": "",
                    "author_str": "Lopez",
                },
            ],
        )

        # cluster posture is empty
        self.assertEqual(cluster.posture, "")

        # html_columbia is empty
        self.assertEqual(cluster.sub_opinions.all().first().html_columbia, "")

        # Merge cluster
        process_cluster(cluster.id, "/columbia/fake_filepath.xml")

        # Reload the object
        cluster.refresh_from_db()

        # Check if merged metadata is updated correctly
        self.assertEqual(
            cluster.posture,
            "Appeal from the 49th Judicial District Court, Webb County, Texas, "
            "Trial Court No. 99-CRN3-0088-DI, Honorable Manuel Flores, "
            "Judge Presiding [fn1] . [fn1] Judge Flores presided over the pre-trial "
            "hearings. The Honorable Peter Michael Curry, Visiting Judge, presided "
            "over the trial on the merits. Page 499",
        )
        # check if we saved opinion content in html_columbia field
        self.assertEqual(
            cluster.sub_opinions.all().first().html_columbia,
            """<p>[EDITORS' NOTE: THIS PAGE CONTAINS HEADNOTES. HEADNOTES ARE NOT AN OFFICIAL PRODUCT OF THE COURT, THEREFORE THEY ARE NOT DISPLAYED.]
 <span class="star-pagination">*Page 500</span> </p>
<p>Lorem ipsum dolor sit amet, consectetur adipiscing elit. Nullam quis elit sed dui interdum feugiat.
<footnote_body>
<sup id="op0-fn1"><a href="#op0-ref-fn1">1</a></sup>
<blockquote>Footnote sample
</blockquote></footnote_body></p>""",
        )

        # Ensure the cluster is not merged again if it has already been merged
        # and the COLUMBIA source was assigned.
        with patch(
            "cl.corpus_importer.management.commands.columbia_merge.logger"
        ) as mock_logger:
            # Merge cluster
            process_cluster(cluster.id, "/columbia/fake_filepath.xml")
            mock_logger.info.assert_called_with(
                f"Cluster id: {cluster.id} already merged"
            )


@patch("cl.corpus_importer.tasks.get_or_cache_pacer_cookies")
@override_settings(
    IQUERY_CASE_PROBE_DAEMON_ENABLED=True,
    IQUERY_SWEEP_UPLOADS_SIGNAL_ENABLED=True,
    EGRESS_PROXY_HOSTS=["http://proxy_1:9090", "http://proxy_2:9090"],
)
class ScrapeIqueryPagesTest(TestCase):
    """Tests related to probe_iquery_pages_daemon command."""

    @classmethod
    def setUpTestData(cls):
        Court.objects.all().delete()
        cls.court_canb = CourtFactory(id="canb", jurisdiction="FB")
        cls.court_cand = CourtFactory(id="cand", jurisdiction="FB")
        cls.court_txed = CourtFactory(id="txed", jurisdiction="FB")
        cls.court_nysd = CourtFactory(id="nysd", jurisdiction="FB")
        cls.court_gamb = CourtFactory(id="gamb", jurisdiction="FB")
        cls.court_hib = CourtFactory(id="hib", jurisdiction="FB")
        cls.court_gand = CourtFactory(id="gand", jurisdiction="FB")
        cls.court_ca1 = CourtFactory(id="ca1", jurisdiction="F")
        cls.court_cacd = CourtFactory(id="cacd", jurisdiction="FB")
        cls.court_vib = CourtFactory(id="vib", jurisdiction="FB")
        cls.court_mowd = CourtFactory(id="mowd", jurisdiction="FB")

    def setUp(self) -> None:
        self.r = get_redis_interface("CACHE")
        keys_to_clean = [
            "iquery:highest_known_pacer_case_id",
            "iquery:court_wait:*",
            "iquery.probing.enqueued:*",
            "iquery:test_highest_known_pacer_case_id",
            "iquery:pacer_case_id_current",
            "iquery:court_blocked_attempts:*",
            "iquery:court_empty_probe_attempts:*",
            "iquery:latest_known_pacer_case_id",
        ]
        for key_to_clean in keys_to_clean:
            key = self.r.keys(key_to_clean)
            if key:
                self.r.delete(*key)

    def test_compute_next_binary_probe(self, mock_cookies):
        """Confirm the method compute_next_binary_probe generates the expected
        probe pattern based on the initial variables."""

        highest_known_pacer_case_id = 0
        probe_pattern = []
        for i in range(18):
            next_probe, _ = compute_next_binary_probe(
                highest_known_pacer_case_id,
                i + 1,
                jitter=0,
            )
            probe_pattern.append(next_probe)

        expected_pattern = [
            1,
            2,
            4,
            8,
            16,
            32,
            64,
            96,
            128,
            160,
            192,
            224,
            256,
            288,
            320,
            352,
            384,
            416,
        ]
        self.assertEqual(
            expected_pattern,
            probe_pattern,
            msg="The probe pattern didn't match",
        )

        # Apply jitter.
        probe_pattern_jitter = []
        jitter = 5
        for i in range(9):
            next_probe, _ = compute_next_binary_probe(
                highest_known_pacer_case_id, i + 1, jitter=jitter
            )
            probe_pattern_jitter.append(next_probe)

        # Each element of probe_pattern_jitter can't deviate more than 13
        # round(256 * 0.05)
        unique_probe_pattern_jitter = set(probe_pattern_jitter)
        # Ensure no duplicated values are generated.
        self.assertEqual(
            len(unique_probe_pattern_jitter), len(probe_pattern_jitter)
        )

        for i, (expected, actual) in enumerate(
            zip(expected_pattern, probe_pattern_jitter)
        ):
            # jitter is not applied in the first iteration to speed up
            # the detection of new cases once courts catch up.
            jitter_applied = 0 if i == 0 else jitter
            self.assertEqual(actual - jitter_applied, expected)

    def test_jitter_is_capped(self, mock_cookies):
        """Confirm that jitter can't be greater than IQUERY_MAX_PROBE"""

        jitter = compute_binary_probe_jitter(testing=False)
        self.assertTrue(jitter < settings.IQUERY_MAX_PROBE)

    @patch(
        "cl.corpus_importer.tasks.CaseQuery",
        new=FakeCaseQueryReport,
    )
    def test_iquery_pages_probe_task(self, mock_cookies):
        """Test probe_or_scrape_iquery_pages task."""

        dockets = Docket.objects.filter(court_id=self.court_cand.pk)
        self.assertEqual(dockets.count(), 0)
        r = get_redis_interface("CACHE")
        # Simulate a highest_known_pacer_case_id  = 8
        r.hset("iquery:highest_known_pacer_case_id", self.court_cand.pk, 8)
        r.hset(
            "iquery:test_highest_known_pacer_case_id", self.court_cand.pk, 8
        )
        # Execute the task
        probe_or_scrape_iquery_pages.delay(
            self.court_cand.pk, "0", testing=True
        )

        # New highest_known_pacer_case_id according to the cand test pattern in
        # test_patterns
        # {
        #         9: False, #1
        #         10: False, #2
        #         12: True, #4
        #         13: True, #5
        #         16: True, #8
        #         18: True, #10
        #         24: True, #16
        #         40: False, #32
        #         72: False, #64
        #         136: False, #128
        #         137: True, #129
        #         264: True, #256
        #     }
        # Note that the probing is aborted on 136 after reaching to False hits
        highest_known_pacer_case_id = r.hget(
            "iquery:test_highest_known_pacer_case_id", self.court_cand.pk
        )
        self.assertEqual(int(highest_known_pacer_case_id), 24)
        # Probing will add 3 more dockets
        self.assertEqual(
            dockets.count(), 3, msg="Docket number doesn't match."
        )

    @patch(
        "cl.corpus_importer.tasks.CaseQuery",
        new=FakeCaseQueryReport,
    )
    def test_iquery_pages_probe_nysd(self, mock_cookies):
        """Test probe_or_scrape_iquery_pages."""

        dockets = Docket.objects.filter(court_id=self.court_nysd.pk)
        self.assertEqual(dockets.count(), 0)
        r = get_redis_interface("CACHE")
        # Simulate a highest_known_pacer_case_id  = 8
        r.hset("iquery:highest_known_pacer_case_id", self.court_nysd.pk, 8)
        r.hset(
            "iquery:test_highest_known_pacer_case_id", self.court_nysd.pk, 8
        )
        # Execute the task
        probe_or_scrape_iquery_pages.delay(
            self.court_nysd.pk, None, testing=True
        )

        # New highest_known_pacer_case_id according to the nysd test pattern in
        # cl.tests.fakes.test_patterns
        # {
        #         9: False,
        #         10: False,
        #         12: False,
        #         16: True,
        #         24: True,
        #         40: True,
        #         72: True,
        #         104: True,
        #         136: True,
        #         168: True,
        #         200: True,
        #         232: True,
        #         264: True,
        #         296: True,
        #         328: True,
        #         360: True,
        #         392: True,
        #         424: True, #18
        #         456: True,
        #     }
        # Note that the probe is terminated on 424 after reaching the 18 probe
        # iterations.
        highest_known_pacer_case_id = r.hget(
            "iquery:test_highest_known_pacer_case_id", self.court_nysd.pk
        )
        self.assertEqual(int(highest_known_pacer_case_id), 424)
        # Probing will add 15 more dockets
        dockets = Docket.objects.filter(
            court_id=self.court_nysd.pk,
        )
        self.assertEqual(
            dockets.count(), 15, msg="Docket number doesn't match."
        )
        dockets_added = Docket.objects.filter(
            court_id=self.court_nysd.pk,
            pacer_case_id__in=[
                "16",
                "24",
                "40",
                "72",
                "104",
                "136",
                "168",
                "200",
                "232",
                "264",
                "296",
                "328",
                "360",
                "392",
                "424",
            ],
        )
        self.assertEqual(
            dockets_added.count(), 15, msg="Docket number doesn't match."
        )

    @patch(
        "cl.corpus_importer.tasks.CaseQuery",
        new=FakeCaseQueryReport,
    )
    def test_iquery_pages_probe_court_down(self, mock_cookies):
        """Test a court is down or has blocked us. Abort the scrape and set a
        long wait equals to IQUERY_COURT_BLOCKED_WAIT."""

        r = get_redis_interface("CACHE")
        # Simulate a highest_known_pacer_case_id  = 8
        r.hset("iquery:highest_known_pacer_case_id", self.court_gamb.pk, 8)
        r.hset(
            "iquery:test_highest_known_pacer_case_id", self.court_gamb.pk, 8
        )
        # Execute the task
        probe_or_scrape_iquery_pages.delay(
            self.court_gamb.pk, None, testing=True
        )

        # highest_known_pacer_case_id is not updated due to the block.
        highest_known_pacer_case_id = r.hget(
            "iquery:test_highest_known_pacer_case_id", self.court_gamb.pk
        )
        self.assertEqual(int(highest_known_pacer_case_id), 8)
        # court_wait is set to IQUERY_COURT_BLOCKED_WAIT
        court_wait = r.get(f"iquery:court_wait:{self.court_gamb.pk}")
        self.assertEqual(int(court_wait), settings.IQUERY_COURT_BLOCKED_WAIT)

    @patch(
        "cl.corpus_importer.tasks.CaseQuery",
        new=FakeCaseQueryReport,
    )
    @patch("cl.corpus_importer.tasks.logger")
    def test_iquery_pages_probe_court_timeout(self, mock_logger, mock_cookies):
        """Test a CaseQuery request times out. Abort the task after an iquery
        page retrieval fails after individual retries."""

        r = get_redis_interface("CACHE")
        # Simulate a highest_known_pacer_case_id  = 8
        r.hset("iquery:highest_known_pacer_case_id", self.court_hib.pk, 8)
        r.hset("iquery:test_highest_known_pacer_case_id", self.court_hib.pk, 8)
        # Execute the task
        with patch("cl.lib.decorators.time.sleep") as mock_sleep:
            probe_or_scrape_iquery_pages.delay(
                self.court_hib.pk, None, testing=True
            )

        # 2 sleeps before aborting the task. The probe is retried 2 times
        # independently via the @retry decorator.
        self.assertEqual(mock_sleep.call_count, 2)
        # highest_known_pacer_case_id is not updated due to the Timeout.
        highest_known_pacer_case_id = r.hget(
            "iquery:test_highest_known_pacer_case_id", self.court_hib.pk
        )
        self.assertEqual(int(highest_known_pacer_case_id), 8)

        mock_logger.warning.assert_called_with(
            "The court %s website is probably down. Aborting the probe task.",
            self.court_hib.pk,
        )

    @patch(
        "cl.corpus_importer.tasks.CaseQuery",
        new=FakeCaseQueryReport,
    )
    def test_probe_iquery_pages_daemon(self, mock_cookies):
        """Test probe_iquery_pages_daemon by providing an initial and final
        pacer_case_ids to scrape."""

        dockets = Docket.objects.all()
        self.assertEqual(dockets.count(), 0)
        r = get_redis_interface("CACHE")
        r.hset("iquery:highest_known_pacer_case_id", self.court_canb.pk, 0)
        r.hset("iquery:highest_known_pacer_case_id", self.court_cand.pk, 135)

        # Set a big court_wait for the following courts in order to abort them in
        # this test.
        r.set(f"iquery:court_wait:{self.court_nysd.pk}", 1000, ex=3600)
        r.set(f"iquery:court_wait:{self.court_gamb.pk}", 1000, ex=3600)
        r.set(f"iquery:court_wait:{self.court_hib.pk}", 1000, ex=3600)
        r.set(f"iquery:court_wait:{self.court_gand.pk}", 1000, ex=3600)
        r.set(f"iquery:court_wait:{self.court_txed.pk}", 1000, ex=3600)
        r.set(f"iquery:court_wait:{self.court_cacd.pk}", 1000, ex=3600)
        r.set(f"iquery:court_wait:{self.court_vib.pk}", 1000, ex=3600)
        r.set(f"iquery:court_wait:{self.court_mowd.pk}", 1000, ex=3600)

        with patch("cl.lib.decorators.time.sleep") as mock_sleep:
            call_command(
                "probe_iquery_pages_daemon",
                testing_iterations=1,
            )
        # 3 additional dockets should exist after complete the probe.
        # 2 for canb and 1 for cand
        self.assertEqual(
            dockets.count(), 3, msg="Docket number doesn't match."
        )

    @patch(
        "cl.corpus_importer.tasks.CaseQuery",
        new=FakeCaseQueryReport,
    )
    @patch("cl.corpus_importer.tasks.logger")
    def test_probe_iquery_pages_daemon_court_down_and_timeout(
        self, mock_logger, mock_cookies
    ):
        """Test probe_iquery_pages_daemon when a court has blocked us or
        is the requests are timing out.
        """

        dockets = Docket.objects.all()
        self.assertEqual(dockets.count(), 0)
        r = get_redis_interface("CACHE")
        r.hset("iquery:highest_known_pacer_case_id", self.court_gamb.pk, 8)
        r.hset("iquery:highest_known_pacer_case_id", self.court_hib.pk, 8)

        court_wait_gamb = r.get(f"iquery:court_wait:{self.court_gamb.pk}")
        self.assertEqual(court_wait_gamb, None)
        court_wait_hib = r.get(f"iquery:court_wait:{self.court_hib.pk}")
        self.assertEqual(court_wait_hib, None)

        # Set a big court_wait for the following courts in order to abort them in
        # this test.
        r.set(f"iquery:court_wait:{self.court_cand.pk}", 1000, ex=3600)
        r.set(f"iquery:court_wait:{self.court_nysd.pk}", 1000, ex=3600)
        r.set(f"iquery:court_wait:{self.court_canb.pk}", 1000, ex=3600)
        r.set(f"iquery:court_wait:{self.court_gand.pk}", 1000, ex=3600)
        r.set(f"iquery:court_wait:{self.court_txed.pk}", 1000, ex=3600)
        r.set(f"iquery:court_wait:{self.court_cacd.pk}", 1000, ex=3600)
        r.set(f"iquery:court_wait:{self.court_vib.pk}", 1000, ex=3600)
        r.set(f"iquery:court_wait:{self.court_mowd.pk}", 1000, ex=3600)

        with patch("cl.lib.decorators.time.sleep") as mock_sleep:
            call_command(
                "probe_iquery_pages_daemon",
                testing_iterations=1,
            )

        # Assertions for court_gamb blocked.
        # highest_known_pacer_case_id is not updated due to court_gamb block.
        highest_known_pacer_case_id = r.hget(
            "iquery:highest_known_pacer_case_id", self.court_gamb.pk
        )
        self.assertEqual(int(highest_known_pacer_case_id), 8)
        # court_wait is set to IQUERY_COURT_BLOCKED_WAIT
        court_wait = r.get(f"iquery:court_wait:{self.court_gamb.pk}")
        self.assertEqual(int(court_wait), settings.IQUERY_COURT_BLOCKED_WAIT)

        # Assertions for court_hib timeouts.
        # 2 sleeps before aborting the task. The probe is retried 2 times
        # independently via the @retry decorator.
        self.assertEqual(mock_sleep.call_count, 2)
        # highest_known_pacer_case_id is not updated due to the block.
        highest_known_pacer_case_id = r.hget(
            "iquery:highest_known_pacer_case_id", self.court_hib.pk
        )
        self.assertEqual(int(highest_known_pacer_case_id), 8)
        # court_wait is set to 2 (IQUERY_COURT_BLOCKED_WAIT)
        expected_call = call(
            "The court %s website is probably down. Aborting the probe task.",
            self.court_hib.pk,
        )
        assert (
            expected_call in mock_logger.warning.mock_calls
        ), "Expected Timeout warning call was not triggered."

    @patch(
        "cl.corpus_importer.tasks.CaseQuery",
        new=FakeCaseQueryReport,
    )
    def test_update_latest_case_id_and_schedule_iquery_sweep_integration(
        self, mock_cookies
    ):
        """Test if the latest pacer_case_id is kept up to date upon docket
        creation and if the iquery retrieval is performed properly.
        """
        # Connect handle_update_latest_case_id_and_schedule_iquery_sweep signal
        # with a unique dispatch_uid for this test
        test_dispatch_uid = (
            "test_handle_update_latest_case_id_and_schedule_iquery_sweep"
        )
        post_save.connect(
            handle_update_latest_case_id_and_schedule_iquery_sweep,
            sender=Docket,
            dispatch_uid=test_dispatch_uid,
        )
        try:
            pacer_files = PacerHtmlFiles.objects.all()
            dockets = Docket.objects.filter(court_id=self.court_gand)
            self.assertEqual(dockets.count(), 0)

            r = get_redis_interface("CACHE")
            # Simulate a highest_known_pacer_case_id = 5
            r.hset("iquery:highest_known_pacer_case_id", self.court_gand.pk, 5)
            ### Create a Docket with a pacer_case_id bigger than highest_known_pacer_case_id
            # IQUERY_SWEEP_UPLOADS_SIGNAL_ENABLED is False. So no signal should
            # be processed.
            with override_settings(
                IQUERY_SWEEP_UPLOADS_SIGNAL_ENABLED=False
            ), patch(
                "cl.corpus_importer.signals.update_latest_case_id_and_schedule_iquery_sweep",
                side_effect=lambda *args, **kwargs: update_latest_case_id_and_schedule_iquery_sweep(
                    *args, **kwargs
                ),
            ) as mock_iquery_sweep, self.captureOnCommitCallbacks(
                execute=True
            ):
                DocketFactory(
                    court=self.court_gand,
                    appeal_from=None,
                    source=Docket.RECAP,
                    case_name="New Incoming Docket",
                    docket_number="2:20-cv-00601",
                    pacer_case_id="20",
                )

            # update_latest_case_id_and_schedule_iquery_sweep shouldn't be called.
            self.assertEqual(mock_iquery_sweep.call_count, 0)
            # No additional Dockets should have been created.
            self.assertEqual(
                dockets.count(), 1, msg="Wrong number of dockets returned."
            )
            highest_known_pacer_case_id = r.hget(
                "iquery:highest_known_pacer_case_id", self.court_gand.pk
            )
            # highest_known_pacer_case_id shouldn't be changed.
            self.assertEqual(
                int(highest_known_pacer_case_id),
                5,
                msg="Wrong pacer_case_id returned.",
            )

            ### Create a Docket with a pacer_case_id smaller than highest_known_pacer_case_id
            with patch(
                "cl.corpus_importer.signals.update_latest_case_id_and_schedule_iquery_sweep",
                side_effect=lambda *args, **kwargs: update_latest_case_id_and_schedule_iquery_sweep(
                    *args, **kwargs
                ),
            ) as mock_iquery_sweep, self.captureOnCommitCallbacks(
                execute=True
            ):
                DocketFactory(
                    court=self.court_gand,
                    appeal_from=None,
                    source=Docket.RECAP,
                    docket_number="2:20-cv-00600",
                    pacer_case_id="4",
                )

            # update_latest_case_id_and_schedule_iquery_sweep should be called 1 time
            self.assertEqual(
                mock_iquery_sweep.call_count,
                1,
                msg="The number of signals triggered didn't match.",
            )

            # highest_known_pacer_case_id shouldn't have changed.
            highest_known_pacer_case_id = r.hget(
                "iquery:highest_known_pacer_case_id", self.court_gand.pk
            )
            self.assertEqual(
                int(highest_known_pacer_case_id),
                5,
                msg="Wrong pacer_case_id returned.",
            )
            # No extra dockets were created by the sweep.
            self.assertEqual(dockets.count(), 2)

            ### Create a Docket with a pacer_case_id bigger than highest_known_pacer_case_id
            r.hset("iquery:pacer_case_id_current", self.court_gand.pk, 5)
            with patch(
                "cl.corpus_importer.signals.update_latest_case_id_and_schedule_iquery_sweep",
                side_effect=lambda *args, **kwargs: update_latest_case_id_and_schedule_iquery_sweep(
                    *args, **kwargs
                ),
            ) as mock_iquery_sweep, self.captureOnCommitCallbacks(
                execute=True
            ):
                DocketFactory(
                    court=self.court_gand,
                    appeal_from=None,
                    source=Docket.RECAP,
                    case_name="New Incoming Docket",
                    docket_number="2:20-cv-00601",
                    pacer_case_id="8",
                )

            # update_latest_case_id_and_schedule_iquery_sweep should be called once.
            # The 2 dockets retrieved by the iquery sweep shouldn't call
            # update_latest_case_id_and_schedule_iquery_sweep.
            self.assertEqual(mock_iquery_sweep.call_count, 1)

            # Two dockets should have been created.
            self.assertEqual(
                dockets.count(), 5, msg="Wrong number of dockets returned."
            )
            # Two PACER HTML files should be stored by now via iquery sweep.
            self.assertEqual(2, pacer_files.count())

            highest_known_pacer_case_id = r.hget(
                "iquery:highest_known_pacer_case_id", self.court_gand.pk
            )
            self.assertEqual(int(highest_known_pacer_case_id), 8)

            ### Create an appellate RECAP docket, it should be ignored
            with patch(
                "cl.corpus_importer.signals.update_latest_case_id_and_schedule_iquery_sweep",
                side_effect=lambda *args, **kwargs: update_latest_case_id_and_schedule_iquery_sweep(
                    *args, **kwargs
                ),
            ) as mock_iquery_sweep, self.captureOnCommitCallbacks(
                execute=True
            ):
                DocketFactory(
                    court=self.court_ca1,
                    source=Docket.RECAP,
                    docket_number="2:20-cv-00603",
                    pacer_case_id=9,
                )

            dockets = Docket.objects.filter(court_id=self.court_ca1)
            # One docket created by the factory.
            self.assertEqual(dockets.count(), 1)
            highest_known_pacer_case_id = r.hget(
                "iquery:highest_known_pacer_case_id", self.court_ca1.pk
            )
            # highest_known_pacer_case_id shouldn't exist for this court.
            self.assertEqual(highest_known_pacer_case_id, None)

            ### Integration test probing task + sweep task
            # IQUERY_SWEEP_UPLOADS_SIGNAL_ENABLED True
            dockets = Docket.objects.filter(court_id=self.court_cand.pk)
            self.assertEqual(dockets.count(), 0)
            r = get_redis_interface("CACHE")
            # Simulate a highest_known_pacer_case_id  = 8
            r.hset("iquery:highest_known_pacer_case_id", self.court_cand.pk, 8)
            r.hset("iquery:pacer_case_id_current", self.court_cand.pk, 8)
            with override_settings(
                IQUERY_SWEEP_UPLOADS_SIGNAL_ENABLED=True
            ), patch(
                "cl.corpus_importer.signals.update_latest_case_id_and_schedule_iquery_sweep",
                side_effect=lambda *args, **kwargs: update_latest_case_id_and_schedule_iquery_sweep(
                    *args, **kwargs
                ),
            ) as mock_iquery_sweep, self.captureOnCommitCallbacks(
                execute=True
            ):
                # Execute the probing task
                probe_or_scrape_iquery_pages.delay(
                    self.court_cand.pk, None, testing=True
                )

            # update_latest_case_id_and_schedule_iquery_sweep should be called
            # 1 time only for the latest probing hit.
            self.assertEqual(
                mock_iquery_sweep.call_count,
                1,
                msg="Wrong number of sweep task called.",
            )
            # Probing will add 3 dockets (12, 16, 24) + 2 added for the sweep task (13,18).
            self.assertEqual(
                dockets.count(), 5, msg="Docket count doesn't match."
            )
            # 7 additional PACER HTML files should be stored by now, 3 added by the
            # probing task + 4 added by the sweep task.
            pacer_files = PacerHtmlFiles.objects.all()
            self.assertEqual(9, pacer_files.count())
            # Assert HTML content was properly stored in one of them.
            self.assertEqual(
                "<span>Test</span>", pacer_files[0].filepath.read().decode()
            )

            ### Integration test probing task + sweep
            # IQUERY_SWEEP_UPLOADS_SIGNAL_ENABLED False
            with override_settings(IQUERY_SWEEP_UPLOADS_SIGNAL_ENABLED=False):
                # Create docket pacer_case_id 12, which is the last docket in
                # the probe. Even though it already exists, it should trigger
                # a sweep task.
                DocketFactory(
                    court=self.court_txed,
                    appeal_from=None,
                    source=Docket.RECAP,
                    case_name="New Incoming Docket 12",
                    docket_number="2:10-cv-00602",
                    pacer_case_id="12",
                )

            dockets = Docket.objects.filter(court_id=self.court_txed.pk)
            self.assertEqual(
                dockets.count(), 1, msg="Docket count doesn't match for txed."
            )
            r = get_redis_interface("CACHE")
            # Simulate a highest_known_pacer_case_id  = 8
            r.hset("iquery:highest_known_pacer_case_id", self.court_txed.pk, 8)
            r.hset("iquery:pacer_case_id_current", self.court_txed.pk, 8)
            with override_settings(
                IQUERY_SWEEP_UPLOADS_SIGNAL_ENABLED=False
            ), patch(
                "cl.corpus_importer.signals.update_latest_case_id_and_schedule_iquery_sweep",
                side_effect=lambda *args, **kwargs: update_latest_case_id_and_schedule_iquery_sweep(
                    *args, **kwargs
                ),
            ) as mock_iquery_sweep, self.captureOnCommitCallbacks(
                execute=True
            ):
                # Execute the probing task
                probe_or_scrape_iquery_pages.delay(
                    self.court_txed.pk, None, testing=True
                )

            # update_latest_case_id_and_schedule_iquery_sweep should be called
            # 1 time only for the latest probing hit.
            self.assertEqual(
                mock_iquery_sweep.call_count,
                1,
                msg="Wrong number of sweep task called.",
            )
            # Probing will add 3 dockets (9,10) + 1 added for the sweep task (11).
            # Docket 12 already exists however, it should still trigger the sweep task that adds 11.
            self.assertEqual(
                dockets.count(), 4, msg="Docket count doesn't match for txed."
            )
        finally:
            # Ensure the signal is disconnected after the test
            post_save.disconnect(
                handle_update_latest_case_id_and_schedule_iquery_sweep,
                sender=Docket,
                dispatch_uid=test_dispatch_uid,
            )

    def test_compute_blocked_court_wait(self, mock_cookies):
        """Confirm the method compute_blocked_court_wait generates the expected
        waiting pattern based on the block attempt."""

        wait_pattern = []
        total_accumulated_time_pattern = []
        for i in range(settings.IQUERY_COURT_BLOCKED_MAX_ATTEMPTS):
            next_blocked_court_wait, total_accumulated_time = (
                compute_blocked_court_wait(
                    i + 1,
                )
            )
            wait_pattern.append(next_blocked_court_wait)
            total_accumulated_time_pattern.append(total_accumulated_time)

        expected_wait_pattern = [600, 1200, 2400, 4800, 9600, 19200]
        expected_total_accumulated_time_pattern = [
            600,
            1800,
            4200,
            9000,
            18600,
            37800,
        ]
        self.assertEqual(
            expected_wait_pattern,
            wait_pattern,
            msg="The blocked court wait pattern didn't match",
        )
        self.assertEqual(
            expected_total_accumulated_time_pattern,
            total_accumulated_time_pattern,
            msg="The total blocked court accumulated wait pattern didn't match",
        )

    @patch(
        "cl.corpus_importer.tasks.CaseQuery",
        new=FakeCaseQueryReport,
    )
    @patch("cl.corpus_importer.tasks.logger")
    def test_probe_iquery_pages_daemon_court_blocked_max_attempts(
        self, mock_logger, mock_cookies
    ):
        """Test probe_iquery_pages_daemon when a court has blocked us for
        several hours. After IQUERY_COURT_BLOCKED_MAX_ATTEMPTS is reached, an
        alert via an error should be triggered so manual intervention can be
        taken.
        """

        r = get_redis_interface("CACHE")
        r.hset("iquery:highest_known_pacer_case_id", self.court_gamb.pk, 0)

        court_wait_gamb = r.get(f"iquery:court_wait:{self.court_gamb.pk}")
        self.assertEqual(court_wait_gamb, None)

        # Set a big court_wait for the following courts in order to abort them in
        # this test.
        r.set(f"iquery:court_wait:{self.court_cand.pk}", 1000, ex=3600)
        r.set(f"iquery:court_wait:{self.court_nysd.pk}", 1000, ex=3600)
        r.set(f"iquery:court_wait:{self.court_canb.pk}", 1000, ex=3600)
        r.set(f"iquery:court_wait:{self.court_gand.pk}", 1000, ex=3600)
        r.set(f"iquery:court_wait:{self.court_txed.pk}", 1000, ex=3600)
        r.set(f"iquery:court_wait:{self.court_hib.pk}", 1000, ex=3600)
        r.set(f"iquery:court_wait:{self.court_cacd.pk}", 1000, ex=3600)
        r.set(f"iquery:court_wait:{self.court_vib.pk}", 1000, ex=3600)
        r.set(f"iquery:court_wait:{self.court_mowd.pk}", 1000, ex=3600)

        tests = [600, 1200, 2400, 4800, 9600, 19200]
        for expected_wait in tests:
            with self.subTest(expected_wait=expected_wait):
                r.delete(f"iquery:court_wait:{self.court_gamb.pk}")
                with patch("cl.lib.decorators.time.sleep") as mock_sleep:
                    call_command(
                        "probe_iquery_pages_daemon",
                        testing_iterations=1,
                    )

                # Assertions for court_gamb blocked.
                # court_wait is set to IQUERY_COURT_BLOCKED_WAIT
                court_wait = r.get(f"iquery:court_wait:{self.court_gamb.pk}")
                self.assertEqual(int(court_wait), expected_wait)

        # Test one more attempt. The alert error should be triggered.
        r.delete(f"iquery:court_wait:{self.court_gamb.pk}")
        with patch("cl.lib.decorators.time.sleep") as mock_sleep:
            call_command(
                "probe_iquery_pages_daemon",
                testing_iterations=1,
            )

        mock_logger.error.assert_called_with(
            "The court %s has blocked the iquery page probing "
            "for around %s hours.",
            self.court_gamb.pk,
            10.5,
        )
        court_wait = r.get(f"iquery:court_wait:{self.court_gamb.pk}")
        self.assertEqual(int(court_wait), 600)
        court_blocked_attempts = r.get(
            f"iquery:court_blocked_attempts:{self.court_gamb.pk}"
        )
        self.assertEqual(int(court_blocked_attempts), 0)

    @patch(
        "cl.corpus_importer.tasks.CaseQuery",
        new=FakeCaseQueryReport,
    )
    @patch("cl.corpus_importer.tasks.logger")
    @patch(
        "cl.corpus_importer.management.commands.probe_iquery_pages_daemon.logger"
    )
    @override_settings(
        IQUERY_EMPTY_PROBES_LIMIT_HOURS={
            "default": 0.41,
        },
        IQUERY_PROBE_WAIT=300,
    )
    def test_probe_iquery_pages_daemon_court_got_stuck(
        self, mock_logger_daemon, mock_logger, mock_cookies
    ):
        """Test probe_iquery_pages_daemon when the probe daemon got stuck in a
        court after IQUERY_EMPTY_PROBES_LIMIT_HOURS are reached.
        """

        r = get_redis_interface("CACHE")
        r.hset("iquery:highest_known_pacer_case_id", self.court_cacd.pk, 0)

        # Set a big court_wait for the following courts in order to abort them in
        # this test.
        r.set(f"iquery:court_wait:{self.court_cand.pk}", 1000, ex=3600)
        r.set(f"iquery:court_wait:{self.court_nysd.pk}", 1000, ex=3600)
        r.set(f"iquery:court_wait:{self.court_canb.pk}", 1000, ex=3600)
        r.set(f"iquery:court_wait:{self.court_gand.pk}", 1000, ex=3600)
        r.set(f"iquery:court_wait:{self.court_txed.pk}", 1000, ex=3600)
        r.set(f"iquery:court_wait:{self.court_hib.pk}", 1000, ex=3600)
        r.set(f"iquery:court_wait:{self.court_gamb.pk}", 1000, ex=3600)
        r.set(f"iquery:court_wait:{self.court_vib.pk}", 100, ex=3600)
        r.set(f"iquery:court_wait:{self.court_mowd.pk}", 1000, ex=3600)

        court_wait_cacd = r.get(f"iquery:court_wait:{self.court_cacd.pk}")
        self.assertEqual(court_wait_cacd, None)

        for test in range(1, 5):
            with self.subTest(test=test):
                r.delete(f"iquery:court_wait:{self.court_cacd.pk}")
                with patch("cl.lib.decorators.time.sleep") as mock_sleep:
                    call_command(
                        "probe_iquery_pages_daemon",
                        testing_iterations=1,
                    )

                # Assertions for court_cacd empty probe.
                # court_wait is set to one hour.
                empty_probe_attempts = r.get(
                    f"iquery:court_empty_probe_attempts:{self.court_cacd.pk}"
                )
                self.assertEqual(int(empty_probe_attempts), test)

        mock_logger_daemon.info.assert_any_call(
            "Skipping court %s for %s hours.",
            self.court_hib.pk,
            round(3600 / 3600, 2),
        )

        # Test one more attempt. The alert error should be triggered.
        r.delete(f"iquery:court_wait:{self.court_cacd.pk}")
        with patch("cl.lib.decorators.time.sleep") as mock_sleep:
            call_command(
                "probe_iquery_pages_daemon",
                testing_iterations=1,
            )

        mock_logger.error.assert_called_with(
            "Court %s has accumulated many probe attempts over "
            "approximately %s hours. It appears the probe may be stuck; "
            "manual intervention may be required.",
            self.court_cacd.pk,
            0.41,
        )
        court_wait = r.get(f"iquery:court_wait:{self.court_cacd.pk}")
        self.assertEqual(int(court_wait), 3600)
        court_empty_attempts = r.get(
            f"iquery:court_empty_probe_attempts:{self.court_cacd.pk}"
        )
        self.assertEqual(int(court_empty_attempts), 0)

    @patch(
        "cl.corpus_importer.tasks.CaseQuery",
        new=FakeCaseQueryReport,
    )
    @patch("cl.corpus_importer.tasks.logger")
    @override_settings(
        IQUERY_EMPTY_PROBES_LIMIT_HOURS={
            "default": 60,
            "vib": 120,
        },
        IQUERY_PROBE_WAIT=14_400,
    )
    def test_probe_iquery_pages_daemon_special_court_got_stuck(
        self, mock_logger, mock_cookies
    ):
        """Test probe_iquery_pages_daemon when the probe daemon got stuck in a
        special court after its hardcoded limit is reached.
        """

        r = get_redis_interface("CACHE")
        r.hset("iquery:highest_known_pacer_case_id", self.court_vib.pk, 0)

        # Set a big court_wait for the following courts in order to abort them in
        # this test.
        r.set(f"iquery:court_wait:{self.court_cand.pk}", 1000, ex=3600)
        r.set(f"iquery:court_wait:{self.court_nysd.pk}", 1000, ex=3600)
        r.set(f"iquery:court_wait:{self.court_canb.pk}", 1000, ex=3600)
        r.set(f"iquery:court_wait:{self.court_gand.pk}", 1000, ex=3600)
        r.set(f"iquery:court_wait:{self.court_txed.pk}", 1000, ex=3600)
        r.set(f"iquery:court_wait:{self.court_hib.pk}", 1000, ex=3600)
        r.set(f"iquery:court_wait:{self.court_gamb.pk}", 1000, ex=3600)
        r.set(f"iquery:court_wait:{self.court_cacd.pk}", 1000, ex=3600)
        r.set(f"iquery:court_wait:{self.court_mowd.pk}", 1000, ex=3600)

        court_wait_cacd = r.get(f"iquery:court_wait:{self.court_vib.pk}")
        self.assertEqual(court_wait_cacd, None)

        for test in range(1, 30):
            with self.subTest(test=test):
                r.delete(f"iquery:court_wait:{self.court_vib.pk}")
                with patch("cl.lib.decorators.time.sleep") as mock_sleep:
                    call_command(
                        "probe_iquery_pages_daemon",
                        testing_iterations=1,
                    )

                # Assertions for court_vib empty probe.
                # court_wait is set to one hour.
                empty_probe_attempts = r.get(
                    f"iquery:court_empty_probe_attempts:{self.court_vib.pk}"
                )
                self.assertEqual(
                    int(empty_probe_attempts), test, "Wrong empty probes."
                )

        # Test one more attempt. The alert error should be triggered.
        r.delete(f"iquery:court_wait:{self.court_vib.pk}")
        with patch("cl.lib.decorators.time.sleep") as mock_sleep:
            call_command(
                "probe_iquery_pages_daemon",
                testing_iterations=1,
            )

        mock_logger.error.assert_called_with(
            "Court %s has accumulated many probe attempts over "
            "approximately %s hours. It appears the probe may be stuck; "
            "manual intervention may be required.",
            self.court_vib.pk,
            120,
        )
        court_wait = r.get(f"iquery:court_wait:{self.court_vib.pk}")
        self.assertEqual(int(court_wait), 3600)
        court_empty_attempts = r.get(
            f"iquery:court_empty_probe_attempts:{self.court_vib.pk}"
        )
        self.assertEqual(int(court_empty_attempts), 0)

    @patch(
        "cl.scrapers.tasks.CaseQuery",
        new=FakeCaseQueryReport,
    )
    def test_prevent_update_docket_info_iquery_from_triggering_sweeps(
        self, mock_cookies
    ):
        """Confirm that update_latest_case_id_and_schedule_iquery_sweep is not
        called by update_docket_info_iquery task.
        """
        # Connect handle_update_latest_case_id_and_schedule_iquery_sweep signal
        # with a unique dispatch_uid for this test
        test_dispatch_uid = (
            "test_2_handle_update_latest_case_id_and_schedule_iquery_sweep"
        )
        post_save.connect(
            handle_update_latest_case_id_and_schedule_iquery_sweep,
            sender=Docket,
            dispatch_uid=test_dispatch_uid,
        )

        with override_settings(IQUERY_SWEEP_UPLOADS_SIGNAL_ENABLED=False):
            docket_gand = DocketFactory(
                court=self.court_gand,
                source=Docket.RECAP,
                appeal_from=None,
                case_name="GAND Docket",
                docket_number="2:20-cv-00609",
                pacer_case_id="8",
            )

            docket_cand = DocketFactory(
                court=self.court_cand,
                source=Docket.RECAP,
                appeal_from=None,
                case_name="CAND Docket",
                docket_number="2:20-cv-00606",
                pacer_case_id="16",
            )
        try:
            r = get_redis_interface("CACHE")
            r.hset("iquery:highest_known_pacer_case_id", self.court_gand.pk, 5)
            # Test case with IQUERY_SWEEP_UPLOADS_SIGNAL_ENABLED=False
            with override_settings(
                IQUERY_SWEEP_UPLOADS_SIGNAL_ENABLED=False
            ), patch(
                "cl.corpus_importer.signals.update_latest_case_id_and_schedule_iquery_sweep",
                side_effect=lambda *args, **kwargs: update_latest_case_id_and_schedule_iquery_sweep(
                    *args, **kwargs
                ),
            ) as mock_iquery_sweep, self.captureOnCommitCallbacks(
                execute=True
            ), patch(
                "cl.scrapers.tasks.get_or_cache_pacer_cookies"
            ):
                update_docket_info_iquery.apply_async(
                    args=(docket_gand.pk, docket_gand.court_id)
                )

            # update_latest_case_id_and_schedule_iquery_sweep shouldn't be called.
            self.assertEqual(mock_iquery_sweep.call_count, 0)

            # Test case with IQUERY_SWEEP_UPLOADS_SIGNAL_ENABLED=True
            with override_settings(
                IQUERY_SWEEP_UPLOADS_SIGNAL_ENABLED=True
            ), patch(
                "cl.corpus_importer.signals.update_latest_case_id_and_schedule_iquery_sweep",
                side_effect=lambda *args, **kwargs: update_latest_case_id_and_schedule_iquery_sweep(
                    *args, **kwargs
                ),
            ) as mock_iquery_sweep, self.captureOnCommitCallbacks(
                execute=True
            ), patch(
                "cl.scrapers.tasks.get_or_cache_pacer_cookies"
            ):
                update_docket_info_iquery.apply_async(
                    args=(docket_cand.pk, docket_cand.court_id)
                )

            # update_latest_case_id_and_schedule_iquery_sweep shouldn't be called.
            self.assertEqual(mock_iquery_sweep.call_count, 0)
        finally:
            # Ensure the signal is disconnected after the test
            post_save.disconnect(
                handle_update_latest_case_id_and_schedule_iquery_sweep,
                sender=Docket,
                dispatch_uid=test_dispatch_uid,
            )

    def test_pacer_iquery_scraper_queries(self, mock_cookies):
        """Test pacer_iquery_scraper command queries."""

        d_1 = DocketFactory(
            source=Docket.RECAP,
            court=self.court_canb,
            appeal_from=None,
            pacer_case_id="12345",
            date_filed=None,
            date_terminated=None,
            case_name="",
        )
        d_2 = DocketFactory(
            source=Docket.RECAP,
            court=self.court_canb,
            appeal_from=None,
            pacer_case_id="12346",
            date_filed=None,
            date_terminated=date(2018, 11, 4),
            case_name="",
        )
        two_weeks_ago = now() - timedelta(days=14)
        with time_machine.travel(two_weeks_ago, tick=False):
            d_3 = DocketFactory(
                source=Docket.RECAP,
                appeal_from=None,
                court=self.court_canb,
                pacer_case_id="12346",
                date_filed=date(2018, 11, 4),
                date_terminated=None,
                case_name="",
            )

        user_profile = UserProfileWithParentsFactory()
        DocketAlertFactory(
            docket=d_2,
            user=user_profile.user,
            alert_type=DocketAlert.SUBSCRIPTION,
        )
        DocketAlertFactory(
            docket=d_3,
            user=user_profile.user,
            alert_type=DocketAlert.SUBSCRIPTION,
        )

        # Confirm queries return the expected docket IDs
        docket_ids = get_docket_ids_missing_info(5)
        self.assertEqual(
            set(docket_ids),
            {d_1.pk, d_2.pk},
            msg="Wrong IDs returned by get_docket_ids_missing_info",
        )

        docket_ids_alerts = get_docket_ids_docket_alerts()
        self.assertEqual(
            set(docket_ids_alerts),
            {d_3.pk},
            msg="Wrong IDs returned by get_docket_ids_docket_alerts",
        )

        docket_ids_no_case_name = get_docket_ids_week_ago_no_case_name()
        self.assertEqual(
            set(docket_ids_no_case_name),
            {d_1.pk, d_2.pk},
            msg="Wrong IDs returned by get_docket_ids_week_ago_no_case_name",
        )

    def test_get_latest_pacer_case_id_for_courts(self, mock_cookies):
        """Test get_latest_pacer_case_id_for_courts helper."""
        today = date.today()
        d_canb_old = DocketFactory(
            court=self.court_canb,
            appeal_from=None,
            source=Docket.RECAP,
            pacer_case_id="23000",
            date_filed=date(2018, 11, 4),
        )
        d_canb_latest = DocketFactory(
            court=self.court_canb,
            appeal_from=None,
            source=Docket.RECAP,
            pacer_case_id="43000",
            date_filed=today,
        )
        d_cand_old = DocketFactory(
            court=self.court_cand,
            appeal_from=None,
            source=Docket.RECAP,
            pacer_case_id="103000",
            date_filed=date(2018, 11, 4),
        )
        d_cand_latest = DocketFactory(
            court=self.court_cand,
            appeal_from=None,
            source=Docket.RECAP,
            pacer_case_id="209000",
            date_filed=today,
        )

        call_command(
            "ready_mix_cases_project",
            task="set-latest-case-ids",
            court_type="all",
        )

        r = get_redis_interface("CACHE")
        latest_court_ids = get_latest_pacer_case_id_for_courts(
            [self.court_cand.pk, self.court_canb.pk, self.court_mowd.pk], r
        )
        # The latest pacer_case_id from each court should be returned.
        self.assertEqual(
            latest_court_ids[self.court_cand.pk],
            int(d_cand_latest.pacer_case_id),
        )
        self.assertEqual(
            latest_court_ids[self.court_canb.pk],
            int(d_canb_latest.pacer_case_id),
        )

    @patch(
        "cl.scrapers.tasks.CaseQuery",
        new=FakeCaseQueryReport,
    )
    @patch(
        "cl.corpus_importer.tasks.CaseQuery",
        new=FakeCaseQueryReport,
    )
    def test_perform_fixed_sweeps_when_court_is_not_up_to_date(
        self, mock_cookies
    ):
        """Confirm that the iquery probe command performs a fixed sweep when it
        is known that there is a more recent pacer_case_id in DB.
        """

        with override_settings(IQUERY_SWEEP_UPLOADS_SIGNAL_ENABLED=False):
            today = date.today()
            DocketFactory(
                court=self.court_mowd,
                appeal_from=None,
                source=Docket.RECAP,
                case_name="MOWD Docket 2",
                docket_number="2:20-cv-006032",
                pacer_case_id="3021",
                date_filed=today,
            )

        # Set latest know pacer_case_ids and store in Redis.
        call_command(
            "ready_mix_cases_project",
            task="set-latest-case-ids",
            court_type="all",
        )

        dockets = Docket.objects.all()
        self.assertEqual(dockets.count(), 1)
        r = get_redis_interface("CACHE")
        r.hset("iquery:highest_known_pacer_case_id", self.court_mowd.pk, 3000)
        r.hset("iquery:pacer_case_id_current", self.court_mowd.pk, 3000)

        # Set a big court_wait for the following courts in order to abort them in
        # this test.
        r.set(f"iquery:court_wait:{self.court_canb.pk}", 1000, ex=3600)
        r.set(f"iquery:court_wait:{self.court_cand.pk}", 1000, ex=3600)
        r.set(f"iquery:court_wait:{self.court_nysd.pk}", 1000, ex=3600)
        r.set(f"iquery:court_wait:{self.court_gamb.pk}", 1000, ex=3600)
        r.set(f"iquery:court_wait:{self.court_hib.pk}", 1000, ex=3600)
        r.set(f"iquery:court_wait:{self.court_gand.pk}", 1000, ex=3600)
        r.set(f"iquery:court_wait:{self.court_txed.pk}", 1000, ex=3600)
        r.set(f"iquery:court_wait:{self.court_cacd.pk}", 1000, ex=3600)
        r.set(f"iquery:court_wait:{self.court_vib.pk}", 1000, ex=3600)

        with override_settings(
            IQUERY_SWEEP_UPLOADS_SIGNAL_ENABLED=True, IQUERY_FIXED_SWEEP=10
        ), patch("cl.lib.decorators.time.sleep") as mock_sleep, patch(
            "cl.corpus_importer.tasks.query_iquery_page", return_value=({}, "")
        ) as mock_query_iquery_page:
            call_command(
                "probe_iquery_pages_daemon",
                testing_iterations=1,
            )

        # query_iquery_page should be called only one time on fixed sweep mode.
        self.assertEqual(
            mock_query_iquery_page.call_count,
            1,
            "query_iquery_page shouldn't be called.",
        )

        highest_known_pacer_case_id = r.hget(
            "iquery:highest_known_pacer_case_id", self.court_mowd.pk
        )
        pacer_case_id_current = r.hget(
            "iquery:pacer_case_id_current", self.court_mowd.pk
        )
        self.assertEqual(int(highest_known_pacer_case_id), 3010)
        self.assertEqual(int(pacer_case_id_current), 3009)

        # No additional dockets have been added at this point.
        self.assertEqual(
            dockets.count(), 1, msg="Docket number doesn't match."
        )

        with override_settings(
            IQUERY_SWEEP_UPLOADS_SIGNAL_ENABLED=True, IQUERY_FIXED_SWEEP=10
        ), patch("cl.lib.decorators.time.sleep") as mock_sleep, patch(
            "cl.corpus_importer.tasks.query_iquery_page", return_value=({}, "")
        ) as mock_query_iquery_page:
            call_command(
                "probe_iquery_pages_daemon",
                testing_iterations=1,
            )

        # 3 additional dockets should exist the sweep is completed.
        self.assertEqual(
            dockets.count(), 4, msg="Docket number doesn't match."
        )
        highest_known_pacer_case_id = r.hget(
            "iquery:highest_known_pacer_case_id", self.court_mowd.pk
        )
        pacer_case_id_current = r.hget(
            "iquery:pacer_case_id_current", self.court_mowd.pk
        )
        self.assertEqual(int(highest_known_pacer_case_id), 3020)
        self.assertEqual(int(pacer_case_id_current), 3019)

        # Test switching to exploration mode when reaching the latest known PACER case ID.
        test_dispatch_uid = (
            "test_fixed_handle_update_latest_case_id_and_schedule_iquery_sweep"
        )
        post_save.connect(
            handle_update_latest_case_id_and_schedule_iquery_sweep,
            sender=Docket,
            dispatch_uid=test_dispatch_uid,
        )
        try:
            with override_settings(
                IQUERY_SWEEP_UPLOADS_SIGNAL_ENABLED=True, IQUERY_FIXED_SWEEP=10
            ), patch(
                "cl.lib.decorators.time.sleep"
            ) as mock_sleep, self.captureOnCommitCallbacks(
                execute=True
            ):
                call_command(
                    "probe_iquery_pages_daemon",
                    testing_iterations=1,
                )

            # 1 additional dockets should be added during the exploration mode.
            self.assertEqual(
                dockets.count(), 5, msg="Docket number doesn't match."
            )
            highest_known_pacer_case_id = r.hget(
                "iquery:highest_known_pacer_case_id", self.court_mowd.pk
            )
            pacer_case_id_current = r.hget(
                "iquery:pacer_case_id_current", self.court_mowd.pk
            )
            self.assertEqual(int(highest_known_pacer_case_id), 3022)
            self.assertEqual(int(pacer_case_id_current), 3021)
        finally:
            # Ensure the signal is disconnected after the test
            post_save.disconnect(
                handle_update_latest_case_id_and_schedule_iquery_sweep,
                sender=Docket,
                dispatch_uid=test_dispatch_uid,
            )


class WestCitationImportTest(TestCase):
    def test_parse_citation(self) -> None:
        """Test parse citation for federal and journal citations"""
        correct_response = [
            {
                "volume": "238",
                "reporter": "F.3d",
                "page": "273",
                "type": Citation.FEDERAL,
            },
            {
                "volume": "72",
                "reporter": "Soc. Serv. Rev.",
                "page": "318",
                "type": Citation.JOURNAL,
            },
        ]
        citation_strings = ["238 F.3d 273", "72 Soc.Sec.Rep.Serv. 318"]
        valid_citations = parse_citations(citation_strings)
        self.assertEqual(
            valid_citations, correct_response, msg="Citations incorrect parsed"
        )


class CaseNamesTest(SimpleTestCase):
    def test_check_case_names_match(self) -> None:
        """Can we check if the case names match?"""
        case_names_tests = (
            (
                "U.S. v. Smith",
                "United States v. Smith",
                True,
            ),
            (
                "United States v. Guerrero-Martinez",  # 736793
                "United States v. Hector Guerrero-Martinez, AKA Hector Guerrero AKA Hector Martinez-Guerrero",
                True,
            ),
            (
                "In re CP",  # 2140442
                "In Re CP",
                True,
            ),
            (
                "Dennis v. City of Easton",  # 730246
                "Richard Dennis, Penelope Dennis, Loretta M. Dennis v. City of Easton, Edward J. Ferraro, Robet S. Stein, Doris Asteak, Paul Schleuter, Howard B. White, Easton Board of Health",
                True,
            ),
            (
                "Parmelee v. Bruggeman",  # 736598
                "Allan Parmelee v. Milford Bruggeman Janine Bruggeman Friend of the Court for the State of Michigan Nancy Rose, Employee of the State of Michigan for the Friend of the Court Glenda Friday, Employee of the State of Michigan for the Friend of the Court Karen Dunn, Employee of the State of Michigan for the Friend of the Court Thomas Kreckman, Employee of the State of Michigan for the Friend of the Court State of Michigan",
                True,
            ),
            (
                "Automobile Assur. Financial Corp. v. Syrett Corp.",  # 735935
                "Automobile Assurance Financial Corporation, a Utah Corporation Venuti and Associates, Inc., a Utah Corporation Venuti Partners, Ltd., a Utah Limited Partnership Frank P. Venuti, an Individual, Parker M. Nielson v. Syrett Corporation, a Delaware Corporation, Formerly a Utah Corporation, John R. Riley, an Individual, Third-Party-Defendant",
                True,
            ),
            (
                "Christopher Ambroze, M.D., PC v. Aetna Health Plans of New York, Inc.",  # 735476
                "Christopher Ambroze, M.D., P.C., Rockville Anesthesia Group, Llp, Harvey Finkelstein, Plainview Anesthesiologists, P.C., Joseph A. Singer, Atlantic Anesthesia Associates, P.C. v. Aetna Health Plans of New York, Inc., Aetna Health Management, Inc., Aetna Life and Casualty Company, C. Frederick Berger, and Gregg Stolzberg",
                True,
            ),
            (
                "O'Neal v. Merkel",  # 730350
                "Terence Kenneth O'Neal v. T.E. Merkel Nurse Cashwell Nurse Allen Nurse Davis Mr. Conn, and Franklin E. Freeman, Jr. Gary Dixon Doctor Lowy Doctor Shaw Doctor Castalloe Harry Allsbrook Mr. Cherry",
                True,
            ),
        )
        for wl_casename, cl_casename, overlap in case_names_tests:
            self.assertEqual(
                check_case_names_match(wl_casename, cl_casename),
                overlap,
                msg=f"Case names don't match: {wl_casename} - {cl_casename}",
            )


class AWSManifestTest(TestCase):

    def setUp(self) -> None:
        self.r = get_redis_interface("CACHE")

    @patch(
        "cl.corpus_importer.management.commands.make_aws_manifest_files.compute_monthly_export"
    )
    def test_skips_export_if_previous_timestamp_doesnt_exists(
        self, mock_compute_monthly_export
    ):
        """Verifies the command skips monthly export if no previous timestamp is found."""
        # Ensure no previous timestamp exists in redis
        export_key = f"bulk_import:{SEARCH_TYPES.OPINION}"
        self.r.delete(export_key)

        call_command(
            "make_aws_manifest_files",
            record_type=SEARCH_TYPES.OPINION,
            bucket_name="test-bucket",
            monthly_export=True,
        )
        # Assert that compute_monthly_export was NOT called,
        # indicating the timestamp check prevented execution.
        mock_compute_monthly_export.assert_not_called()

    @patch(
        "cl.corpus_importer.management.commands.make_aws_manifest_files.compute_monthly_export"
    )
    def test_command_stores_current_timestamp_after_delta_export(
        self, mock_compute_monthly_export
    ):
        """Verifies the command stores the current timestamp after an export."""
        timestamp_two_weeks_ago = datetime.now() - timedelta(weeks=2)
        export_key = f"bulk_import:{SEARCH_TYPES.ORAL_ARGUMENT}"
        self.r.set(export_key, str(timestamp_two_weeks_ago), 60 * 60)

        timestamp_now = timezone.now()
        with time_machine.travel(timestamp_now, tick=False):
            call_command(
                "make_aws_manifest_files",
                record_type=SEARCH_TYPES.ORAL_ARGUMENT,
                bucket_name="test-bucket",
                monthly_export=True,
            )
        # Assert that compute_monthly_export was called
        mock_compute_monthly_export.assert_called_once()

        # Assert that the timestamp retrieved from Redis is the expected current
        # timestamp
        timestamp_from_cache = self.r.get(export_key)
        self.assertEqual(str(timestamp_now), timestamp_from_cache)

    @patch(
        "cl.corpus_importer.management.commands.make_aws_manifest_files.export_records_in_batches"
    )
    @patch(
        "cl.corpus_importer.management.commands.make_aws_manifest_files.compute_monthly_export"
    )
    def test_command_stores_current_timestamp_after_full_export(
        self, mock_compute_monthly_export, mock_compute_full_export
    ):
        """Verifies the command stores the current timestamp after a full export."""
        timestamp_two_weeks_ago = datetime.now() - timedelta(weeks=2)
        export_key = f"bulk_import:{SEARCH_TYPES.ORAL_ARGUMENT}"
        self.r.set(export_key, str(timestamp_two_weeks_ago), 60 * 60)

        timestamp_now = timezone.now()
        with time_machine.travel(timestamp_now, tick=False):
            call_command(
                "make_aws_manifest_files",
                record_type=SEARCH_TYPES.ORAL_ARGUMENT,
                bucket_name="test-bucket",
                all_records=True,
            )
        # Assert that compute_monthly_export was not called
        mock_compute_monthly_export.assert_not_called()

        mock_compute_full_export.assert_called_once()

        # Assert that the timestamp retrieved from Redis is the expected current
        # timestamp
        timestamp_from_cache = self.r.get(export_key)
        self.assertEqual(str(timestamp_now), timestamp_from_cache)

    def test_can_get_recent_records_from_nested_models(self):
        """Verifies get_monthly_record_ids_by_type returns records updated
        directly or through related models."""
        last_export_timestamp = datetime.now() - timedelta(weeks=1)
        school = SchoolFactory(name="New York Law School")
        # Create older Person records with associated nested objects
        with time_machine.travel(
            last_export_timestamp - timedelta(weeks=1), tick=False
        ):
            person_1 = PersonFactory.create(gender="m")
            ABARatingFactory(person=person_1, year_rated=2005)
            EducationFactory(person=person_1, school=school)
            PositionFactory(person=person_1)
            PositionFactory(person=person_1)

            person_2 = PersonFactory.create()
            rating_person_2 = ABARatingFactory(
                person=person_2, rating="q", year_rated=2005
            )
            EducationFactory(person=person_2, school=school)
            PositionFactory(person=person_2)

            person_3 = PersonFactory.create(gender="m")
            ABARatingFactory(person=person_3, year_rated=2005)
            EducationFactory(person=person_3, school=school)
            PositionFactory(person=person_3)

            person_4 = PersonFactory.create(gender="m")
            ABARatingFactory(person=person_4, year_rated=2005)
            EducationFactory(person=person_4, school=school)
            PositionFactory(person=person_4)

            person_5 = PersonFactory.create()
            ABARatingFactory(person=person_5, year_rated=2005)
            EducationFactory(person=person_5, school=school)
            position_person_5 = PositionFactory(person=person_5)

            person_6 = PersonFactory()
            PositionFactory(person=person_6)

            person_7 = PersonFactory()
            ABARatingFactory(person=person_7, year_rated=2004)
            PositionFactory(person=person_7)

            # Create more older person records
            PersonFactory.create_batch(3)

        school_2 = SchoolFactory(name="American University")
        # Update existing Person records or their related nested objects
        with time_machine.travel(
            last_export_timestamp + timedelta(days=2), tick=False
        ):
            person_1.name_first = "New name"
            person_1.save()

            rating_person_2.rating = "wq"
            rating_person_2.save()

            ABARatingFactory(person=person_3, year_rated=2020)
            EducationFactory(person=person_4, school=school_2)

            position_person_5.position_type = Position.JUSTICE
            position_person_5.save()

            PoliticalAffiliationFactory(person=person_6)

            person_8 = PersonFactory()
            PositionFactory(person=person_8)

            # Create new Person records
            PersonFactory.create_batch(10)

        records = get_monthly_record_ids_by_type(
            SEARCH_TYPES.PEOPLE, last_export_timestamp
        )

        # Check the total number of returned records
        # Should include the 6 updated/affected old records and 1 newly created
        # record
        self.assertEqual(len(records), 7)

        record_ids = [x[0] for x in records]
        # Assert that the updated/affected old records are included
        # Person_1's name was updated
        self.assertIn(person_1.id, record_ids)
        # A related ABARating was updated
        self.assertIn(person_2.id, record_ids)
        # A new related ABARating was created
        self.assertIn(person_3.id, record_ids)
        # A new related Education was created
        self.assertIn(person_4.id, record_ids)
        # A related Position was updated
        self.assertIn(person_5.id, record_ids)
        # A new related PoliticalAffiliation was created
        self.assertIn(person_6.id, record_ids)
        # A new record with a Judge position
        self.assertIn(person_8.id, record_ids)
        # Assert that the old record that was not updated is NOT included
        self.assertNotIn(person_7.id, record_ids)

    def test_get_monthly_harvard_non_ocr_opinions(self):
        """Verifies retrieval of Harvard Law, non-OCR opinion IDs"""
        last_export_timestamp = datetime.now() - timedelta(weeks=1)
        # Create opinions with different sources and OCR status before the
        # timestamp
        with time_machine.travel(
            last_export_timestamp - timedelta(weeks=1), tick=False
        ):
            opinion_1 = OpinionWithParentsFactory(
                cluster=OpinionClusterFactory(
                    source=SOURCES.HARVARD_CASELAW, docket=DocketFactory()
                ),
                extracted_by_ocr=False,
            )
            opinion_2 = OpinionWithParentsFactory(
                cluster=OpinionClusterFactory(
                    source=SOURCES.HARVARD_CASELAW, docket=DocketFactory()
                ),
                extracted_by_ocr=False,
            )
            opinion_3 = OpinionWithParentsFactory(
                cluster=OpinionClusterFactory(
                    source=SOURCES.COURT_WEBSITE, docket=DocketFactory()
                ),
                extracted_by_ocr=True,
            )

        # Create and update opinions after the timestamp
        with time_machine.travel(
            last_export_timestamp + timedelta(days=2), tick=False
        ):
            opinion_1.author_str = "Author updated"
            opinion_1.save()
            opinion_3.author_str = "Author updated"
            opinion_3.save()
            opinion_4 = OpinionWithParentsFactory(
                cluster=OpinionClusterFactory(
                    source=SOURCES.COLUMBIA_ARCHIVE, docket=DocketFactory()
                ),
                extracted_by_ocr=True,
            )
            opinion_5 = OpinionWithParentsFactory(
                cluster=OpinionClusterFactory(
                    source=SOURCES.HARVARD_CASELAW, docket=DocketFactory()
                ),
                extracted_by_ocr=False,
            )

        records = get_monthly_record_ids_by_type(
            SEARCH_TYPES.OPINION, last_export_timestamp
        )
        # Check the total number of returned records
        print(records)
        self.assertEqual(len(records), 2)

        record_ids = [x[0] for x in records]
        # Updated after timestamp, Harvard, not OCR
        self.assertIn(opinion_1.id, record_ids)
        # Created after timestamp, Harvard, not OCR
        self.assertIn(opinion_5.id, record_ids)
        # Created before timestamp, not updated
        self.assertNotIn(opinion_2.id, record_ids)
        # Created after timestamp, but OCR'd and not Harvard
        self.assertNotIn(opinion_4.id, record_ids)
        # Updated after timestamp, but OCR'd and Not Harvard
        self.assertNotIn(opinion_4.id, record_ids)

    def test_can_get_recent_records_from_flat_models(self):
        """Verifies get_monthly_record_ids_by_type returns records created or
        updated after a timestamp for flat models."""
        last_export_timestamp = datetime.now() - timedelta(weeks=1)

        # Create some old audio records
        with time_machine.travel(
            last_export_timestamp - timedelta(weeks=1), tick=False
        ):
            old_audio_1 = AudioFactory()
            old_audio_2 = AudioFactory()
            old_audio_3 = AudioFactory()
            for _ in range(4):
                AudioFactory()

        # Update two of the older records and create new ones after the
        # timestamp
        with time_machine.travel(
            last_export_timestamp + timedelta(days=2), tick=False
        ):
            old_audio_1.case_name = "Oral argument updated 1"
            old_audio_1.save()

            old_audio_2.case_name = "Oral argument updated 2"
            old_audio_2.save()
            for _ in range(8):
                AudioFactory()

        records = get_monthly_record_ids_by_type(
            SEARCH_TYPES.ORAL_ARGUMENT, last_export_timestamp
        )
        # Check the total number of returned records
        # Should include the 2 updated old records and the 8 newly created
        # records
        self.assertEqual(len(records), 10)

        record_ids = [x[0] for x in records]
        # Verify that the updated records are included
        self.assertIn(old_audio_1.id, record_ids)
        self.assertIn(old_audio_2.id, record_ids)
        # Verify that the old record that was not updated is NOT included
        self.assertNotIn(old_audio_3.id, record_ids)<|MERGE_RESOLUTION|>--- conflicted
+++ resolved
@@ -103,13 +103,8 @@
     find_all_judges,
     find_just_name,
 )
-<<<<<<< HEAD
-from cl.people_db.models import Attorney, AttorneyOrganization, Party
+from cl.people_db.models import Attorney, AttorneyOrganization, Party, Position
 from cl.recap.management.commands.nightly_pacer_updates import (
-=======
-from cl.people_db.models import Attorney, AttorneyOrganization, Party, Position
-from cl.recap.management.commands.pacer_iquery_scraper import (
->>>>>>> 0e60e697
     get_docket_ids_docket_alerts,
     get_docket_ids_missing_info,
     get_docket_ids_week_ago_no_case_name,
