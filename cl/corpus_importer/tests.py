import json
from datetime import date, datetime
<<<<<<< HEAD
from glob import iglob
from pathlib import Path
=======
>>>>>>> fbcad53f
from unittest.mock import patch

import eyecite
import pytest
from django.conf import settings

from cl.corpus_importer.court_regexes import match_court_string
from cl.corpus_importer.factories import (
    CaseBodyFactory,
    CaseLawCourtFactory,
    CaseLawFactory,
    CitationFactory,
)
from cl.corpus_importer.import_columbia.parse_opinions import (
    get_state_court_object,
)
from cl.corpus_importer.management.commands.harvard_opinions import (
    case_names_dont_overlap,
    clean_body_content,
    compare_documents,
    parse_harvard_opinions,
    validate_dt,
    winnow_case_name,
)
from cl.corpus_importer.tasks import generate_ia_json
from cl.corpus_importer.utils import get_start_of_quarter
from cl.lib.pacer import process_docket_data
from cl.people_db.lookup_utils import extract_judge_last_name
from cl.people_db.models import Attorney, AttorneyOrganization, Party
from cl.recap.models import UPLOAD_TYPE
from cl.search.factories import CourtFactory, DocketFactory
from cl.search.models import (
    Citation,
    Court,
    Docket,
    Opinion,
    OpinionCluster,
    RECAPDocument,
)
from cl.settings import INSTALL_ROOT, MEDIA_ROOT
from cl.tests.cases import SimpleTestCase, TestCase


class JudgeExtractionTest(SimpleTestCase):
    def test_get_judge_from_string_columbia(self) -> None:
        """Can we cleanly get a judge value from a string?"""
        tests = (
            (
                "CLAYTON <italic>Ch. Jus. of the Superior Court,</italic> "
                "delivered the following opinion of this Court: ",
                ["clayton"],
            ),
            ("OVERTON, J. &#8212; ", ["overton"]),
            ("BURWELL, J.:", ["burwell"]),
        )
        for q, a in tests:
            self.assertEqual(extract_judge_last_name(q), a)


class CourtMatchingTest(SimpleTestCase):
    """Tests related to converting court strings into court objects."""

    def test_get_court_object_from_string(self) -> None:
        """Can we get a court object from a string and filename combo?

        When importing the Columbia corpus, we use a combination of regexes and
        the file path to determine a match.
        """
        pairs = (
            {
                "args": (
                    "California Superior Court  "
                    "Appellate Division, Kern County.",
                    "california/supreme_court_opinions/documents"
                    "/0dc538c63bd07a28.xml",
                    # noqa
                ),
                "answer": "calappdeptsuperct",
            },
            {
                "args": (
                    "California Superior Court  "
                    "Appellate Department, Sacramento.",
                    "california/supreme_court_opinions/documents"
                    "/0dc538c63bd07a28.xml",
                    # noqa
                ),
                "answer": "calappdeptsuperct",
            },
            {
                "args": (
                    "Appellate Session of the Superior Court",
                    "connecticut/appellate_court_opinions/documents"
                    "/0412a06c60a7c2a2.xml",
                    # noqa
                ),
                "answer": "connsuperct",
            },
            {
                "args": (
                    "Court of Errors and Appeals.",
                    "new_jersey/supreme_court_opinions/documents"
                    "/0032e55e607f4525.xml",
                    # noqa
                ),
                "answer": "nj",
            },
            {
                "args": (
                    "Court of Chancery",
                    "new_jersey/supreme_court_opinions/documents"
                    "/0032e55e607f4525.xml",
                    # noqa
                ),
                "answer": "njch",
            },
            {
                "args": (
                    "Workers' Compensation Commission",
                    "connecticut/workers_compensation_commission/documents"
                    "/0902142af68ef9df.xml",
                    # noqa
                ),
                "answer": "connworkcompcom",
            },
            {
                "args": (
                    "Appellate Session of the Superior Court",
                    "connecticut/appellate_court_opinions/documents"
                    "/00ea30ce0e26a5fd.xml",
                    # noqa
                ),
                "answer": "connsuperct",
            },
            {
                "args": (
                    "Superior Court  New Haven County",
                    "connecticut/superior_court_opinions/documents"
                    "/0218655b78d2135b.xml",
                    # noqa
                ),
                "answer": "connsuperct",
            },
            {
                "args": (
                    "Superior Court, Hartford County",
                    "connecticut/superior_court_opinions/documents"
                    "/0218655b78d2135b.xml",
                    # noqa
                ),
                "answer": "connsuperct",
            },
            {
                "args": (
                    "Compensation Review Board  "
                    "WORKERS' COMPENSATION COMMISSION",
                    "connecticut/workers_compensation_commission/documents"
                    "/00397336451f6659.xml",
                    # noqa
                ),
                "answer": "connworkcompcom",
            },
            {
                "args": (
                    "Appellate Division Of The Circuit Court",
                    "connecticut/superior_court_opinions/documents"
                    "/03dd9ec415bf5bf4.xml",
                    # noqa
                ),
                "answer": "connsuperct",
            },
            {
                "args": (
                    "Superior Court for Law and Equity",
                    "tennessee/court_opinions/documents/01236c757d1128fd.xml",
                ),
                "answer": "tennsuperct",
            },
            {
                "args": (
                    "Courts of General Sessions and Oyer and Terminer "
                    "of Delaware",
                    "delaware/court_opinions/documents/108da18f9278da90.xml",
                ),
                "answer": "delsuperct",
            },
            {
                "args": (
                    "Circuit Court of the United States of Delaware",
                    "delaware/court_opinions/documents/108da18f9278da90.xml",
                ),
                "answer": "circtdel",
            },
            {
                "args": (
                    "Circuit Court of Delaware",
                    "delaware/court_opinions/documents/108da18f9278da90.xml",
                ),
                "answer": "circtdel",
            },
            {
                "args": (
                    "Court of Quarter Sessions "
                    "Court of Delaware,  Kent County.",
                    "delaware/court_opinions/documents/f01f1724cc350bb9.xml",
                ),
                "answer": "delsuperct",
            },
            {
                "args": (
                    "District Court of Appeal.",
                    "florida/court_opinions/documents/25ce1e2a128df7ff.xml",
                ),
                "answer": "fladistctapp",
            },
            {
                "args": (
                    "District Court of Appeal, Lakeland, Florida.",
                    "florida/court_opinions/documents/25ce1e2a128df7ff.xml",
                ),
                "answer": "fladistctapp",
            },
            {
                "args": (
                    "District Court of Appeal Florida.",
                    "florida/court_opinions/documents/25ce1e2a128df7ff.xml",
                ),
                "answer": "fladistctapp",
            },
            {
                "args": (
                    "District Court of Appeal, Florida.",
                    "florida/court_opinions/documents/25ce1e2a128df7ff.xml",
                ),
                "answer": "fladistctapp",
            },
            {
                "args": (
                    "District Court of Appeal of Florida, Second District.",
                    "florida/court_opinions/documents/25ce1e2a128df7ff.xml",
                ),
                "answer": "fladistctapp",
            },
            {
                "args": (
                    "District Court of Appeal of Florida, Second District.",
                    "/data/dumps/florida/court_opinions/documents"
                    "/25ce1e2a128df7ff.xml",
                    # noqa
                ),
                "answer": "fladistctapp",
            },
            {
                "args": (
                    "U.S. Circuit Court",
                    "north_carolina/court_opinions/documents"
                    "/fa5b96d590ae8d48.xml",
                    # noqa
                ),
                "answer": "circtnc",
            },
            {
                "args": (
                    "United States Circuit Court,  Delaware District.",
                    "delaware/court_opinions/documents/6abba852db7c12a1.xml",
                ),
                "answer": "circtdel",
            },
            {
                "args": ("Court of Common Pleas  Hartford County", "asdf"),
                "answer": "connsuperct",
            },
        )
        for d in pairs:
            got = get_state_court_object(*d["args"])
            self.assertEqual(
                got,
                d["answer"],
                msg="\nDid not get court we expected: '%s'.\n"
                "               Instead we got: '%s'" % (d["answer"], got),
            )

    def test_get_fed_court_object_from_string(self) -> None:
        """Can we get the correct federal courts?"""

        pairs = (
            {"q": "Eastern District of New York", "a": "nyed"},
            {"q": "Northern District of New York", "a": "nynd"},
            {"q": "Southern District of New York", "a": "nysd"},
            # When we have unknown first word, we assume it's errant.
            {"q": "Nathan District of New York", "a": "nyd"},
            {"q": "Nate District of New York", "a": "nyd"},
            {"q": "Middle District of Pennsylvania", "a": "pamd"},
            {"q": "Middle Dist. of Pennsylvania", "a": "pamd"},
            {"q": "M.D. of Pennsylvania", "a": "pamd"},
        )
        for test in pairs:
            print(f"Testing: {test['q']}, expecting: {test['a']}")
            got = match_court_string(test["q"], federal_district=True)
            self.assertEqual(test["a"], got)

    def test_get_appellate_court_object_from_string(self) -> None:
        """Can we get the correct federal appellate courts?"""

        pairs = (
            {"q": "U. S. Court of Appeals for the Ninth Circuit", "a": "ca9"},
            {
                # FJC data does not appear to have a space between U. and S.
                "q": "U.S. Court of Appeals for the Ninth Circuit",
                "a": "ca9",
            },
            {"q": "U. S. Circuit Court for the Ninth Circuit", "a": "ca9"},
            {"q": "U.S. Circuit Court for the Ninth Circuit", "a": "ca9"},
        )
        for test in pairs:
            print(f"Testing: {test['q']}, expecting: {test['a']}")
            got = match_court_string(test["q"], federal_appeals=True)
            self.assertEqual(test["a"], got)


@pytest.mark.django_db
class PacerDocketParserTest(TestCase):
    """Can we parse RECAP dockets successfully?"""

    NUM_PARTIES = 3
    NUM_PETRO_ATTYS = 6
    NUM_FLOYD_ROLES = 3
    NUM_DOCKET_ENTRIES = 3

    @classmethod
    def setUpTestData(cls) -> None:
        cls.fp = (
            MEDIA_ROOT / "test" / "xml" / "gov.uscourts.akd.41664.docket.xml"
        )
        docket_number = "3:11-cv-00064"
        cls.court = CourtFactory.create()
        cls.docket = DocketFactory.create(
            source=Docket.RECAP,
            pacer_case_id="41664",
            docket_number=docket_number,
            court=cls.court,
            filepath_local__from_path=str(cls.fp),
        )

    def setUp(self) -> None:
        process_docket_data(self.docket, UPLOAD_TYPE.IA_XML_FILE, self.fp)

    def tearDown(self) -> None:
        Docket.objects.all().delete()
        Party.objects.all().delete()
        Attorney.objects.all().delete()
        AttorneyOrganization.objects.all().delete()

    def test_docket_entry_parsing(self) -> None:
        """Do we get the docket entries we expected?"""
        # Total count is good?
        all_rds = RECAPDocument.objects.all()
        self.assertEqual(self.NUM_DOCKET_ENTRIES, all_rds.count())

        # Main docs exist and look about right?
        rd = RECAPDocument.objects.get(pacer_doc_id="0230856334")
        desc = rd.docket_entry.description
        good_de_desc = all(
            [
                desc.startswith("COMPLAINT"),
                "Filing fee" in desc,
                desc.endswith("2011)"),
            ]
        )
        self.assertTrue(good_de_desc)

        # Attachments have good data?
        att_rd = RECAPDocument.objects.get(pacer_doc_id="02301132632")
        self.assertTrue(
            all(
                [
                    att_rd.description.startswith("Judgment"),
                    "redistributed" in att_rd.description,
                    att_rd.description.endswith("added"),
                ]
            ),
            f"Description didn't match. Got: {att_rd.description}",
        )
        self.assertEqual(att_rd.attachment_number, 1)
        self.assertEqual(att_rd.document_number, "116")
        self.assertEqual(att_rd.docket_entry.date_filed, date(2012, 12, 10))

        # Two documents under the docket entry?
        self.assertEqual(att_rd.docket_entry.recap_documents.all().count(), 2)

    def test_party_parsing(self) -> None:
        """Can we parse an XML docket and get good results in the DB"""
        self.assertEqual(self.docket.parties.all().count(), self.NUM_PARTIES)

        petro = self.docket.parties.get(name__contains="Petro")
        self.assertEqual(petro.party_types.all()[0].name, "Plaintiff")

        attorneys = petro.attorneys.all().distinct()
        self.assertEqual(attorneys.count(), self.NUM_PETRO_ATTYS)

        floyd = petro.attorneys.distinct().get(name__contains="Floyd")
        self.assertEqual(floyd.roles.all().count(), self.NUM_FLOYD_ROLES)
        self.assertEqual(floyd.name, "Floyd G. Short")
        self.assertEqual(floyd.email, "fshort@susmangodfrey.com")
        self.assertEqual(floyd.fax, "(206) 516-3883")
        self.assertEqual(floyd.phone, "(206) 373-7381")

        godfrey_llp = floyd.organizations.all()[0]
        self.assertEqual(godfrey_llp.name, "Susman Godfrey, LLP")
        self.assertEqual(godfrey_llp.address1, "1201 Third Ave.")
        self.assertEqual(godfrey_llp.address2, "Suite 3800")
        self.assertEqual(godfrey_llp.city, "Seattle")
        self.assertEqual(godfrey_llp.state, "WA")


class GetQuarterTest(SimpleTestCase):
    """Can we properly figure out when the quarter that we're currently in
    began?
    """

    def test_january(self) -> None:
        self.assertEqual(
            date(2018, 1, 1), get_start_of_quarter(date(2018, 1, 1))
        )
        self.assertEqual(
            date(2018, 1, 1), get_start_of_quarter(date(2018, 1, 10))
        )

    def test_december(self) -> None:
        self.assertEqual(
            date(2018, 10, 1), get_start_of_quarter(date(2018, 12, 1))
        )


@pytest.mark.django_db
class IAUploaderTest(TestCase):
    """Tests related to uploading docket content to the Internet Archive"""

    fixtures = [
        "test_objects_query_counts.json",
        "attorney_party_dup_roles.json",
    ]

    def test_correct_json_generated(self) -> None:
        """Do we generate the correct JSON for a handful of tricky dockets?

        The most important thing here is that we don't screw up how we handle
        m2m relationships, which have a tendency of being tricky.
        """
        d, j_str = generate_ia_json(1)
        j = json.loads(j_str)
        parties = j["parties"]
        first_party = parties[0]
        first_party_attorneys = first_party["attorneys"]
        expected_num_attorneys = 1
        actual_num_attorneys = len(first_party_attorneys)
        self.assertEqual(
            expected_num_attorneys,
            actual_num_attorneys,
            msg="Got wrong number of attorneys when making IA JSON. "
            "Got %s, expected %s: \n%s"
            % (
                actual_num_attorneys,
                expected_num_attorneys,
                first_party_attorneys,
            ),
        )

        first_attorney = first_party_attorneys[0]
        attorney_roles = first_attorney["roles"]
        expected_num_roles = 1
        actual_num_roles = len(attorney_roles)
        self.assertEqual(
            actual_num_roles,
            expected_num_roles,
            msg="Got wrong number of roles on attorneys when making IA JSON. "
            "Got %s, expected %s" % (actual_num_roles, expected_num_roles),
        )

    def test_num_queries_ok(self) -> None:
        """Have we regressed the number of queries it takes to make the JSON

        It's very easy to use the DRF in a way that generates a LOT of queries.
        Let's avoid that.
        """
        with self.assertNumQueries(11):
            generate_ia_json(1)

        with self.assertNumQueries(9):
            generate_ia_json(2)

        with self.assertNumQueries(5):
            generate_ia_json(3)


class HarvardTests(TestCase):
    def setUp(self):
        """Setup harvard tests

        This setup is a little distinct from normal ones.  Here we are actually
        setting up our patches which are used by the majority of the tests.
        Each one can be used or turned off.  See the teardown for more.
        :return:
        """
        self.make_filepath_patch = patch(
            "cl.corpus_importer.management.commands.harvard_opinions.filepath_list"
        )
        self.filepath_list_func = self.make_filepath_patch.start()
        self.read_json_patch = patch(
            "cl.corpus_importer.management.commands.harvard_opinions.read_json"
        )
        self.read_json_func = self.read_json_patch.start()
        self.find_court_patch = patch(
            "cl.corpus_importer.management.commands.harvard_opinions.find_court"
        )
        self.find_court_func = self.find_court_patch.start()

        # Default values for Harvard Tests
        self.filepath_list_func.return_value = ["/one/fake/filepath.json"]
        self.find_court_func.return_value = ["harvard"]

    @classmethod
    def setUpTestData(cls) -> None:
<<<<<<< HEAD
        for court in [
            "mass",
            "tax",
            "cadc",
            "kan",
            "bta",
            "njsuperctappdiv",
            "moctapp",
            "texapp",
            "colo",
        ]:
=======
        for court in ["harvard", "alnb"]:
>>>>>>> fbcad53f
            CourtFactory.create(id=court)

    def tearDown(self) -> None:
        """Tear down patches and remove added objects"""
        self.make_filepath_patch.stop()
        self.read_json_patch.stop()
        self.find_court_patch.stop()
        Docket.objects.all().delete()
        Court.objects.all().delete()

    def _get_cite(self, case_law) -> Citation:
        """Fetch first citation added to case

        :param case_law: Case object
        :return: First citation found
        """
        cites = eyecite.get_citations(case_law["citations"][0]["cite"])
        cite = Citation.objects.get(
            volume=cites[0].groups["volume"],
            reporter=cites[0].groups["reporter"],
            page=cites[0].groups["page"],
        )
        return cite

    def assertSuccessfulParse(self, expected_count_diff, bankruptcy=False):
        pre_install_count = OpinionCluster.objects.all().count()
        parse_harvard_opinions(
            {
                "reporter": None,
                "volumes": None,
                "page": None,
                "make_searchable": False,
                "court_id": None,
                "location": None,
                "bankruptcy": bankruptcy,
            }
        )
        post_install_count = OpinionCluster.objects.all().count()
        self.assertEqual(
            expected_count_diff, post_install_count - pre_install_count
        )
        print(post_install_count - pre_install_count, "✓")

    def test_partial_dates(self) -> None:
        """Can we validate partial dates?"""
        pairs = (
            {"q": "2019-01-01", "a": "2019-01-01"},
            {"q": "2019-01", "a": "2019-01-15"},
            {"q": "2019-05", "a": "2019-05-15"},
            {"q": "1870-05", "a": "1870-05-15"},
            {"q": "2019", "a": "2019-07-01"},
        )
        for test in pairs:
            print(f"Testing: {test['q']}, expecting: {test['a']}")
            got = validate_dt(test["q"])
            dt_obj = datetime.strptime(test["a"], "%Y-%m-%d").date()
            self.assertEqual(dt_obj, got[0])

    def test_short_opinion_matching(self) -> None:
        """Can we match opinions successfully when very small?"""
        aspby_case_body = '<casebody firstpage="1007" lastpage="1007" \
xmlns="http://nrs.harvard.edu/urn-3:HLS.Libr.US_Case_Law.Schema.Case_Body:v1">\n\
<parties id="b985-7">State, Respondent, v. Aspby, Petitioner,</parties>\n \
<docketnumber id="Apx">No. 73722-3.</docketnumber>\n  <opinion type="majority">\n \
<p id="AJ6">Petition for review of a decision of the Court of Appeals,\
 No. 48369-2-1, September 19, 2002. <em>Denied </em>September 30, 2003.\
</p>\n  </opinion>\n</casebody>\n'

        matching_cl_case = "Petition for review of a decision of the Court of \
Appeals, No. 48369-2-1, September 19, 2002. Denied September 30, 2003."
        nonmatch_cl_case = "Petition for review of a decision of the Court of \
Appeals, No. 19667-4-III, October 31, 2002. Denied September 30, 2003."

        harvard_characters = clean_body_content(aspby_case_body)
        good_characters = clean_body_content(matching_cl_case)
        bad_characters = clean_body_content(nonmatch_cl_case)

        good_match = compare_documents(harvard_characters, good_characters)
        self.assertEqual(good_match, 100)

        bad_match = compare_documents(harvard_characters, bad_characters)
        self.assertEqual(bad_match, 81)

    def test_new_case(self):
        """Can we import a new case?"""
        case_law = CaseLawFactory()
        self.read_json_func.return_value = case_law
        self.assertSuccessfulParse(1)

        cite = self._get_cite(case_law)
        ops = cite.cluster.sub_opinions.all()
        expected_opinion_count = 1
        self.assertEqual(ops.count(), expected_opinion_count)

        op = ops[0]
        expected_op_type = Opinion.LEAD
        self.assertEqual(op.type, expected_op_type)

        expected_author_str = "Cowin"
        self.assertEqual(op.author_str, expected_author_str)

        # Test some cluster attributes
        cluster = cite.cluster

        self.assertEqual(cluster.judges, expected_author_str)
        self.assertEqual(
            cluster.date_filed,
            datetime.strptime(case_law["decision_date"], "%Y-%m-%d").date(),
        )
        self.assertEqual(cluster.case_name_full, case_law["name"])

        expected_other_dates = "March 3, 2009."
        self.assertEqual(cluster.other_dates, expected_other_dates)

        # Test some docket attributes
        docket = cite.cluster.docket
        self.assertEqual(docket.docket_number, case_law["docket_number"])

    def test_new_bankruptcy_case(self):
        """Can we add a bankruptcy court?"""

        # Disable court_func patch to test ability to identify bank. ct.
        self.find_court_patch.stop()

        self.read_json_func.return_value = CaseLawFactory(
            court=CaseLawCourtFactory.create(
                name="United States Bankruptcy Court for the Northern "
                "District of Alabama "
            )
        )
        self.assertSuccessfulParse(0)
        self.assertSuccessfulParse(1, bankruptcy=True)

    def test_syllabus_and_summary_wrapping(self):
        """Did we properly parse syllabus and summary?"""
        data = '<casebody>  <summary id="b283-8"><em>Error from Bourbon \
Bounty.</em></summary>\
<syllabus id="b283-9">Confessions of judgment, provided for in title 11,\
 chap. 3, civil code, must be made in open court; a judgment entered on a \
confession taken by the clerk in vacation, is a nullity. <em>Semble, </em>the \
clerk, in vacation, is only authorized by § 389 to enter in vacation a judgment \
rendered by the court.</syllabus> <opinion type="majority"><p id="AvW"> \
delivered the opinion of the Court.</p></opinion> </casebody>'

        self.read_json_func.return_value = CaseLawFactory.create(
            casebody=CaseBodyFactory.create(data=data),
        )
        self.assertSuccessfulParse(1)
        cite = self._get_cite(self.read_json_func.return_value)
        self.assertEqual(cite.cluster.syllabus.count("<p>"), 1)
        self.assertEqual(cite.cluster.summary.count("<p>"), 1)

    def test_attorney_extraction(self):
        """Did we properly parse attorneys?"""
        data = '<casebody> <attorneys id="b284-5"><em>M. V. Voss, \
</em>for plaintiff in error.</attorneys> <attorneys id="b284-6">\
<em>W. O. Webb, </em>for defendant in error.</attorneys> \
<attorneys id="b284-7"><em>Voss, </em>for plaintiff in error,\
</attorneys> <attorneys id="b289-5"><em>Webb, </em>\
<page-number citation-index="1" label="294">*294</page-number>for \
defendant in error,</attorneys> <opinion type="majority"><p id="AvW"> \
delivered the opinion of the Court.</p></opinion> </casebody>'
        case_law = CaseLawFactory.create(
            casebody=CaseBodyFactory.create(data=data)
        )
        self.read_json_func.return_value = case_law

        self.assertSuccessfulParse(1)
        cite = self._get_cite(case_law)
        self.assertEqual(
            cite.cluster.attorneys,
            "M. V. Voss, for plaintiff in error., W. O. Webb, for defendant "
            "in error., Voss, for plaintiff in error,, Webb, for defendant "
            "in error,",
        )

    def test_per_curiam(self):
        """Did we identify the per curiam case."""
        case_law = CaseLawFactory.create(
            casebody=CaseBodyFactory.create(
                data='<casebody><opinion type="majority"><author '
                'id="b56-3">PER CURIAM:</author></casebody> '
            ),
        )
        self.read_json_func.return_value = case_law
        self.assertSuccessfulParse(1)
        cite = self._get_cite(case_law)

        ops = cite.cluster.sub_opinions.all()
        self.assertEqual(ops[0].author_str, "Per Curiam")
        self.assertTrue(ops[0].per_curiam)

    def test_authors(self):
        """Did we find the authors and the list of judges."""
        casebody = """<casebody>
  <judges id="b246-5">Thomas, J., delivered the opinion of the \
  Court, in which Roberts, C. J., and Scaua, <page-number citation-index="1" \
  label="194">Kennedy, Sotjter, Ginsbtjrg, and Auto, JJ., joined. Stevens, J., \
   filed a dissenting opinion, in which Breyer, J., joined, \
   <em>post, </em>p. 202.</judges>
  <opinion type="majority">
    <author id="b247-5">Justice Thomas</author>
    <p id="AvW">delivered the opinion of the Court.</p>
  </opinion>
  <opinion type="dissent">
    <author id="b254-6">Justice Stevens,</author>
    <p id="Ab5">with whom Justice Breyer joins, dissenting.</p>
  </opinion>
</casebody>
        """
        case_law = CaseLawFactory(
            casebody=CaseBodyFactory.create(data=casebody),
        )
        self.read_json_func.return_value = case_law
        self.assertSuccessfulParse(1)

        cite = self._get_cite(case_law)
        ops = cite.cluster.sub_opinions.all().order_by("author_str")

        self.assertEqual(ops[0].author_str, "Stevens")
        self.assertEqual(ops[1].author_str, "Thomas")

        self.assertEqual(
            cite.cluster.judges,
            "Auto, Breyer, Ginsbtjrg, Kennedy, Roberts, Scaua, Sotjter, "
            "Stevens, Thomas",
        )

    def test_xml_harvard_extraction(self):
        """Did we successfully not remove page citations while
        processing other elements?"""
        data = """
<casebody firstpage="1" lastpage="2">
<opinion type="majority">Everybody <page-number citation-index="1" \
label="194">*194</page-number>
 and next page <page-number citation-index="1" label="195">*195
 </page-number>wins.
 </opinion>
 </casebody>
"""
        case_law = CaseLawFactory.create(
            casebody=CaseBodyFactory.create(data=data),
        )
        self.read_json_func.return_value = case_law
        self.assertSuccessfulParse(1)
        cite = self._get_cite(case_law)

        opinions = cite.cluster.sub_opinions.all().order_by("-pk")
        self.assertEqual(opinions[0].xml_harvard.count("</page-number>"), 2)

    def test_same_citation_different_case(self):
        """Same case name, different opinion - based on a BTA bug"""
        case_law = CaseLawFactory()
        self.read_json_func.return_value = case_law
        self.assertSuccessfulParse(1)

        case_law["casebody"] = CaseBodyFactory.create(
            data='<casebody firstpage="1" lastpage="2">\n  \
            <opinion type="minority">Something else.</opinion>\n</casebody>'
        )
        self.read_json_func.return_value = case_law
        self.filepath_list_func.return_value = ["/another/fake/filepath.json"]
        self.assertSuccessfulParse(1)

    def test_bad_ibid_citation(self):
        """Can we add a case with a bad ibid citation?"""
        citations = [
            "7 Ct. Cl. 65",
            "1 Ct. Cls. R., p. 270, 3 id., p. 10; 7 W. R., p. 666",
        ]
        case_law = CaseLawFactory(
            citations=[CitationFactory(cite=cite) for cite in citations],
        )
        self.read_json_func.return_value = case_law
        self.assertSuccessfulParse(1)
        cite = self._get_cite(case_law)
        self.assertEqual(str(cite), "7 Ct. Cl. 65")

    def test_no_volume_citation(self):
        """Can we handle an opinion that contains a citation without a
        volume?"""
        citations = [
            "Miller's Notebook, 179",
        ]
        case_law = CaseLawFactory(
            citations=[CitationFactory(cite=cite) for cite in citations],
        )
        self.read_json_func.return_value = case_law
        self.assertSuccessfulParse(1)

    def test_case_name_winnowing_comparison(self):
        """
        Test removing "United States" from case names and check if there is an
        overlap between two case names.
        """
        case_name_full = (
            "UNITED STATES of America, Plaintiff-Appellee, "
            "v. Wayne VINSON, Defendant-Appellant "
        )
        case_name_abbreviation = "United States v. Vinson"
        harvard_case = f"{case_name_full} {case_name_abbreviation}"

<<<<<<< HEAD
        bad_match = compare_documents(harvard_characters, bad_characters)
        self.assertEqual(bad_match, 81)

    @patch(
        "cl.corpus_importer.management.commands.harvard_opinions.filepath_list",
        side_effect=[iglob(os.path.join(test_dir, "cases", "case_*"))],
    )
    def test_casename_abbreviations(self, mock) -> None:
        # Get path to json case files
        files = list(iglob(os.path.join(self.test_dir, "cases", "case_*")))

        # Load cases fromjson files, use files count to match
        self.assertSuccessfulParse(len(files))

        # Test the stored object against the same json used to load the case,
        # there should be an overlap of case names because they are the same
        case_1 = Citation.objects.get(
            volume=444, reporter="N.J. Super.", page=423
        ).cluster
        case_1_data = json.load(
            open(
                os.path.join(self.test_dir, "cases", "case_1.json"),
                encoding="utf-8",
            )
        )
        self.assertEqual(
            case_names_dont_overlap(
                case_1,
                case_1_data.get("name"),
                case_1_data.get("name_abbreviation"),
            ),
            False,
        )

        case_2 = Citation.objects.get(
            volume=134, reporter="S.W.3d", page=673
        ).cluster
        case_2_data = json.load(
            open(
                os.path.join(self.test_dir, "cases", "case_2.json"),
                encoding="utf-8",
            )
        )
        self.assertEqual(
            case_names_dont_overlap(
                case_2,
                case_2_data.get("name"),
                case_2_data.get("name_abbreviation"),
            ),
            False,
        )

        case_3 = Citation.objects.get(
            volume=1, reporter="B.T.A.", page=694
        ).cluster
        case_3_data = json.load(
            open(
                os.path.join(self.test_dir, "cases", "case_3.json"),
                encoding="utf-8",
            )
        )
        self.assertEqual(
            case_names_dont_overlap(
                case_3,
                case_3_data.get("name"),
                case_3_data.get("name_abbreviation"),
            ),
            False,
        )

        case_4 = Citation.objects.get(
            volume=134, reporter="S.W.3d", page=928
        ).cluster
        case_4_data = json.load(
            open(
                os.path.join(self.test_dir, "cases", "case_4.json"),
                encoding="utf-8",
            )
        )
        self.assertEqual(
            case_names_dont_overlap(
                case_4,
                case_4_data.get("name"),
                case_4_data.get("name_abbreviation"),
            ),
            False,
        )

        case_5 = Citation.objects.get(
            volume=134, reporter="S.W.3d", page=757
        ).cluster
        case_5_data = json.load(
            open(
                os.path.join(self.test_dir, "cases", "case_5.json"),
                encoding="utf-8",
            )
        )
        self.assertEqual(
            case_names_dont_overlap(
                case_5,
                case_5_data.get("name"),
                case_5_data.get("name_abbreviation"),
            ),
            False,
        )

        case_6 = Citation.objects.get(
            volume=200, reporter="Colo.", page=11
        ).cluster
        case_6_data = json.load(
            open(
                os.path.join(self.test_dir, "cases", "case_6.json"),
                encoding="utf-8",
            )
        )
        self.assertEqual(
            case_names_dont_overlap(
                case_6,
                case_6_data.get("name"),
                case_6_data.get("name_abbreviation"),
            ),
            False,
        )
=======
        case_name_cl = "United States v. Frank Esquivel"
        overlap = winnow_case_name(case_name_cl) & winnow_case_name(
            harvard_case
        )
        self.assertEqual(len(overlap), 0)
>>>>>>> fbcad53f
<|MERGE_RESOLUTION|>--- conflicted
+++ resolved
@@ -1,15 +1,9 @@
 import json
 from datetime import date, datetime
-<<<<<<< HEAD
-from glob import iglob
-from pathlib import Path
-=======
->>>>>>> fbcad53f
 from unittest.mock import patch
 
 import eyecite
 import pytest
-from django.conf import settings
 
 from cl.corpus_importer.court_regexes import match_court_string
 from cl.corpus_importer.factories import (
@@ -22,7 +16,6 @@
     get_state_court_object,
 )
 from cl.corpus_importer.management.commands.harvard_opinions import (
-    case_names_dont_overlap,
     clean_body_content,
     compare_documents,
     parse_harvard_opinions,
@@ -528,21 +521,7 @@
 
     @classmethod
     def setUpTestData(cls) -> None:
-<<<<<<< HEAD
-        for court in [
-            "mass",
-            "tax",
-            "cadc",
-            "kan",
-            "bta",
-            "njsuperctappdiv",
-            "moctapp",
-            "texapp",
-            "colo",
-        ]:
-=======
         for court in ["harvard", "alnb"]:
->>>>>>> fbcad53f
             CourtFactory.create(id=court)
 
     def tearDown(self) -> None:
@@ -845,134 +824,8 @@
         case_name_abbreviation = "United States v. Vinson"
         harvard_case = f"{case_name_full} {case_name_abbreviation}"
 
-<<<<<<< HEAD
-        bad_match = compare_documents(harvard_characters, bad_characters)
-        self.assertEqual(bad_match, 81)
-
-    @patch(
-        "cl.corpus_importer.management.commands.harvard_opinions.filepath_list",
-        side_effect=[iglob(os.path.join(test_dir, "cases", "case_*"))],
-    )
-    def test_casename_abbreviations(self, mock) -> None:
-        # Get path to json case files
-        files = list(iglob(os.path.join(self.test_dir, "cases", "case_*")))
-
-        # Load cases fromjson files, use files count to match
-        self.assertSuccessfulParse(len(files))
-
-        # Test the stored object against the same json used to load the case,
-        # there should be an overlap of case names because they are the same
-        case_1 = Citation.objects.get(
-            volume=444, reporter="N.J. Super.", page=423
-        ).cluster
-        case_1_data = json.load(
-            open(
-                os.path.join(self.test_dir, "cases", "case_1.json"),
-                encoding="utf-8",
-            )
-        )
-        self.assertEqual(
-            case_names_dont_overlap(
-                case_1,
-                case_1_data.get("name"),
-                case_1_data.get("name_abbreviation"),
-            ),
-            False,
-        )
-
-        case_2 = Citation.objects.get(
-            volume=134, reporter="S.W.3d", page=673
-        ).cluster
-        case_2_data = json.load(
-            open(
-                os.path.join(self.test_dir, "cases", "case_2.json"),
-                encoding="utf-8",
-            )
-        )
-        self.assertEqual(
-            case_names_dont_overlap(
-                case_2,
-                case_2_data.get("name"),
-                case_2_data.get("name_abbreviation"),
-            ),
-            False,
-        )
-
-        case_3 = Citation.objects.get(
-            volume=1, reporter="B.T.A.", page=694
-        ).cluster
-        case_3_data = json.load(
-            open(
-                os.path.join(self.test_dir, "cases", "case_3.json"),
-                encoding="utf-8",
-            )
-        )
-        self.assertEqual(
-            case_names_dont_overlap(
-                case_3,
-                case_3_data.get("name"),
-                case_3_data.get("name_abbreviation"),
-            ),
-            False,
-        )
-
-        case_4 = Citation.objects.get(
-            volume=134, reporter="S.W.3d", page=928
-        ).cluster
-        case_4_data = json.load(
-            open(
-                os.path.join(self.test_dir, "cases", "case_4.json"),
-                encoding="utf-8",
-            )
-        )
-        self.assertEqual(
-            case_names_dont_overlap(
-                case_4,
-                case_4_data.get("name"),
-                case_4_data.get("name_abbreviation"),
-            ),
-            False,
-        )
-
-        case_5 = Citation.objects.get(
-            volume=134, reporter="S.W.3d", page=757
-        ).cluster
-        case_5_data = json.load(
-            open(
-                os.path.join(self.test_dir, "cases", "case_5.json"),
-                encoding="utf-8",
-            )
-        )
-        self.assertEqual(
-            case_names_dont_overlap(
-                case_5,
-                case_5_data.get("name"),
-                case_5_data.get("name_abbreviation"),
-            ),
-            False,
-        )
-
-        case_6 = Citation.objects.get(
-            volume=200, reporter="Colo.", page=11
-        ).cluster
-        case_6_data = json.load(
-            open(
-                os.path.join(self.test_dir, "cases", "case_6.json"),
-                encoding="utf-8",
-            )
-        )
-        self.assertEqual(
-            case_names_dont_overlap(
-                case_6,
-                case_6_data.get("name"),
-                case_6_data.get("name_abbreviation"),
-            ),
-            False,
-        )
-=======
         case_name_cl = "United States v. Frank Esquivel"
         overlap = winnow_case_name(case_name_cl) & winnow_case_name(
             harvard_case
         )
-        self.assertEqual(len(overlap), 0)
->>>>>>> fbcad53f
+        self.assertEqual(len(overlap), 0)