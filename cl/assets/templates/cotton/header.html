{% load static svg_tags component_tags %}
{% require_script "js/alpine/components/header.js" %}
{% require_script "js/alpine/composables/focus.js" %}
{% require_script "js/alpine/plugins/focus@3.14.8" defer=True %}

<c-vars variant request class=""></c-vars>

<header
  x-data="header"
  class="relative w-full {% if variant == "homepage" %}h-18 {% else %}md:h-[102px] max-md:h-18 {% endif %}flex justify-between items-center gap-4 px-4 lg:px-10 py-3 md:py-2.5 {{ class }}"
>
  <a href="#main" class="skip-link">Skip to main content</a>
  <a href="#footer" class="skip-link">Skip to footer</a>

  {# HOMEPAGE VARIANT #}
  {% if variant == "homepage" %}
      <div class="relative">
        <button
          type="button"
          x-on:click="toggleSupportMenu"
          class="btn-primary z-10"
          aria-controls="header-support-menu"
          aria-haspopup="menu"
          x-bind:aria-expanded="supportMenuExpanded"
          aria-label="Toggle menu to support Free Law Project"
        >
          Support&nbsp;FLP
          <span
            x-bind:class="supportCaretClass"
            class="transition-transform duration-200 flex justify-center items-center w-4 h-4"
            aria-hidden="true"
          >{% svg 'chevron' class="w-full h-full text-white" %}
          </span>
        </button>

        {#  support menu  #}
        <menu
          id="header-support-menu"
          x-data="focus"
          x-show="supportMenuExpanded"
          x-cloak
          x-on:click.outside="closeSupportMenu"
          x-on:keyup.esc="closeProfileMenu"
          x-on:keyup.right="focusNext"
          x-on:keyup.left="focusPrevious"
          x-transition:enter="transition ease-out duration-300"
          x-transition:enter-start="opacity-0"
          x-transition:enter-end="opacity-100"
          x-transition:leave="transition ease-in duration-100"
          x-transition:leave-start="opacity-100"
          x-transition:leave-end="opacity-0"
          class="z-20 absolute left-0 top-14 w-55 border border-greyscale-200 shadow-lg rounded-lg bg-white py-2"
          role="menu"
        >
          <li
            class="text-md text-greyscale-800 flex hover:bg-greyscale-50"
          >
            <a href="https://donate.free.law/forms/supportflp" target="_blank" class="px-4 py-1.5 flex justify-start gap-2 w-full">
              {% svg "money_hand" class="text-greyscale-500" aria_hidden="true" %}
              Make a Donation
            </a>
          </li>
          <li
            class="text-md text-greyscale-800 flex hover:bg-greyscale-50"
          >
            <a href="https://donate.free.law/forms/membership" target="_blank" class="px-4 py-1.5 flex justify-start gap-2 w-full">
              {% svg "group" class="text-greyscale-500" aria_hidden="true" %}
              Become a Member
            </a>
          </li>
        </menu>
      </div>

  {# DEFAULT VARIANT #}
  {% else %}
    {# COURTLISTENER LOGO #}
    <div class="w-[226px] lg:min-w-[226px] flex justify-start" aria-label="Go to homepage">
      <div class="md:h-21 md:w-45 h-12 w-[106px]">
        {% svg "logos/courtlistener" class="md:h-21 h-12" %}
      </div>
    </div>

    {# DESKTOP SEARCH BAR #}
    <c-corpus-search class="w-full h-12 hidden md:flex" only>
      <c-corpus-search.scope
        class="!rounded-r-none text-greyscale-600"
        menu_class="left-0 top-14 w-55 text-md font-cooper text-greyscale-800"
        item_class="py-1.5"
        only
      />
<<<<<<< HEAD
      <c-corpus-search.input :request="request" only/>
      <c-corpus-search.button class="rounded-l-none rounded-r-xl" only/>
=======
      <c-corpus-search.input only/>
      <c-corpus-search.button class="rounded-l-none rounded-r-xl" only>
        {% svg "magnifier" class="text-white" %}
      </c-corpus-search.button>
>>>>>>> 37885bd4
    </c-corpus-search>
  {% endif %}

  {# RIGHT-SIDE BUTTON(S) #}
  <div class="lg:w-[--profile-menu-width] flex justify-end items-center relative">
    {# MOBILE SEARCH TRIGGER + DIALOG #}
    {% if variant != "homepage" %}
      <c-corpus-search only>
        <c-corpus-search.mobile :request="request" only>
          <c-corpus-search.input :request="request" rounded only/>
          <c-corpus-search.scope
            class="w-full text-greyscale-500"
            menu_class="w-full text-sm text-greyscale-600"
            item_class="py-[10px]"
            :request="request"
            only
          />
          <button
            type="button"
            class="btn w-full text-primary-600 text-sm font-medium py-2 hover:bg-greyscale-100 flex justify-center"
          >Advanced Search</button>
          <c-corpus-search.button class="w-full max-md:btn-xl flex items-center justify-center">
            {% svg "magnifier" class="text-white w-5 h-5 mr-1.5" %}
            Search
          </c-corpus-search.button>
        </c-corpus-search.mobile>
      </c-corpus-search>
    {% endif %}

    {% if request.user.is_authenticated %}
      <div>
        {#   Signed-in button   #}
        <button
          x-on:click="toggleProfileMenu"
          class="bg-white btn-outline text-greyscale-800 rounded-[10px] px-2.5 py-2 text-sm items-center"
          type="button"
          aria-haspopup="menu"
          aria-controls="header-profile-menu"
          x-bind:aria-expanded="profileMenuExpanded"
        >
          {% svg "avatar" class="border-greyscale-300 border rounded-full" %}
          Profile
          <span
            x-bind:class="profileCaretClass"
            class="transition-transform duration-200 flex justify-center items-center w-4 h-4"
            aria-hidden="true"
          >{% svg "chevron" class="w-full h-full text-greyscale-400" %}
          </span>
        </button>

        {#   Signed-in menu   #}
        <nav>
          <ul
            id="header-profile-menu"
            x-data="focus"
            x-show="profileMenuExpanded"
            x-cloak
            x-on:click.outside="closeProfileMenu"
            x-on:keyup.esc="closeProfileMenu"
            x-on:keyup.right="focusNext"
            x-on:keyup.left="focusPrevious"
            class="absolute right-0 z-10 mt-2 w-[--profile-menu-width] rounded-lg bg-white py-2 shadow-lg border border-greyscale-200 focus-visible:outline-hidden list-none pl-0"
            tabindex="-1"
            role="menu"
            aria-label="Account navigation"
            x-transition:enter="transition ease-out duration-300"
            x-transition:enter-start="opacity-0"
            x-transition:enter-end="opacity-100"
            x-transition:leave="transition ease-in duration-100"
            x-transition:leave-start="opacity-100"
            x-transition:leave-end="opacity-0"
          >
            <li class="relative cursor-default py-[1px] select-none hover:bg-greyscale-100" role="none">
              <a
                href="{% url "profile_alerts" %}"
                role="menuitem"
                aria-label="Go to Alerts page"
                class="py-2 px-2.5 text-sm text-greyscale-800 flex flex-row justify-start gap-2"
              >
                {% svg "bell" aria_hidden="true" class="text-greyscale-400" %}
                Alerts
              </a>
            </li>
            <li class="relative cursor-default py-[1px] select-none hover:bg-greyscale-100" role="none">
              <a
                href="{% url "profile_notes" %}"
                role="menuitem"
                aria-label="Go to Notes page"
                class="py-2 px-2.5 text-sm text-greyscale-800 flex flex-row justify-start gap-2"
              >
                {% svg "bookmark" aria_hidden="true" class="text-greyscale-400" %}
                Notes
              </a>
            </li>
            <li class="relative cursor-default py-[1px] select-none hover:bg-greyscale-100" role="none">
              <a
                href="{% url "tag_list" username=request.user.username %}"
                role="menuitem"
                aria-label="Go to Tags page"
                class="py-2 px-2.5 text-sm text-greyscale-800 flex flex-row justify-start gap-2"
              >
                {% svg "tag" aria_hidden="true" class="text-greyscale-400" %}
                Tags
              </a>
            </li>
            <li class="relative cursor-default py-[1px] select-none hover:bg-greyscale-100" role="none">
              <a
                href="{% url "view_visualizations" %}"
                role="menuitem"
                aria-label="Go to Visualizations page"
                class="py-2 px-2.5 text-sm text-greyscale-800 flex flex-row justify-start gap-2"
              >
                {% svg "graph_up" aria_hidden="true" class="text-greyscale-400" %}
                Visualizations
              </a>
            </li>
            <li class="relative cursor-default py-[1px] select-none hover:bg-greyscale-100" role="none">
              <a
                href="{% url "view_api" %}"
                role="menuitem"
                aria-label="Go to Developer Tools page"
                class="py-2 px-2.5 text-sm text-greyscale-800 flex flex-row justify-start gap-2"
              >
                {% svg "code" aria_hidden="true" class="text-greyscale-400" %}
                Developer Tools
              </a>
            </li>
            <li class="relative cursor-default py-[1px] select-none hover:bg-greyscale-100" role="none">
              <a
                href="{% url 'user_prayers' request.user.username %}"
                role="menuitem"
                aria-label="Go to Prayers page"
                class="py-2 px-2.5 text-sm text-greyscale-800 flex flex-row justify-start gap-2"
              >
                {% svg "donate" aria_hidden="true" class="text-greyscale-400" %}
                Prayers
              </a>
            </li>
            <div aria-hidden="true" class="h-1 bg-greyscale-100 my-1 w-full"></div>
            <li class="relative cursor-default py-[1px] select-none hover:bg-greyscale-100" role="none">
              <a
                href="{% url "profile_your_support" %}"
                role="menuitem"
                aria-label="Go to Your Support page"
                class="py-2 px-2.5 text-sm text-greyscale-800 flex flex-row justify-start gap-2"
              >
                {% svg "donate" aria_hidden="true" class="text-greyscale-400" %}
                Your Support
              </a>
            </li>
            <li class="relative cursor-default py-[1px] select-none hover:bg-greyscale-100" role="none">
              <a
                href="{% url "view_settings" %}"
                role="menuitem"
                aria-label="Go to Account page"
                class="py-2 px-2.5 text-sm text-greyscale-800 flex flex-row justify-start gap-2"
              >
                {% svg "avatar_outline" aria_hidden="true" class="text-greyscale-400" %}
                Account
              </a>
            </li>
            <li class="relative cursor-default py-[1px] select-none hover:bg-greyscale-100" role="none">
              <form id="logout-form" method="post" action="/sign-out/">
                {% csrf_token %}
                <button type="submit" class="py-2 px-2.5 text-sm text-greyscale-800 flex flex-row justify-start gap-2 w-full">
                  {% svg "sign_out" aria_hidden="true" class="text-greyscale-400" %}
                  Sign out
                </button>
              </form>
            </li>
          </ul>
        </nav>
      </div>
    {% else %}

      {#   Signed-out button   #}
      <div class="flex flex-row flex-nowrap items-center">
        {% if request.path != "/sign-out/" %}
          <a href="{% url "sign-in" %}?next={{request.path}}?{{get_string|urlencode}}{% if results %}page={{results.number}}{% endif %}" class="btn-ghost md:h-9">Login</a>
        {% else %}
          <a href="{% url "sign-in" %}" class="btn-ghost md:h-9">Login</a>
        {% endif %}
        <a
          href="{% url "register" %}?next={{request.path}}?{{get_string|urlencode}}{% if results %}page={{results.number}}{% endif %}"
          class="btn-grey md:h-9 {% if variant == 'homepage' %}bg-white{% endif %} "
        >Sign&nbsp;Up</a>
      </div>
    {% endif %}
  </div>
</header><|MERGE_RESOLUTION|>--- conflicted
+++ resolved
@@ -88,15 +88,10 @@
         item_class="py-1.5"
         only
       />
-<<<<<<< HEAD
       <c-corpus-search.input :request="request" only/>
-      <c-corpus-search.button class="rounded-l-none rounded-r-xl" only/>
-=======
-      <c-corpus-search.input only/>
       <c-corpus-search.button class="rounded-l-none rounded-r-xl" only>
         {% svg "magnifier" class="text-white" %}
       </c-corpus-search.button>
->>>>>>> 37885bd4
     </c-corpus-search>
   {% endif %}
 
