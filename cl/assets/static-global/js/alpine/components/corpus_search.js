const fieldsetIdSeeds = {
  opinions: 'o-fieldset',
  recap: 'r-fieldset',
  oralArgs: 'oa-fieldset',
  judges: 'p-fieldset',
};

document.addEventListener('alpine:init', () => {
  /** STORE
   * Values are shared across component instances.
   * */
  Alpine.store('corpusSearch', {
    scopeMenuExpanded: false,
    selected: 'Case Law',
    keywordQuery: '',
    searchScopes: [
      {
        label: 'Case Law',
        type: 'o',
        shortDescription: '10M+ Opinions',
        fieldset: fieldsetIdSeeds['opinions'],
      },
      {
        label: 'RECAP Archive',
        type: 'r',
        shortDescription: '500M+ Records',
        fieldset: fieldsetIdSeeds['recap'],
      },
      {
        label: 'Oral Arguments',
        type: 'oa',
        shortDescription: '90k+ Audio Files',
        fieldset: fieldsetIdSeeds['oralArgs'],
      },
      {
        label: 'Judges',
        type: 'p',
        shortDescription: '15k+ Profiles',
        fieldset: fieldsetIdSeeds['judges'],
      },
    ],
    get selectedScope() {
      const index = this.searchScopes.findIndex((scope) => scope.label === this.selected);
      if (index === -1) return 'o';
      return this.searchScopes[index];
    },
  });

  /** DATA
   * Each component instance has its own values.
   * */
  Alpine.data('search', () => ({
    ...createUtils(),
    advancedFiltersExpanded: false,
    advancedFiltersExpandedDesktop: false,
    get scopeMenuExpanded() {
      return this.$store.corpusSearch.scopeMenuExpanded;
    },
    get selectedScope() {
      return this.$store.corpusSearch.selectedScope;
    },
    get keywordQuery() {
      return this.$store.corpusSearch.keywordQuery;
    },
    get searchScopes() {
      return this.$store.corpusSearch.searchScopes;
    },
    get scopeCaretClass() {
      return this.scopeMenuExpanded ? 'transform rotate-180' : '';
    },
    get corpusSearchIdGroup() {
      const fieldsetIdGroup = [
        fieldsetIdSeeds['opinions'],
        fieldsetIdSeeds['recap'],
        fieldsetIdSeeds['oralArgs'],
        fieldsetIdSeeds['judges'],
      ];
      return ['scope-menu', 'trigger-button', ...fieldsetIdGroup];
    },
    get corpusInputIdGroup() {
      return ['corpus-search-input'];
    },
    get fieldsetIds() {
      return {
        opinions: this.$id(fieldsetIdSeeds['opinions']),
        recap: this.$id(fieldsetIdSeeds['recap']),
        oralArgs: this.$id(fieldsetIdSeeds['oralArgs']),
        judges: this.$id(fieldsetIdSeeds['judges']),
      };
    },
    get menuId() {
      return this.$id('scope-menu');
    },
    get scopeMenuElement() {
      return document.getElementById(this.menuId);
    },
    get inputId() {
      return this.$id('corpus-search-input');
    },
    get inputElement() {
      return document.getElementById(this.inputId);
    },
    get isActiveScope() {
      return this.$el.dataset?.scope === this.$store.corpusSearch.selected;
    },
    get triggerButtonId() {
      return this.$id('trigger-button');
    },
    get triggerButtonElement() {
      return document.getElementById(this.triggerButtonId);
    },
    get scopeTabClass() {
      const baseClass =
        'min-w-41 h-[58px] text-sm font-normal rounded-t-2xl text-greyscale-600 flex justify-center items-center';
      return this.isActiveScope ? `${baseClass} bg-white` : `${baseClass} bg-greyscale-50`;
    },
    get scopeTabTitleClass() {
      return this.isActiveScope ? 'font-semibold text-greyscale-900' : 'font-medium text-greyscale-700';
    },
    get advancedFiltersCollapsed() {
      return !this.advancedFiltersExpanded;
    },
    updateKeyword(event) {
      this.$store.corpusSearch.keywordQuery = event.target.value;
    },
    toggleAdvancedFiltersDesktop() {
      this.advancedFiltersExpandedDesktop = !this.advancedFiltersExpandedDesktop;
    },
    toggleAdvancedFilters() {
      this.advancedFiltersExpanded = !this.advancedFiltersExpanded;
    },
    openAdvancedFilters() {
      this.advancedFiltersExpanded = true;
    },
    openScopeMenu() {
      this.$store.corpusSearch.scopeMenuExpanded = true;
      this.$focus.within(this.scopeMenuElement).first();
    },
    closeScopeMenu() {
      this.$store.corpusSearch.scopeMenuExpanded = false;
      this.$focus.focus(this.inputElement);
    },
    closeScopeMenuBack() {
      this.$store.corpusSearch.scopeMenuExpanded = false;
      this.$focus.focus(this.triggerButtonElement);
    },
    selectScope() {
      this.$store.corpusSearch.selected = this.$el.dataset?.scope;
      this.closeScopeMenu();
    },

    /**
     * Enable fieldset for selected scope, and disable the rest.
     *  */
    updateFieldsets(newSelected) {
      const updateFieldset = (scope) => {
        const fieldsetId = this.$id(scope.fieldset);
        const fieldsetEl = document.getElementById(fieldsetId);
        if (!fieldsetEl) return;
        if (newSelected === scope.label) fieldsetEl.removeAttribute('disabled');
        else fieldsetEl.setAttribute('disabled', 'disabled');
      };
      this.searchScopes.forEach((scope) => updateFieldset(scope));
    },

    /**
     * Disable empty fields to avoid unnecessary query params in search.
     * Also disable inputs that are within the form but flagged to be ignored (e.g. date selector radio buttons to select date type)
     *  */
    onSubmit() {
      const formInputs = Array.from(this.$el.elements).filter((el) => ['INPUT', 'SELECT'].includes(el.tagName));
      formInputs.forEach((el) => {
        const isEmpty = !el.value.trim();
        const shouldIgnore = el.dataset?.ignoreInput === 'true';
        if (isEmpty || shouldIgnore) {
          el.setAttribute('disabled', 'disabled');
        }
      });
    },

    init() {
<<<<<<< HEAD
      this.$watch('selectedScope', (newVal) => this.updateFieldsets(newVal.label));
=======
      this.$watch('selectedScope', (newVal) => this.updateFieldsets(newVal));
      this.onBreakpointChange(() => {
        this.advancedFiltersExpandedDesktop = false;
      });
>>>>>>> 5f2a0660
    },
  }));
});<|MERGE_RESOLUTION|>--- conflicted
+++ resolved
@@ -179,14 +179,10 @@
     },
 
     init() {
-<<<<<<< HEAD
       this.$watch('selectedScope', (newVal) => this.updateFieldsets(newVal.label));
-=======
-      this.$watch('selectedScope', (newVal) => this.updateFieldsets(newVal));
       this.onBreakpointChange(() => {
         this.advancedFiltersExpandedDesktop = false;
       });
->>>>>>> 5f2a0660
     },
   }));
 });