--- conflicted
+++ resolved
@@ -45,12 +45,7 @@
         name="coverage_fds",
     ),
     path("help/markdown/", markdown_help, name="markdown_help"),  # type: ignore[arg-type]
-<<<<<<< HEAD
-    path("help/alerts/", alert_help, name="alert_help"),
-=======
     path("help/alerts/", alert_help, name="alert_help"),  # type: ignore[arg-type]
-    path("help/donations/", donation_help, name="donation_help"),  # type: ignore[arg-type]
->>>>>>> 822fbf63
     path("help/delete-account/", delete_help, name="delete_help"),  # type: ignore[arg-type]
     path("help/tags-notes/", tag_notes_help, name="tag_notes_help"),  # type: ignore[arg-type]
     path("help/search-operators/", advanced_search, name="advanced_search"),  # type: ignore[arg-type]
