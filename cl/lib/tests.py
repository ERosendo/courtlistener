import datetime
from typing import Tuple, TypedDict, cast

from django.contrib.auth.hashers import make_password
from django.core.files.base import ContentFile
from django.db.models import F
from django.test import override_settings
from django.urls import reverse
from rest_framework.status import HTTP_200_OK, HTTP_503_SERVICE_UNAVAILABLE

from cl.lib.filesizes import convert_size_to_bytes
from cl.lib.mime_types import lookup_mime_type
from cl.lib.model_helpers import (
    clean_docket_number,
    make_docket_number_core,
    make_upload_path,
)
from cl.lib.pacer import (
    get_blocked_status,
    make_address_lookup_key,
    normalize_attorney_contact,
    normalize_attorney_role,
    normalize_us_state,
)
from cl.lib.privacy_tools import anonymize
from cl.lib.ratelimiter import parse_rate
from cl.lib.search_utils import make_fq
from cl.lib.string_utils import normalize_dashes, trunc
from cl.people_db.models import Role
from cl.recap.models import UPLOAD_TYPE, PacerHtmlFiles
from cl.search.factories import (
    CourtFactory,
    DocketFactory,
    OpinionClusterFactoryMultipleOpinions,
)
from cl.search.models import Court, Docket, Opinion, OpinionCluster
from cl.tests.cases import SimpleTestCase, TestCase
from cl.users.factories import UserProfileWithParentsFactory


class TestPacerUtils(TestCase):
    fixtures = ["court_data.json"]

    def test_auto_blocking_small_bankr_docket(self) -> None:
        """Do we properly set small bankruptcy dockets to private?"""
        d = Docket()
        d.court = Court.objects.get(pk="akb")
        blocked, date_blocked = get_blocked_status(d)
        self.assertTrue(
            blocked,
            msg="Bankruptcy dockets with few entries should be blocked.",
        )
        blocked, date_blocked = get_blocked_status(d, count_override=501)
        self.assertFalse(
            blocked,
            msg="Bankruptcy dockets with many entries "
            "should not be blocked",
        )
        # This should stay blocked even though it's a big bankruptcy docket.
        d.blocked = True
        blocked, date_blocked = get_blocked_status(d, count_override=501)
        self.assertTrue(
            blocked,
            msg="Bankruptcy dockets that start blocked "
            "should stay blocked.",
        )


class TestStringUtils(SimpleTestCase):
    def test_trunc(self) -> None:
        """Does trunc give us the results we expect?"""

        class TestType(TypedDict, total=False):
            length: int
            result: str
            ellipsis: str

        s = "Henry wants apple."
        tests: Tuple[TestType, ...] = (
            # Simple case
            {"length": 13, "result": "Henry wants"},
            # Off by one cases
            {"length": 4, "result": "Henr"},
            {"length": 5, "result": "Henry"},
            {"length": 6, "result": "Henry"},
            # Do we include the length of the ellipsis when measuring?
            {"length": 12, "ellipsis": "...", "result": "Henry..."},
            # What happens when an alternate ellipsis is used instead?
            {"length": 15, "ellipsis": "....", "result": "Henry wants...."},
            # Do we cut properly when no spaces are found?
            {"length": 2, "result": "He"},
            # Do we cut properly when ellipsizing if no spaces found?
            {"length": 6, "ellipsis": "...", "result": "Hen..."},
            # Do we return the whole s when length >= s?
            {"length": 50, "result": s},
        )
        for test_dict in tests:
            result = trunc(
                s=s,
                length=test_dict["length"],
                ellipsis=test_dict.get("ellipsis", None),
            )
            self.assertEqual(
                result,
                test_dict["result"],
                msg="Failed with dict: %s.\n"
                "%s != %s" % (test_dict, result, test_dict["result"]),
            )
            self.assertTrue(
                len(result) <= test_dict["length"],
                msg="Failed with dict: %s.\n"
                "%s is longer than %s"
                % (test_dict, result, test_dict["length"]),
            )

    def test_anonymize(self) -> None:
        """Can we properly anonymize SSNs, EINs, and A-Numbers?"""
        # Simple cases. Anonymize them.
        self.assertEqual(anonymize("111-11-1111"), ("XXX-XX-XXXX", True))
        self.assertEqual(anonymize("11-1111111"), ("XX-XXXXXXX", True))
        self.assertEqual(anonymize("A11111111"), ("AXXXXXXXX", True))
        self.assertEqual(anonymize("A111111111"), ("AXXXXXXXX", True))

        # Starting or ending with letters isn't an SSN
        self.assertEqual(anonymize("A111-11-1111"), ("A111-11-1111", False))
        self.assertEqual(anonymize("111-11-1111A"), ("111-11-1111A", False))

        # Matches in a sentence
        self.assertEqual(
            anonymize("Term 111-11-1111 Term"),
            ("Term XXX-XX-XXXX Term", True),
        )
        self.assertEqual(
            anonymize("Term 11-1111111 Term"), ("Term XX-XXXXXXX Term", True)
        )
        self.assertEqual(
            anonymize("Term A11111111 Term"), ("Term AXXXXXXXX Term", True)
        )

        # Multiple matches
        self.assertEqual(
            anonymize("Term 111-11-1111 Term 111-11-1111 Term"),
            ("Term XXX-XX-XXXX Term XXX-XX-XXXX Term", True),
        )

    def test_dash_handling(self) -> None:
        """Can we convert dashes nicely?"""
        tests = {
            "en dash –": "en dash -",  # En-dash
            "em dash —": "em dash -",  # Em-dash
            "dash -": "dash -",  # Regular dash
        }
        for test, answer in tests.items():
            computed = normalize_dashes(test)
            self.assertEqual(computed, answer)


class TestMakeFQ(SimpleTestCase):
    def test_make_fq(self) -> None:
        test_pairs = (
            ("1 2", "1 AND 2"),
            ("1 and 2", "1 AND 2"),
            ('"1 AND 2"', '"1 AND 2"'),
            ('"1 2"', '"1 2"'),
            ("1 OR 2", "1 OR 2"),
            ("1 NOT 2", "1 NOT 2"),
            ("cause:sympathy", "cause AND sympathy"),
        )
        for test in test_pairs:
            field = "f"
            key = "key"
            self.assertEqual(
                make_fq(cd={key: test[0]}, field=field, key=key),
                f"{field}:({test[1]})",
            )


class TestModelHelpers(TestCase):
    """Test the model_utils helper functions"""

    fixtures = ["test_court.json"]

    def setUp(self) -> None:
        self.court = Court.objects.get(pk="test")
        self.docket = Docket(case_name="Docket", court=self.court)
        self.opinioncluster = OpinionCluster(
            case_name="Hotline Bling",
            docket=self.docket,
            date_filed=datetime.date(2015, 12, 14),
        )
        self.opinion = Opinion(
            cluster=self.opinioncluster, type="Lead Opinion"
        )

    def test_make_upload_path_works_with_opinions(self) -> None:
        expected = "mp3/2015/12/14/hotline_bling.mp3"
        self.opinion.file_with_date = datetime.date(2015, 12, 14)
        path = make_upload_path(self.opinion, "hotline_bling.mp3")
        self.assertEqual(expected, path)

    def test_making_docket_number_core(self) -> None:
        expected = "1201032"
        self.assertEqual(
            make_docket_number_core("2:12-cv-01032-JKG-MJL"), expected
        )
        self.assertEqual(
            make_docket_number_core("12-cv-01032-JKG-MJL"), expected
        )
        self.assertEqual(make_docket_number_core("2:12-cv-01032"), expected)
        self.assertEqual(make_docket_number_core("12-cv-01032"), expected)
        self.assertEqual(
            make_docket_number_core(
                "CIVIL ACTION NO. 7:17\u2013CV\u201300426"
            ),
            "1700426",
        )
        self.assertEqual(
            make_docket_number_core("Case No.1:19-CV-00118-MRB"), "1900118"
        )

        # Do we automatically zero-pad short docket numbers?
        self.assertEqual(make_docket_number_core("12-cv-1032"), expected)

        # bankruptcy numbers
        self.assertEqual(make_docket_number_core("12-33112"), "12033112")
        self.assertEqual(make_docket_number_core("12-00001"), "12000001")
        self.assertEqual(make_docket_number_core("12-0001"), "12000001")
        self.assertEqual(make_docket_number_core("06-10672-DHW"), "06010672")

        # docket_number fields can be null. If so, the core value should be
        # an empty string.
        self.assertEqual(make_docket_number_core(None), "")

    def test_avoid_generating_docket_number_core(self) -> None:
        """Can we avoid generating docket_number_core when the docket number
        format doesn't match a valid format or if a string contains more than
        one docket number?
        """

        # Not valid docket number formats for district, bankruptcy or appellate
        self.assertEqual(make_docket_number_core("Nos. C 123-80-123-82"), "")
        self.assertEqual(make_docket_number_core("Nos. C 123-80-123"), "")
        self.assertEqual(
            make_docket_number_core("Nos. 212-213, Dockets 27264, 27265"), ""
        )

        # Multiple valid docket numbers
        self.assertEqual(
            make_docket_number_core(
                "Nos. 14-13542, 14-13657, 15-10967, 15-11166"
            ),
            "",
        )
        self.assertEqual(make_docket_number_core("12-33112, 12-33112"), "")
        self.assertEqual(
            make_docket_number_core(
                "CIVIL ACTION NO. 7:17-CV-00426,  7:17-CV-00426"
            ),
            "",
        )

    def test_clean_docket_number(self) -> None:
        """Can we clean and return a docket number if it has a valid format?"""

        # Not valid docket number formats for district, bankruptcy or appellate
        # not docket number returned
        self.assertEqual(clean_docket_number("Nos. C 123-80-123-82"), "")
        self.assertEqual(clean_docket_number("Nos. C 123-80-123"), "")
        self.assertEqual(clean_docket_number("Nos. 212-213"), "")

        # Multiple valid docket numbers, not docket number returned
        self.assertEqual(
            clean_docket_number("Nos. 14-13542, 14-13657, 15-10967, 15-11166"),
            "",
        )
        self.assertEqual(clean_docket_number("12-33112, 12-33112"), "")

        # One valid docket number, return the cleaned number
        self.assertEqual(
            clean_docket_number("CIVIL ACTION NO. 7:17-CV-00426"),
            "7:17-cv-00426",
        )
        self.assertEqual(
            clean_docket_number("Case No.1:19-CV-00118-MRB"), "1:19-cv-00118"
        )
        self.assertEqual(clean_docket_number("Case 12-33112"), "12-33112")
        self.assertEqual(clean_docket_number("12-33112"), "12-33112")
        self.assertEqual(
            clean_docket_number("12-cv-01032-JKG-MJL"), "12-cv-01032"
        )
        self.assertEqual(
            clean_docket_number("Nos. 212-213, Dockets 27264, 27265"), ""
        )
        self.assertEqual(
            clean_docket_number("Nos. 12-213, Dockets 27264, 27265"), "12-213"
        )


class S3PrivateUUIDStorageTest(TestCase):
    @classmethod
    def setUpTestData(cls) -> None:
        cls.docket = DocketFactory.create()

    def test_file_save_with_path(self) -> None:
        """Does saving a file create directories and filenames correctly?"""
        pf = PacerHtmlFiles(
            content_object=self.docket,
            upload_type=UPLOAD_TYPE.DOCKET,
        )
        pf.filepath.save("test.html", ContentFile(b"asdf"))
        self.assertIn("recap-data/", pf.filepath.name)
        self.assertIn(".html", pf.filepath.name)


class TestMimeLookup(SimpleTestCase):
    """Test the Mime type lookup function(s)"""

    def test_unsupported_extension_returns_octetstream(self) -> None:
        """For a bad extension, do we return the proper default?"""
        tests = [
            "/var/junk/filename.something.xyz",
            "../var/junk/~filename_something",
            "../../junk.junk.xxx",
        ]
        for test in tests:
            self.assertEqual(
                "application/octet-stream", lookup_mime_type(test)
            )

    def test_known_good_mimetypes(self) -> None:
        """For known good mimetypes, make sure we return the right value"""
        tests = {
            "mp3/2015/1/1/something_v._something_else.mp3": "audio/mpeg",
            "doc/2015/1/1/voutila_v._bonvini.doc": "application/msword",
            "pdf/2015/1/1/voutila_v._bonvini.pdf": "application/pdf",
            "txt/2015/1/1/voutila_v._bonvini.txt": "text/plain",
        }
        for test_path in tests.keys():
            self.assertEqual(tests.get(test_path), lookup_mime_type(test_path))


@override_settings(MAINTENANCE_MODE_ENABLED=True)
class TestMaintenanceMiddleware(TestCase):
    """Test the maintenance middleware"""

    @classmethod
    def setUpTestData(cls) -> None:
        # Do this in two steps to avoid triggering profile creation signal
        admin = UserProfileWithParentsFactory.create(
            user__username="admin",
            user__password=make_password("password"),
        )
        admin.user.is_superuser = True
        admin.user.is_staff = True
        admin.user.save()

    def test_middleware_works_when_enabled(self) -> None:
        """Does the middleware block users when enabled?"""
        r = self.client.get(reverse("show_results"))
        self.assertEqual(
            r.status_code,
            HTTP_503_SERVICE_UNAVAILABLE,
            "Did not get correct status code. Got: %s instead of %s"
            % (r.status_code, HTTP_503_SERVICE_UNAVAILABLE),
        )

    def test_staff_can_get_through(self) -> None:
        """Can staff get through when the middleware is enabled?"""
        self.assertTrue(
            self.client.login(username="admin", password="password")
        )
        r = self.client.get(reverse("show_results"))
        self.assertEqual(
            r.status_code,
            HTTP_200_OK,
            "Staff did not get through, but should have. Staff got status "
            "code of: %s instead of %s" % (r.status_code, HTTP_200_OK),
        )


class TestPACERPartyParsing(SimpleTestCase):
    """Various tests for the PACER party parsers."""

    def test_attorney_role_normalization(self) -> None:
        """Can we normalize the attorney roles into a small number of roles?"""
        pairs = [
            {
                "q": "(Inactive)",
                "a": {
                    "role": Role.INACTIVE,
                    "date_action": None,
                    "role_raw": "(Inactive)",
                },
            },
            {
                "q": "ATTORNEY IN SEALED GROUP",
                "a": {
                    "role": Role.ATTORNEY_IN_SEALED_GROUP,
                    "date_action": None,
                    "role_raw": "ATTORNEY IN SEALED GROUP",
                },
            },
            {
                "q": "ATTORNEY TO BE NOTICED",
                "a": {
                    "role": Role.ATTORNEY_TO_BE_NOTICED,
                    "date_action": None,
                    "role_raw": "ATTORNEY TO BE NOTICED",
                },
            },
            {
                "q": "Bar Status: ACTIVE",
                "a": {
                    "role": None,
                    "date_action": None,
                    "role_raw": "Bar Status: ACTIVE",
                },
            },
            {
                "q": "DISBARRED 02/19/2010",
                "a": {
                    "role": Role.DISBARRED,
                    "date_action": datetime.date(2010, 2, 19),
                    "role_raw": "DISBARRED 02/19/2010",
                },
            },
            {
                "q": "Designation: ADR Pro Bono Limited Scope Counsel",
                "a": {
                    "role": None,
                    "date_action": None,
                    "role_raw": "Designation: ADR Pro Bono Limited Scope "
                    "Counsel",
                },
            },
            {
                "q": "LEAD ATTORNEY",
                "a": {
                    "role": Role.ATTORNEY_LEAD,
                    "date_action": None,
                    "role_raw": "LEAD ATTORNEY",
                },
            },
            {
                "q": "PRO HAC VICE",
                "a": {
                    "role": Role.PRO_HAC_VICE,
                    "date_action": None,
                    "role_raw": "PRO HAC VICE",
                },
            },
            {
                "q": "SELF- TERMINATED: 01/14/2013",
                "a": {
                    "role": Role.SELF_TERMINATED,
                    "date_action": datetime.date(2013, 1, 14),
                    "role_raw": "SELF- TERMINATED: 01/14/2013",
                },
            },
            {
                "q": "SUSPENDED 01/22/2016",
                "a": {
                    "role": Role.SUSPENDED,
                    "date_action": datetime.date(2016, 1, 22),
                    "role_raw": "SUSPENDED 01/22/2016",
                },
            },
            {
                "q": "TERMINATED: 01/01/2007",
                "a": {
                    "role": Role.TERMINATED,
                    "date_action": datetime.date(2007, 1, 1),
                    "role_raw": "TERMINATED: 01/01/2007",
                },
            },
            {
                "q": "Blagger jabber",
                "a": {
                    "role": None,
                    "date_action": None,
                    "role_raw": "Blagger jabber",
                },
            },
        ]
        for pair in pairs:
            print(
                f"Normalizing PACER role of '{pair['q']}' to '{pair['a']}'...",
                end="",
            )
            result = normalize_attorney_role(cast(str, pair["q"]))
            self.assertEqual(result, pair["a"])
            print("✓")

    def test_state_normalization(self) -> None:
        pairs = [
            {"q": "CA", "a": "CA"},
            {"q": "ca", "a": "CA"},
            {"q": "California", "a": "CA"},
            {"q": "california", "a": "CA"},
        ]
        for pair in pairs:
            print(
                f"Normalizing state of '{pair['q']}' to '{pair['a']}'...",
                end="",
            )
            result = normalize_us_state(pair["q"])
            self.assertEqual(result, pair["a"])
            print("✓")

    def test_normalize_atty_contact(self) -> None:
        pairs = [
            {
                # Email and phone number
                "q": "Landye Bennett Blumstein LLP\n"
                "701 West Eighth Avenue, Suite 1200\n"
                "Anchorage, AK 99501\n"
                "907-276-5152\n"
                "Email: brucem@lbblawyers.com",
                "a": (
                    {
                        "name": "Landye Bennett Blumstein LLP",
                        "address1": "701 West Eighth Ave.",
                        "address2": "Suite 1200",
                        "city": "Anchorage",
                        "state": "AK",
                        "zip_code": "99501",
                        "lookup_key": "701westeighthavesuite1200anchoragelandyebennettblumsteinak99501",
                    },
                    {
                        "email": "brucem@lbblawyers.com",
                        "phone": "(907) 276-5152",
                        "fax": "",
                    },
                ),
            },
            {
                # PO Box
                "q": "Sands Anderson PC\n"
                "P.O. Box 2188\n"
                "Richmond, VA 23218-2188\n"
                "(804) 648-1636",
                "a": (
                    {
                        "name": "Sands Anderson PC",
                        "address1": "P.O. Box 2188",
                        "city": "Richmond",
                        "state": "VA",
                        "zip_code": "23218-2188",
                        "lookup_key": "pobox2188richmondsandsandersonva232182188",
                    },
                    {
                        "phone": "(804) 648-1636",
                        "fax": "",
                        "email": "",
                    },
                ),
            },
            {
                # Lowercase state (needs normalization)
                "q": "Sands Anderson PC\n"
                "P.O. Box 2188\n"
                "Richmond, va 23218-2188\n"
                "(804) 648-1636",
                "a": (
                    {
                        "name": "Sands Anderson PC",
                        "address1": "P.O. Box 2188",
                        "city": "Richmond",
                        "state": "VA",
                        "zip_code": "23218-2188",
                        "lookup_key": "pobox2188richmondsandsandersonva232182188",
                    },
                    {
                        "phone": "(804) 648-1636",
                        "fax": "",
                        "email": "",
                    },
                ),
            },
            {
                # Phone, fax, and email -- the whole package.
                "q": "Susman Godfrey, LLP\n"
                "1201 Third Avenue, Suite 3800\n"
                "Seattle, WA 98101\n"
                "206-373-7381\n"
                "Fax: 206-516-3883\n"
                "Email: fshort@susmangodfrey.com",
                "a": (
                    {
                        "name": "Susman Godfrey, LLP",
                        "address1": "1201 Third Ave.",
                        "address2": "Suite 3800",
                        "city": "Seattle",
                        "state": "WA",
                        "zip_code": "98101",
                        "lookup_key": "1201thirdavesuite3800seattlesusmangodfreywa98101",
                    },
                    {
                        "phone": "(206) 373-7381",
                        "fax": "(206) 516-3883",
                        "email": "fshort@susmangodfrey.com",
                    },
                ),
            },
            {
                # No recipient name
                "q": "211 E. Livingston Ave\n"
                "Columbus, OH 43215\n"
                "(614) 228-3727\n"
                "Email:",
                "a": (
                    {
                        "address1": "211 E. Livingston Ave",
                        "city": "Columbus",
                        "state": "OH",
                        "zip_code": "43215",
                        "lookup_key": "211elivingstonavecolumbusoh43215",
                    },
                    {
                        "phone": "(614) 228-3727",
                        "email": "",
                        "fax": "",
                    },
                ),
            },
            {
                # Weird ways of doing phone numbers
                "q": """1200 Boulevard Tower
                    1018 Kanawha Boulevard, E
                    Charleston, WV 25301
                    304/342-3174
                    Fax: 304/342-0448
                    Email: caglelaw@aol.com
                """,
                "a": (
                    {
                        "address1": "1018 Kanawha Blvd., E",
                        "address2": "1200 Blvd. Tower",
                        "city": "Charleston",
                        "state": "WV",
                        "zip_code": "25301",
                        "lookup_key": "1018kanawhablvde1200blvdtowercharlestonwv25301",
                    },
                    {
                        "phone": "(304) 342-3174",
                        "fax": "(304) 342-0448",
                        "email": "caglelaw@aol.com",
                    },
                ),
            },
            {
                # Empty fax numbers (b/c PACER).
                "q": """303 E 17th Ave
                    Suite 300
                    Denver, CO 80203
                    303-861-1764
                    Fax:
                    Email: jeff@dyerberens.com
            """,
                "a": (
                    {
                        "address1": "303 E 17th Ave",
                        "address2": "Suite 300",
                        "city": "Denver",
                        "state": "CO",
                        "zip_code": "80203",
                        "lookup_key": "303e17thavesuite300denverco80203",
                    },
                    {
                        "phone": "(303) 861-1764",
                        "fax": "",
                        "email": "jeff@dyerberens.com",
                    },
                ),
            },
            {
                # Funky phone number
                "q": """Guerrini Law Firm
                    106 SOUTH MENTOR AVE. #150
                    Pasadena, CA 91106
                    626-229-9611-202
                    Fax: 626-229-9615
                    Email: guerrini@guerrinilaw.com
                """,
                "a": (
                    {
                        "name": "Guerrini Law Firm",
                        "address1": "106 South Mentor Ave.",
                        "address2": "# 150",
                        "city": "Pasadena",
                        "state": "CA",
                        "zip_code": "91106",
                        "lookup_key": "106southmentorave150pasadenaguerrinilawfirmca91106",
                    },
                    {
                        "phone": "",
                        "fax": "(626) 229-9615",
                        "email": "guerrini@guerrinilaw.com",
                    },
                ),
            },
            {
                "q": """Duncan & Sevin, LLC
                    400 Poydras St.
                    Suite 1200
                    New Orleans, LA 70130
                """,
                "a": (
                    {
                        "name": "Duncan & Sevin, LLC",
                        "address1": "400 Poydras St.",
                        "address2": "Suite 1200",
                        "city": "New Orleans",
                        "state": "LA",
                        "zip_code": "70130",
                        "lookup_key": "400poydrasstsuite1200neworleansduncansevinllcla70130",
                    },
                    {
                        "phone": "",
                        "fax": "",
                        "email": "",
                    },
                ),
            },
            {
                # Ambiguous address. Returns empty dict.
                "q": """Darden, Koretzky, Tessier, Finn, Blossman & Areaux
                    Energy Centre
                    1100 Poydras Street
                    Suite 3100
                    New Orleans, LA 70163
                    504-585-3800
                    Email: darden@carverdarden.com
                """,
                "a": (
                    {},
                    {
                        "phone": "(504) 585-3800",
                        "email": "darden@carverdarden.com",
                        "fax": "",
                    },
                ),
            },
            {
                # Ambiguous address with unicode that triggers
                # https://github.com/datamade/probableparsing/issues/2
                "q": """Darden, Koretzky, Tessier, Finn, Blossman & Areaux
                    Energy Centre
                    1100 Poydras Street
                    Suite 3100
                    New Orléans, LA 70163
                    504-585-3800
                    Email: darden@carverdarden.com
                """,
                "a": (
                    {},
                    {
                        "phone": "(504) 585-3800",
                        "email": "darden@carverdarden.com",
                        "fax": "",
                    },
                ),
            },
            {
                # Missing zip code, phone number ambiguously used instead.
                "q": """NSB - Department of Law
                    POB 69
                    Barrow, AK 907-852-0300
                """,
                "a": (
                    {
                        "name": "NSB Department of Law",
                        "address1": "Pob 69",
                        "city": "Barrow",
                        "state": "AK",
                        "zip_code": "",
                        "lookup_key": "pob69barrownsbdepartmentoflawak",
                    },
                    {
                        "phone": "",
                        "fax": "",
                        "email": "",
                    },
                ),
            },
            {
                # Unknown/invalid state.
                "q": """Kessler Topaz Meltzer Check LLP
                    280 King of Prussia Road
                    Radnor, OA 19087
                    (610) 667-7706
                    Fax: (610) 667-7056
                    Email: jneumann@ktmc.com
                """,
                "a": (
                    {
                        "name": "Kessler Topaz Meltzer Check LLP",
                        "city": "Radnor",
                        "address1": "280 King of Prussia Road",
                        "lookup_key": "280kingofprussiaroadradnorkesslertopazmeltzercheck19087",
                        "state": "",
                        "zip_code": "19087",
                    },
                    {
                        "phone": "(610) 667-7706",
                        "fax": "(610) 667-7056",
                        "email": "jneumann@ktmc.com",
                    },
                ),
            },
        ]
        for i, pair in enumerate(pairs):
            print(f"Normalizing address {i}...", end="")
            result = normalize_attorney_contact(pair["q"])  # type: ignore
            self.maxDiff = None
            self.assertEqual(result, pair["a"])  # type: ignore
            print("✓")

    def test_making_a_lookup_key(self) -> None:
        self.assertEqual(
            make_address_lookup_key(
                {
                    "address1": "400 Poydras St.",
                    "address2": "Suite 1200",
                    "city": "New Orleans",
                    "name": "Duncan and Sevin, LLC",
                    "state": "LA",
                    "zip_code": "70130",
                }
            ),
            "400poydrasstsuite1200neworleansduncansevinllcla70130",
        )
        self.assertEqual(
            make_address_lookup_key(
                {"name": "Offices of Lissner AND Strook & Levin, LLP"}
            ),
            "officeoflissnerstrooklevin",
        )


class TestFilesizeConversions(SimpleTestCase):
    def test_filesize_conversions(self) -> None:
        """Can we convert human filesizes to bytes?"""
        qa_pairs = [
            ("58 kb", 59392),
            ("117 kb", 119808),
            ("117kb", 119808),
            ("1 byte", 1),
            ("117 bytes", 117),
            ("117  bytes", 117),
            ("  117 bytes  ", 117),
            ("117b", 117),
            ("117bytes", 117),
            ("1 kilobyte", 1024),
            ("117 kilobytes", 119808),
            ("0.7 mb", 734003),
            ("1mb", 1048576),
            ("5.2 mb", 5452595),
        ]
        for qa in qa_pairs:
            print(f"Converting '{qa[0]}' to bytes...", end="")
            self.assertEqual(convert_size_to_bytes(qa[0]), qa[1])
            print("✓")


class TestRateLimiters(SimpleTestCase):
    def test_parsing_rates(self) -> None:
        qa_pairs = [
            ("1/s", (1, 1)),
            ("10/10s", (10, 10)),
            ("1/m", (1, 60)),
            ("1/5m", (1, 300)),
        ]
        for q, a in qa_pairs:
            with self.subTest("Parsing rates...", rate=q):
                self.assertEqual(parse_rate(q), a)


<<<<<<< HEAD
class TestLibUtils(TestCase):
    fixtures = ["test_objects_search.json", "judge_judy.json"]
    citation = {"reporter": "F.2d", "volume": "56"}
=======
class TestFactoriesClasses(TestCase):
    def test_related_factory_variable_list(self):
        court_scotus = CourtFactory(id="scotus")

        # Create 3 opinions by default
        cluster_1 = OpinionClusterFactoryMultipleOpinions(
            docket=DocketFactory(
                court=court_scotus,
                case_name="Foo v. Bar",
                case_name_full="Foo v. Bar",
            ),
            case_name="Foo v. Bar",
            date_filed=datetime.date.today(),
        )
>>>>>>> b90530b8

        # Check that 3 opinions were created
        self.assertEqual(cluster_1.sub_opinions.all().count(), 3)

        # Create 3 opinions specifying type for each one
        cluster_2 = OpinionClusterFactoryMultipleOpinions(
            docket=DocketFactory(
                court=court_scotus,
                case_name="Lorem v. Ipsum",
                case_name_full="Lorem v. Ipsum",
            ),
            case_name="Lorem v. Ipsum",
            date_filed=datetime.date.today(),
            sub_opinions__data=[
                {"type": "010combined"},
                {"type": "025plurality"},
                {"type": "070rehearing"},
            ],
        )

<<<<<<< HEAD
        # Cases are now sorted in alpha-numerical order.
        sorted_cases = alphanumeric_sort(cases_in_volume, "cite_page")
        self.assertIn("56 F.2d 9", sorted_cases[0].citation_string)
        self.assertIn("56 F.2d 11", sorted_cases[1].citation_string)


class TestFactoriesClasses(TestCase):
    def test_related_factory_variable_list(self):
        court_scotus = CourtFactory(id="scotus")

        # Create 3 opinions by default
        cluster_1 = OpinionClusterFactoryMultipleOpinions(
            docket=DocketFactory(
                court=court_scotus,
                case_name="Foo v. Bar",
                case_name_full="Foo v. Bar",
            ),
            case_name="Foo v. Bar",
            date_filed=datetime.date.today(),
        )

        # Check that 3 opinions were created
        self.assertEqual(cluster_1.sub_opinions.all().count(), 3)

        # Create 3 opinions specifying type for each one
        cluster_2 = OpinionClusterFactoryMultipleOpinions(
            docket=DocketFactory(
                court=court_scotus,
                case_name="Lorem v. Ipsum",
                case_name_full="Lorem v. Ipsum",
            ),
            case_name="Lorem v. Ipsum",
            date_filed=datetime.date.today(),
            sub_opinions__data=[
                {"type": "010combined"},
                {"type": "025plurality"},
                {"type": "070rehearing"},
            ],
        )

=======
>>>>>>> b90530b8
        # Check that 3 opinions were created
        self.assertEqual(cluster_2.sub_opinions.all().count(), 3)

        # Check that each created opinion matches the specified type
        self.assertEqual(
            cluster_2.sub_opinions.all().order_by("type")[0].type,
            "010combined",
        )
        self.assertEqual(
            cluster_2.sub_opinions.all().order_by("type")[1].type,
            "025plurality",
        )
        self.assertEqual(
            cluster_2.sub_opinions.all().order_by("type")[2].type,
            "070rehearing",
        )<|MERGE_RESOLUTION|>--- conflicted
+++ resolved
@@ -876,11 +876,6 @@
                 self.assertEqual(parse_rate(q), a)
 
 
-<<<<<<< HEAD
-class TestLibUtils(TestCase):
-    fixtures = ["test_objects_search.json", "judge_judy.json"]
-    citation = {"reporter": "F.2d", "volume": "56"}
-=======
 class TestFactoriesClasses(TestCase):
     def test_related_factory_variable_list(self):
         court_scotus = CourtFactory(id="scotus")
@@ -895,7 +890,6 @@
             case_name="Foo v. Bar",
             date_filed=datetime.date.today(),
         )
->>>>>>> b90530b8
 
         # Check that 3 opinions were created
         self.assertEqual(cluster_1.sub_opinions.all().count(), 3)
@@ -916,49 +910,6 @@
             ],
         )
 
-<<<<<<< HEAD
-        # Cases are now sorted in alpha-numerical order.
-        sorted_cases = alphanumeric_sort(cases_in_volume, "cite_page")
-        self.assertIn("56 F.2d 9", sorted_cases[0].citation_string)
-        self.assertIn("56 F.2d 11", sorted_cases[1].citation_string)
-
-
-class TestFactoriesClasses(TestCase):
-    def test_related_factory_variable_list(self):
-        court_scotus = CourtFactory(id="scotus")
-
-        # Create 3 opinions by default
-        cluster_1 = OpinionClusterFactoryMultipleOpinions(
-            docket=DocketFactory(
-                court=court_scotus,
-                case_name="Foo v. Bar",
-                case_name_full="Foo v. Bar",
-            ),
-            case_name="Foo v. Bar",
-            date_filed=datetime.date.today(),
-        )
-
-        # Check that 3 opinions were created
-        self.assertEqual(cluster_1.sub_opinions.all().count(), 3)
-
-        # Create 3 opinions specifying type for each one
-        cluster_2 = OpinionClusterFactoryMultipleOpinions(
-            docket=DocketFactory(
-                court=court_scotus,
-                case_name="Lorem v. Ipsum",
-                case_name_full="Lorem v. Ipsum",
-            ),
-            case_name="Lorem v. Ipsum",
-            date_filed=datetime.date.today(),
-            sub_opinions__data=[
-                {"type": "010combined"},
-                {"type": "025plurality"},
-                {"type": "070rehearing"},
-            ],
-        )
-
-=======
->>>>>>> b90530b8
         # Check that 3 opinions were created
         self.assertEqual(cluster_2.sub_opinions.all().count(), 3)
 
