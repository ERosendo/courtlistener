--- conflicted
+++ resolved
@@ -102,22 +102,13 @@
                 d = ds[0]
 
     # Add RECAP as a source if it's not already.
-<<<<<<< HEAD
     d.add_recap_source()
-=======
-    if d.source in [Docket.DEFAULT, Docket.SCRAPER]:
-        d.source = Docket.RECAP_AND_SCRAPER
-    elif d.source == Docket.COLUMBIA:
-        d.source = Docket.COLUMBIA_AND_RECAP
-    elif d.source == Docket.COLUMBIA_AND_SCRAPER:
-        d.source = Docket.COLUMBIA_AND_RECAP_AND_SCRAPER
 
     if d.nature_of_suit:
         # Avoid updating the nature_of_suit if the docket already has a
         # nature_of_suit set, since this value doesn't change. See issue #3878.
         delattr(new, "nature_of_suit")
 
->>>>>>> f22ccc95
     for attr, v in new.__dict__.items():
         setattr(d, attr, v)
 
