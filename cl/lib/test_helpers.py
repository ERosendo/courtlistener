import os

import scorched
from django.conf import settings
from django.core.management import call_command
from django.test import TestCase
from django.test.utils import override_settings
from lxml import etree

from cl.lib import sunburnt
from cl.search.models import Court


@override_settings(
    SOLR_OPINION_URL=settings.SOLR_OPINION_TEST_URL,
    SOLR_AUDIO_URL=settings.SOLR_AUDIO_TEST_URL,
    SOLR_PEOPLE_URL=settings.SOLR_PEOPLE_TEST_URL,
    SOLR_RECAP_URL=settings.SOLR_RECAP_TEST_URL,
    SOLR_URLS=settings.SOLR_TEST_URLS,
)
class EmptySolrTestCase(TestCase):
    """Sets up an empty Solr index for tests that need to set up data manually.

    Other Solr test classes subclass this one, adding additional content or
    features.
    """

    def setUp(self):
        # Set up testing cores in Solr and swap them in
        self.core_name_opinion = settings.SOLR_OPINION_TEST_CORE_NAME
        self.core_name_audio = settings.SOLR_AUDIO_TEST_CORE_NAME
        self.core_name_people = settings.SOLR_PEOPLE_TEST_CORE_NAME
        self.core_name_recap = settings.SOLR_RECAP_TEST_CORE_NAME
<<<<<<< HEAD
        root = settings.INSTALL_ROOT
        create_temp_solr_core(
            self.core_name_opinion,
            settings.SOLR_EXAMPLE_CORE_PATH_OPINION,
            os.path.join(settings.SOLR_EXAMPLE_CORE_PATH_OPINION, 'conf', 'schema.xml'),
        )
        create_temp_solr_core(
            self.core_name_audio,
            settings.SOLR_EXAMPLE_CORE_PATH_AUDIO,
            os.path.join(settings.SOLR_EXAMPLE_CORE_PATH_AUDIO, 'conf', 'schema.xml'),
        )
        create_temp_solr_core(
            self.core_name_people,
            settings.SOLR_EXAMPLE_CORE_PATH_PERSON,
            os.path.join(settings.SOLR_EXAMPLE_CORE_PATH_PERSON, 'conf', 'schema.xml'),
        )
        create_temp_solr_core(
            self.core_name_recap,
            settings.SOLR_EXAMPLE_CORE_PATH_RECAP,
            os.path.join(settings.SOLR_EXAMPLE_CORE_PATH_RECAP, 'conf', 'schema.xml')
        )
=======

>>>>>>> 20870d52
        self.si_opinion = sunburnt.SolrInterface(
            settings.SOLR_OPINION_URL, mode='rw')
        self.si_audio = sunburnt.SolrInterface(
            settings.SOLR_AUDIO_URL, mode='rw')
        self.si_people = sunburnt.SolrInterface(
            settings.SOLR_PEOPLE_URL, mode='rw')
        # This will cause headaches, but it follows in the mission to slowly
        # migrate off of sunburnt. This was added after the items above, and so
        # uses scorched, not sunburnt.
        self.si_recap = scorched.SolrInterface(
            settings.SOLR_RECAP_URL, mode='rw')
        self.all_sis = [self.si_opinion, self.si_audio, self.si_people,
                        self.si_recap]

    def tearDown(self):
        for si in self.all_sis:
            si.delete_all()
            si.commit()


class SolrTestCase(EmptySolrTestCase):
    """A standard Solr test case with content included in the database,  but not
    yet indexed into the database.
    """
    fixtures = ['test_court.json', 'judge_judy.json',
                'test_objects_search.json', 'test_objects_audio.json',
                'authtest_data.json']

    def setUp(self):
        # Set up some handy variables
        super(SolrTestCase, self).setUp()

        self.court = Court.objects.get(pk='test')
        self.expected_num_results_opinion = 6
        self.expected_num_results_audio = 2


class IndexedSolrTestCase(SolrTestCase):
    """Similar to the SolrTestCase, but the data is indexed in Solr"""

    def setUp(self):
        super(IndexedSolrTestCase, self).setUp()
        cores = {
            'audio.Audio': self.core_name_audio,
            'search.Opinion': self.core_name_opinion,
            'people_db.Person': self.core_name_people,
        }
        for obj_type, core_name in cores.items():
            args = [
                '--type', obj_type,
                '--solr-url', '%s/solr/%s' % (settings.SOLR_HOST, core_name),
                '--update',
                '--everything',
                '--do-commit',
                '--noinput',
            ]
            call_command('cl_update_index', *args)


class SitemapTest(IndexedSolrTestCase):
    def __init__(self, *args, **kwargs):
        super(SitemapTest, self).__init__(*args, ** kwargs)
        self.expected_item_count = None
        self.sitemap_url = None

    def does_the_sitemap_have_content(self):
        """Does content get into the sitemap?"""
        response = self.client.get(self.sitemap_url)
        self.assertEqual(
            200,
            response.status_code,
            msg="Did not get a 200 OK status code."
        )
        xml_tree = etree.fromstring(response.content)
        node_count = len(xml_tree.xpath(
            '//s:url',
            namespaces={'s': 'http://www.sitemaps.org/schemas/sitemap/0.9'},
        ))
        self.assertEqual(
            node_count,
            self.expected_item_count,
            msg="Did not get the right number of items in the sitemap.\n"
                "\tCounted:\t%s\n"
                "\tExpected:\t%s" % (node_count, self.expected_item_count)
        )<|MERGE_RESOLUTION|>--- conflicted
+++ resolved
@@ -31,31 +31,7 @@
         self.core_name_audio = settings.SOLR_AUDIO_TEST_CORE_NAME
         self.core_name_people = settings.SOLR_PEOPLE_TEST_CORE_NAME
         self.core_name_recap = settings.SOLR_RECAP_TEST_CORE_NAME
-<<<<<<< HEAD
-        root = settings.INSTALL_ROOT
-        create_temp_solr_core(
-            self.core_name_opinion,
-            settings.SOLR_EXAMPLE_CORE_PATH_OPINION,
-            os.path.join(settings.SOLR_EXAMPLE_CORE_PATH_OPINION, 'conf', 'schema.xml'),
-        )
-        create_temp_solr_core(
-            self.core_name_audio,
-            settings.SOLR_EXAMPLE_CORE_PATH_AUDIO,
-            os.path.join(settings.SOLR_EXAMPLE_CORE_PATH_AUDIO, 'conf', 'schema.xml'),
-        )
-        create_temp_solr_core(
-            self.core_name_people,
-            settings.SOLR_EXAMPLE_CORE_PATH_PERSON,
-            os.path.join(settings.SOLR_EXAMPLE_CORE_PATH_PERSON, 'conf', 'schema.xml'),
-        )
-        create_temp_solr_core(
-            self.core_name_recap,
-            settings.SOLR_EXAMPLE_CORE_PATH_RECAP,
-            os.path.join(settings.SOLR_EXAMPLE_CORE_PATH_RECAP, 'conf', 'schema.xml')
-        )
-=======
 
->>>>>>> 20870d52
         self.si_opinion = sunburnt.SolrInterface(
             settings.SOLR_OPINION_URL, mode='rw')
         self.si_audio = sunburnt.SolrInterface(
