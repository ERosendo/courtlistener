--- conflicted
+++ resolved
@@ -154,670 +154,6 @@
     return court_tabs, court_count_human, court_count
 
 
-<<<<<<< HEAD
-def make_fq(
-    cd: CleanData,
-    field: str,
-    key: str,
-    make_phrase: bool = False,
-    slop: int = 0,
-) -> str:
-    """Does some minimal processing of the query string to get it into a
-    proper field query.
-
-    This is necessary because despite our putting AND as the default join
-    method, in some cases Solr decides OR is a better approach. So, to work
-    around this bug, we do some minimal query parsing ourselves:
-
-    1. If the user provided a phrase we pass that through.
-
-    1. Otherwise, we insert AND as a conjunction between all words.
-
-    :param cd: The cleaned data dictionary from the form.
-    :param field: The Solr field to use for the query (e.g. "caseName")
-    :param key: The model form field to use for the query (e.g. "case_name")
-    :param make_phrase: Whether we should wrap the query in quotes to make a
-    phrase search.
-    :param slop: Maximum distance between terms in a phrase for a match.
-    Only applicable on make_phrase queries.
-    :returns A field query string like "caseName:Roe"
-    """
-    q = cd[key]
-    q = q.replace(":", " ")
-
-    if (q.startswith('"') and q.endswith('"')) and q.count('"') == 2:
-        # User used quotes. Just pass it through.
-        return f"{field}:({q})"
-
-    if make_phrase:
-        # No need to mess with conjunctions. Just wrap in quotes.
-        # Include slop for proximity queries, e.g: 1:21-bk-1234 -> 21-1234
-        return f'{field}:("{q}"~{slop})'
-
-    # Iterate over the query word by word. If the word is a conjunction
-    # word, detect that and use the user's request. Else, make sure there's
-    # an AND everywhere there should be.
-
-    # Split the query into words e.g: word1 and phrases e.g: "word2 word3"
-    words = re.findall(r'"([^"]*)"|(\S+)', q)
-    clean_q = []
-    needs_default_conjunction = True
-    for group in words:
-        word = group[0] if group[0] else group[1]
-        if word.lower() in ["and", "or", "not"]:
-            clean_q.append(word.upper())
-            needs_default_conjunction = False
-        else:
-            if needs_default_conjunction and clean_q:
-                clean_q.append("AND")
-            # If word contains at least one " " is a phrase, append "".
-            clean_q.append(f'"{word}"' if " " in word else word)
-            needs_default_conjunction = True
-
-    fq = f"{field}:({' '.join(clean_q)})"
-    return fq
-
-
-def make_boolean_fq(cd: CleanData, field: str, key: str) -> str:
-    return f"{field}:{str(cd[key]).lower()}"
-
-
-def make_fq_proximity_query(cd: CleanData, field: str, key: str) -> str:
-    """Make an fq proximity query, attempting to normalize and user input.
-
-    This neuters the citation query box, but at the same time ensures that a
-    query for 22 US 44 doesn't return an item with parallel citations 22 US 88
-    and 44 F.2d 92. I.e., this ensures that queries don't span citations. This
-    works because internally Solr uses proximity to create multiValue fields.
-
-    See: https://stackoverflow.com/a/33858649/64911 and
-         https://github.com/freelawproject/courtlistener/issues/381
-    """
-    # Remove all valid Solr tokens, replacing with a space.
-    q = re.sub(r'[\^\?\*:\(\)!"~\-\[\]]', " ", cd[key])
-
-    # Remove all valid Solr words
-    tokens = []
-    for token in q.split():
-        if token not in ["AND", "OR", "NOT", "TO"]:
-            tokens.append(token)
-    return f"{field}:(\"{' '.join(tokens)}\"~5)"
-
-
-def make_date_query(
-    query_field: str,
-    before: datetime,
-    after: datetime,
-) -> str:
-    """Given the cleaned data from a form, return a valid Solr fq string"""
-    if any([before, after]):
-        if hasattr(after, "strftime"):
-            date_filter = f"[{after.isoformat()}T00:00:00Z TO "
-        else:
-            date_filter = "[* TO "
-        if hasattr(before, "strftime"):
-            date_filter = f"{date_filter}{before.isoformat()}T23:59:59Z]"
-        else:
-            date_filter = f"{date_filter}*]"
-    else:
-        # No date filters were requested
-        return ""
-    return f"{query_field}:{date_filter}"
-
-
-def make_cite_count_query(cd: CleanData) -> str:
-    """Given the cleaned data from a form, return a valid Solr fq string"""
-    start = cd.get("cited_gt") or "*"
-    end = cd.get("cited_lt") or "*"
-    if start == "*" and end == "*":
-        return ""
-    else:
-        return f"citeCount:[{start} TO {end}]"
-
-
-def get_selected_field_string(cd: CleanData, prefix: str) -> str:
-    """Pulls the selected checkboxes using the get_array_of_selected_fields
-    method, and puts it into Solr strings.
-
-    Final strings are of the form "A" OR "B" OR "C", with quotes in case there
-    are spaces in the values.
-    """
-    selected_fields = [
-        f'"{field}"' for field in get_array_of_selected_fields(cd, prefix)
-    ]
-    if len(selected_fields) == cd[f"_{prefix}count"]:
-        # All the boxes are checked. No need for filtering.
-        return ""
-    else:
-        selected_field_string = " OR ".join(selected_fields)
-        return selected_field_string
-
-
-def make_boost_string(fields: Dict[str, float]) -> str:
-    qf_array = []
-    for k, v in fields.items():
-        qf_array.append(f"{k}^{v}")
-    return " ".join(qf_array)
-
-
-def add_boosts(main_params: SearchParam, cd: CleanData) -> None:
-    """Add any boosts that make sense for the query."""
-    if cd["type"] == SEARCH_TYPES.OPINION and main_params["sort"].startswith(
-        "score"
-    ):
-        main_params["boost"] = "pagerank"
-
-    # Apply standard qf parameters
-    qf = BOOSTS["qf"][cd["type"]].copy()
-    main_params["qf"] = make_boost_string(qf)
-
-    if cd["type"] in [
-        SEARCH_TYPES.OPINION,
-        SEARCH_TYPES.RECAP,
-        SEARCH_TYPES.DOCKETS,
-        SEARCH_TYPES.ORAL_ARGUMENT,
-    ]:
-        # Give a boost on the case_name field if it's obviously a case_name
-        # query.
-        vs_query = any(
-            [
-                " v " in main_params["q"],
-                " v. " in main_params["q"],
-                " vs. " in main_params["q"],
-            ]
-        )
-        in_re_query = main_params["q"].lower().startswith("in re ")
-        matter_of_query = main_params["q"].lower().startswith("matter of ")
-        ex_parte_query = main_params["q"].lower().startswith("ex parte ")
-        if any([vs_query, in_re_query, matter_of_query, ex_parte_query]):
-            qf.update({"caseName": 50})
-            main_params["qf"] = make_boost_string(qf)
-
-    # Apply phrase-based boosts
-    if cd["type"] in [
-        SEARCH_TYPES.OPINION,
-        SEARCH_TYPES.RECAP,
-        SEARCH_TYPES.DOCKETS,
-        SEARCH_TYPES.ORAL_ARGUMENT,
-    ]:
-        main_params["pf"] = make_boost_string(BOOSTS["pf"][cd["type"]])
-        main_params["ps"] = 5
-
-
-def add_faceting(main_params: SearchParam, cd: CleanData, facet: bool) -> None:
-    """Add any faceting filters to the query."""
-    if not facet:
-        # Faceting is off. Do nothing.
-        return
-
-    facet_params = cast(SearchParam, {})
-    if cd["type"] == SEARCH_TYPES.OPINION:
-        facet_params = {
-            "facet": "true",
-            "facet.mincount": 0,
-            "facet.field": "{!ex=dt}status_exact",
-        }
-    main_params.update(facet_params)
-
-
-def add_highlighting(
-    main_params: SearchParam,
-    cd: CleanData,
-    highlight: Union[bool, str],
-) -> None:
-    """Add any parameters relating to highlighting."""
-
-    if not highlight:
-        # highlighting is off, therefore we get the default fl parameter,
-        # which gives us all fields. We could set it manually, but there's
-        # no need.
-        return
-
-    # Common highlighting params up here.
-    main_params.update(
-        {
-            "hl": "true",
-            "f.text.hl.snippets": "5",
-            "f.text.hl.maxAlternateFieldLength": "500",
-            "f.text.hl.alternateField": "text",
-        }
-    )
-
-    if highlight == "text":
-        main_params["hl.fl"] = "text"
-        return
-
-    assert highlight == "all", "Got unexpected highlighting value."
-    # Requested fields for the main query. We only need the fields
-    # here that are not requested as part of highlighting. Facet
-    # params are not set here because they do not retrieve results,
-    # only counts (they are set to 0 rows).
-    if cd["type"] == SEARCH_TYPES.OPINION:
-        fl = [
-            "absolute_url",
-            "citeCount",
-            "court_id",
-            "dateFiled",
-            "download_url",
-            "id",
-            "cluster_id",
-            "local_path",
-            "sibling_ids",
-            "source",
-            "status",
-        ]
-        hlfl = SOLR_OPINION_HL_FIELDS
-    elif cd["type"] in [SEARCH_TYPES.RECAP, SEARCH_TYPES.DOCKETS]:
-        fl = [
-            "absolute_url",
-            "assigned_to_id",
-            "attachment_number",
-            "attorney",
-            "court_id",
-            "dateArgued",
-            "dateFiled",
-            "dateTerminated",
-            "docket_absolute_url",
-            "docket_id",
-            "document_number",
-            "id",
-            "is_available",
-            "page_count",
-            "party",
-            "referred_to_id",
-        ]
-        hlfl = SOLR_RECAP_HL_FIELDS
-    elif cd["type"] == SEARCH_TYPES.ORAL_ARGUMENT:
-        fl = [
-            "id",
-            "absolute_url",
-            "court_id",
-            "local_path",
-            "source",
-            "download_url",
-            "docket_id",
-            "dateArgued",
-            "duration",
-        ]
-        hlfl = SEARCH_ORAL_ARGUMENT_HL_FIELDS
-    elif cd["type"] == SEARCH_TYPES.PEOPLE:
-        fl = [
-            "id",
-            "absolute_url",
-            "dob",
-            "date_granularity_dob",
-            "dod",
-            "date_granularity_dod",
-            "political_affiliation",
-            "aba_rating",
-            "school",
-            "appointer",
-            "supervisor",
-            "predecessor",
-            "selection_method",
-            "court",
-        ]
-        hlfl = SOLR_PEOPLE_HL_FIELDS
-    main_params.update({"fl": ",".join(fl), "hl.fl": ",".join(hlfl)})
-    for field in hlfl:
-        if field == "text":
-            continue
-        main_params[f"f.{field}.hl.fragListBuilder"] = "single"  # type: ignore
-        main_params[f"f.{field}.hl.alternateField"] = field  # type: ignore
-
-
-def add_filter_queries(main_params: SearchParam, cd) -> None:
-    """Add the fq params"""
-    # Changes here are usually mirrored in place_facet_queries, below.
-    main_fq = []
-
-    if cd["type"] == SEARCH_TYPES.OPINION:
-        if cd["case_name"]:
-            main_fq.append(make_fq(cd, "caseName", "case_name"))
-        if cd["judge"]:
-            main_fq.append(make_fq(cd, "judge", "judge"))
-        if cd["docket_number"]:
-            main_fq.append(
-                make_fq(
-                    cd,
-                    "docketNumber",
-                    "docket_number",
-                    make_phrase=True,
-                    slop=1,
-                )
-            )
-        if cd["citation"]:
-            main_fq.append(make_fq_proximity_query(cd, "citation", "citation"))
-        if cd["neutral_cite"]:
-            main_fq.append(make_fq(cd, "neutralCite", "neutral_cite"))
-        main_fq.append(
-            make_date_query("dateFiled", cd["filed_before"], cd["filed_after"])
-        )
-
-        # Citation count
-        cite_count_query = make_cite_count_query(cd)
-        main_fq.append(cite_count_query)
-
-    elif cd["type"] in [SEARCH_TYPES.RECAP, SEARCH_TYPES.DOCKETS]:
-        if cd["case_name"]:
-            main_fq.append(make_fq(cd, "caseName", "case_name"))
-        if cd["description"]:
-            main_fq.append(make_fq(cd, "description", "description"))
-        if cd["docket_number"]:
-            main_fq.append(
-                make_fq(
-                    cd,
-                    "docketNumber",
-                    "docket_number",
-                    make_phrase=True,
-                    slop=1,
-                )
-            )
-        if cd["nature_of_suit"]:
-            main_fq.append(make_fq(cd, "suitNature", "nature_of_suit"))
-        if cd["cause"]:
-            main_fq.append(make_fq(cd, "cause", "cause"))
-        if cd["document_number"]:
-            main_fq.append(make_fq(cd, "document_number", "document_number"))
-        if cd["attachment_number"]:
-            main_fq.append(
-                make_fq(cd, "attachment_number", "attachment_number")
-            )
-        if cd["assigned_to"]:
-            main_fq.append(make_fq(cd, "assignedTo", "assigned_to"))
-        if cd["referred_to"]:
-            main_fq.append(make_fq(cd, "referredTo", "referred_to"))
-        if cd["available_only"]:
-            main_fq.append(
-                make_boolean_fq(cd, "is_available", "available_only")
-            )
-        if cd["party_name"]:
-            main_fq.append(make_fq(cd, "party", "party_name"))
-        if cd["atty_name"]:
-            main_fq.append(make_fq(cd, "attorney", "atty_name"))
-
-        main_fq.append(
-            make_date_query("dateFiled", cd["filed_before"], cd["filed_after"])
-        )
-
-    elif cd["type"] == SEARCH_TYPES.ORAL_ARGUMENT:
-        if cd["case_name"]:
-            main_fq.append(make_fq(cd, "caseName", "case_name"))
-        if cd["judge"]:
-            main_fq.append(make_fq(cd, "judge", "judge"))
-        if cd["docket_number"]:
-            main_fq.append(make_fq(cd, "docketNumber", "docket_number"))
-        main_fq.append(
-            make_date_query(
-                "dateArgued", cd["argued_before"], cd["argued_after"]
-            )
-        )
-
-    elif cd["type"] == SEARCH_TYPES.PEOPLE:
-        if cd["name"]:
-            main_fq.append(make_fq(cd, "name", "name"))
-        if cd["dob_city"]:
-            main_fq.append(make_fq(cd, "dob_city", "dob_city"))
-        if cd["dob_state"]:
-            main_fq.append(make_fq(cd, "dob_state_id", "dob_state"))
-        if cd["school"]:
-            main_fq.append(make_fq(cd, "school", "school"))
-        if cd["appointer"]:
-            main_fq.append(make_fq(cd, "appointer", "appointer"))
-        if cd["selection_method"]:
-            main_fq.append(
-                make_fq(cd, "selection_method_id", "selection_method")
-            )
-        if cd["political_affiliation"]:
-            main_fq.append(
-                make_fq(
-                    cd, "political_affiliation_id", "political_affiliation"
-                )
-            )
-        main_fq.append(
-            make_date_query("dob", cd["born_before"], cd["born_after"])
-        )
-
-    # Facet filters
-    if cd["type"] == SEARCH_TYPES.OPINION:
-        selected_stats_string = get_selected_field_string(cd, "stat_")
-        if len(selected_stats_string) > 0:
-            main_fq.append(
-                f"{{!tag=dt}}status_exact:({selected_stats_string})"
-            )
-
-    selected_courts_string = get_selected_field_string(cd, "court_")
-    if len(selected_courts_string) > 0:
-        main_fq.append(
-            f"court_exact:({get_child_court_ids_for_parents(selected_courts_string)})"
-        )
-
-    # If a param has been added to the fq variables, then we add them to the
-    # main_params var. Otherwise, we don't, as doing so throws an error.
-    if len(main_fq) > 0:
-        if "fq" in main_params:
-            main_params["fq"].extend(main_fq)
-        else:
-            main_params["fq"] = main_fq
-
-
-def add_grouping(main_params: SearchParam, cd: CleanData, group: bool) -> None:
-    """Add any grouping parameters."""
-    if cd["type"] == SEARCH_TYPES.OPINION:
-        # Group clusters. Because this uses faceting, we use the collapse query
-        # parser here instead of the usual result grouping. Faceting with
-        # grouping has terrible performance.
-        group_fq = "{!collapse field=cluster_id sort='type asc'}"
-        if "fq" in main_params:
-            main_params["fq"].append(group_fq)
-        else:
-            main_params["fq"] = [group_fq]
-
-    elif (
-        cd["type"] in [SEARCH_TYPES.RECAP, SEARCH_TYPES.DOCKETS]
-        and group is True
-    ):
-        docket_query = re.search(r"docket_id:\d+", cd["q"])
-        if docket_query:
-            group_sort = map_to_docket_entry_sorting(main_params["sort"])
-        else:
-            group_sort = "score desc"
-        if cd["type"] == SEARCH_TYPES.RECAP:
-            group_limit = 5 if not docket_query else 500
-        elif cd["type"] == SEARCH_TYPES.DOCKETS:
-            group_limit = 1 if not docket_query else 500
-        group_params = cast(
-            SearchParam,
-            {
-                "group": "true",
-                "group.ngroups": "true",
-                "group.limit": group_limit,
-                "group.field": "docket_id",
-                "group.sort": group_sort,
-            },
-        )
-        main_params.update(group_params)
-
-
-def regroup_snippets(results):
-    """Regroup the snippets in a grouped result.
-
-    Grouped results will have snippets for each of the group members. Some of
-    the snippets will be the same because they're the same across all items in
-    the group. For example, every opinion in the opinion index contains the
-    name of the attorneys. So, if we have a match on the attorney name, that'll
-    generate a snippet for both the lead opinion and a dissent.
-
-    In this function, we identify these kinds of duplicates and pull them out.
-    We also flatten the results so that snippets are easier to get.
-
-    This also supports results that have been paginated and ones that have not.
-    """
-    if results is None:
-        return
-
-    if hasattr(results, "paginator"):
-        group_field = results.object_list.group_field
-    else:
-        group_field = results.group_field
-    if group_field is not None:
-        if hasattr(results, "paginator"):
-            groups = getattr(results.object_list.groups, group_field)["groups"]
-        else:
-            groups = results
-
-        for group in groups:
-            snippets = []
-            for doc in group["doclist"]["docs"]:
-                for snippet in doc["solr_highlights"]["text"]:
-                    if snippet not in snippets:
-                        snippets.append(snippet)
-            group["snippets"] = snippets
-
-
-def print_params(params: SearchParam) -> None:
-    if settings.DEBUG:
-        print(
-            "Params sent to search are:\n%s"
-            % " &\n".join(f"  {k} = {v}" for k, v in params.items())
-        )
-
-
-def build_main_query(
-    cd: CleanData,
-    highlight: Union[bool, str] = "all",
-    order_by: str = "",
-    facet: bool = True,
-    group: bool = True,
-) -> SearchParam:
-    main_params = cast(
-        SearchParam,
-        {
-            "q": cleanup_main_query(cd["q"] or "*"),
-            "sort": cd.get("order_by", order_by),
-            "caller": "build_main_query",
-        },
-    )
-    add_faceting(main_params, cd, facet)
-    add_boosts(main_params, cd)
-    add_highlighting(main_params, cd, highlight)
-    add_filter_queries(main_params, cd)
-    add_grouping(main_params, cd, group)
-
-    print_params(main_params)
-    return main_params
-
-
-def build_main_query_from_query_string(
-    query_string,
-    updates=None,
-    kwargs=None,
-) -> Optional[SearchParam]:
-    """Build a main query dict from a query string
-
-    :param query_string: A GET string to build from.
-    :param updates: A dict that can be added to the normal finished query
-    string to override any of its defaults.
-    :param kwargs: Kwargs to send to the build_main_query function
-    :return: A dict that can be sent to Solr for querying
-    """
-    qd = QueryDict(query_string)
-    search_form = SearchForm(qd)
-
-    if not search_form.is_valid():
-        return None
-
-    cd = search_form.cleaned_data
-    if kwargs is None:
-        main_query = build_main_query(cd)
-    else:
-        main_query = build_main_query(cd, **kwargs)
-    if updates is not None:
-        main_query.update(updates)
-
-    return main_query
-
-
-def build_alert_estimation_query(cd: CleanData, day_count: int) -> SearchParam:
-    """Build the parameters for estimating the frequency an alert is
-    triggered.
-=======
-def build_coverage_query(court: str, q: str, facet_field: str) -> SearchParam:
-    """
-    Create a coverage that can be used to make a facet query
-
-    :param court: String representation of the court to filter to, e.g. 'ca1',
-    defaults to 'all'.
-    :param q: A query to limit the coverage query, defaults to '*'
-    :param facet_field: The field to do faceting on
-    :type facet_field: str
-    :return: A coverage query dict
-    """
-    params = cast(
-        SearchParam,
-        {
-            "facet": "true",
-            "facet.range": facet_field,
-            "facet.range.start": "1600-01-01T00:00:00Z",  # Assume very early date.
-            "facet.range.end": "NOW/DAY",
-            "facet.range.gap": "+1YEAR",
-            "rows": 0,
-            "q": q or "*",  # Without this, results will be omitted.
-            "caller": "build_coverage_query",
-        },
-    )
-    if court.lower() != "all":
-        params["fq"] = [f"court_exact:{court}"]
-    return params
-
-
-def build_court_count_query(group: bool = False) -> SearchParam:
-    """Build a query that returns the count of cases for all courts
-
-    :param group: Should the results be grouped? Note that grouped facets have
-    bad performance.
->>>>>>> 3cd2053d
-    """
-    params = cast(
-        SearchParam,
-        {
-<<<<<<< HEAD
-            "q": cleanup_main_query(cd["q"] or "*"),
-            "rows": 0,
-            "caller": "alert_estimator",
-        },
-    )
-    cd["filed_after"] = date.today() - timedelta(days=day_count)
-    cd["filed_before"] = None
-    add_filter_queries(params, cd)
-
-    print_params(params)
-=======
-            "q": "*",
-            "facet": "true",
-            "facet.field": "court_exact",
-            "facet.limit": -1,
-            "rows": 0,
-            "caller": "build_court_count_query",
-        },
-    )
-    if group:
-        params.update(
-            cast(
-                SearchParam,
-                {
-                    "group": "true",
-                    "group.ngroups": "true",
-                    "group.field": "docket_id",
-                    "group.limit": "0",
-                    "group.facet": "true",
-                },
-            )
-        )
->>>>>>> 3cd2053d
-    return params
-
-
 async def add_depth_counts(
     search_data: dict[str, Any],
     search_results: Page,
