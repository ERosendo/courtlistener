--- conflicted
+++ resolved
@@ -525,20 +525,14 @@
         SEARCH_TYPES.RECAP,
         SEARCH_TYPES.DOCKETS,
         SEARCH_TYPES.RECAP_DOCUMENT,
-<<<<<<< HEAD
         SEARCH_TYPES.PEOPLE,
-    ]:
-=======
     ]
 
     if api_version == "v4" and require_v4_function_score:
->>>>>>> 8797b964
         # Override dateFiled sorting keys in V4 RECAP Search API to work
         # alongside the custom function score for sorting by dateFiled.
         order_by_map["dateFiled desc"] = {"_score": {"order": "desc"}}
         order_by_map["dateFiled asc"] = {"_score": {"order": "desc"}}
-
-<<<<<<< HEAD
         order_by_map["dob desc,name_reverse asc"] = {
             "_score": {"order": "desc"},
             "name_reverse": {"order": "asc"},
@@ -552,20 +546,7 @@
             "name_reverse": {"order": "asc"},
         }
 
-    if (
-        toggle_sorting
-        and api_version == "v4"
-        and cd["type"]
-        in [
-            SEARCH_TYPES.RECAP,
-            SEARCH_TYPES.DOCKETS,
-            SEARCH_TYPES.RECAP_DOCUMENT,
-            SEARCH_TYPES.PEOPLE,
-        ]
-    ):
-=======
     if toggle_sorting and api_version == "v4" and require_v4_function_score:
->>>>>>> 8797b964
         # Override the sorting keys in V4 RECAP Search API when toggle_sorting
         # is True for backward cursor pagination based on fields that use a custom
         # function score.
