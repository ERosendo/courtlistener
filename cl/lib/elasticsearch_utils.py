--- conflicted
+++ resolved
@@ -461,23 +461,7 @@
             top_hits = result.grouped_by_opinion_cluster_id.hits.hits
             for hit in top_hits:
                 court_id = hit["_source"]["court_id"]
-<<<<<<< HEAD
                 hit["_source"]["citation_string"] = courts_dict.get(court_id)
-=======
-                hit["_source"]["citation_string"] = courts_dict.get(court_id)
-
-    if search_type == SEARCH_TYPES.ORAL_ARGUMENT:
-        court_ids = [d["court_id"] for d in results]
-        courts_in_page = Court.objects.filter(pk__in=court_ids).only(
-            "pk", "citation_string"
-        )
-        courts_dict = {}
-        for court in courts_in_page:
-            courts_dict[court.pk] = court.citation_string
-
-        for result in results.object_list:
-            court_id = result["court_id"]
-            result["citation_string"] = courts_dict.get(court_id)
 
 
 def fetch_es_results(
@@ -512,5 +496,4 @@
         logger.warning(f"Error was: {e}")
         if settings.DEBUG is True:
             traceback.print_exc()
-    return [], 0, error
->>>>>>> c398cd3f
+    return [], 0, error