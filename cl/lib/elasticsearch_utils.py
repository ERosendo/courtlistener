--- conflicted
+++ resolved
@@ -930,15 +930,9 @@
     filters: list,
     string_query: QueryString,
     api_version: Literal["v3", "v4"] | None = None,
-<<<<<<< HEAD
 ) -> Query:
     """Combine filters and query strings for plain documents, like Oral arguments
     and Parentheticals.
-=======
-    child_highlighting: bool = True,
-) -> Search:
-    """Get the appropriate search query based on the given parameters.
->>>>>>> 72bdb607
 
     :param cd: The query CleanedData
     :param search_query: Elasticsearch DSL Search object
@@ -948,85 +942,6 @@
     :param child_highlighting: Whether highlighting should be enabled in child docs.
     :return: The modified Search object based on the given conditions.
     """
-<<<<<<< HEAD
-=======
-
-    if not any([filters, string_query]):
-        _, query_hits_limit = get_child_top_hits_limit(
-            cd, cd["type"], api_version=api_version
-        )
-        hl_fields = api_child_highlight_map.get(
-            (child_highlighting, cd["type"]), {}
-        )
-        match cd["type"]:
-            case SEARCH_TYPES.PEOPLE:
-                match_all_child_query = build_has_child_query(
-                    "match_all",
-                    "position",
-                    query_hits_limit,
-                    hl_fields,
-                    None,
-                    child_highlighting=child_highlighting,
-                )
-                q_should = [
-                    match_all_child_query,
-                    Q("match", person_child="person"),
-                ]
-                final_match_all_query = Q(
-                    "bool", should=q_should, minimum_should_match=1
-                )
-                final_match_all_query = apply_custom_score_to_parent_query(
-                    cd, final_match_all_query, api_version
-                )
-                search_query = search_query.query(final_match_all_query)
-                return search_query
-            case SEARCH_TYPES.RECAP | SEARCH_TYPES.DOCKETS:
-                # Match all query for RECAP and Dockets, it'll return dockets
-                # with child documents and also empty dockets.
-                match_all_child_query = build_has_child_query(
-                    "match_all",
-                    "recap_document",
-                    query_hits_limit,
-                    hl_fields,
-                    get_child_sorting_key(cd, api_version),
-                    child_highlighting=child_highlighting,
-                    default_current_date=cd.get("request_date"),
-                )
-                match_all_parent_query = Q("match", docket_child="docket")
-                match_all_parent_query = nullify_query_score(
-                    match_all_parent_query
-                )
-                final_match_all_query = Q(
-                    "bool",
-                    should=[match_all_child_query, match_all_parent_query],
-                )
-                final_match_all_query = apply_custom_score_to_parent_query(
-                    cd, final_match_all_query, api_version
-                )
-                return search_query.query(final_match_all_query)
-            case SEARCH_TYPES.OPINION:
-                # Only return Opinion clusters.
-                match_all_child_query = build_has_child_query(
-                    "match_all",
-                    "opinion",
-                    query_hits_limit,
-                    hl_fields,
-                    None,
-                    child_highlighting=child_highlighting,
-                )
-                q_should = [
-                    match_all_child_query,
-                    Q("match", cluster_child="opinion_cluster"),
-                ]
-                search_query = search_query.query(
-                    Q("bool", should=q_should, minimum_should_match=1)
-                )
-            case _:
-                return search_query.query("match_all")
-
-    if string_query:
-        search_query = search_query.query(string_query)
->>>>>>> 72bdb607
 
     final_query = Q(string_query or "bool")
     if filters:
@@ -1280,7 +1195,6 @@
                 api_version=api_version,
             )
 
-<<<<<<< HEAD
     if not any([filters, main_query]):
         match_all_query = get_match_all_query(cd, search_query, api_version)
         return match_all_query, join_query
@@ -1291,18 +1205,6 @@
         )
 
     return search_query.query(main_query), join_query
-=======
-    search_query = get_search_query(
-        cd,
-        search_query,
-        filters,
-        string_query,
-        api_version,
-        child_highlighting,
-    )
-
-    return search_query, join_query
->>>>>>> 72bdb607
 
 
 def build_has_parent_parties_query(
