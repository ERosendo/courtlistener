--- conflicted
+++ resolved
@@ -43,11 +43,7 @@
       {{ note_form.instance.docket_id.docket_number }}
     </td>
     <td id="court-{{ note_form.instance.id }}">
-<<<<<<< HEAD
-      {{ note_form.instance.docket_id.court.short_name }}
-=======
       {{ note_form.instance.docket_id.court.citation_string }}
->>>>>>> 87f292e8
     </td>
   {% endif %}
   <td id="notes-{{ note_form.instance.id }}">
